# coding=utf-8
# Copyright 2018 T5 Authors and The HuggingFace Inc. team.
# Copyright (c) 2018, NVIDIA CORPORATION.  All rights reserved.
#
# Licensed under the Apache License, Version 2.0 (the "License");
# you may not use this file except in compliance with the License.
# You may obtain a copy of the License at
#
#     http://www.apache.org/licenses/LICENSE-2.0
#
# Unless required by applicable law or agreed to in writing, software
# distributed under the License is distributed on an "AS IS" BASIS,
# WITHOUT WARRANTIES OR CONDITIONS OF ANY KIND, either express or implied.
# See the License for the specific language governing permissions and
# limitations under the License.
""" TF 2.0 T5 model. """


import copy
import itertools
import logging
import math

import tensorflow as tf

from .configuration_t5 import T5Config
from .file_utils import DUMMY_INPUTS, DUMMY_MASK, add_start_docstrings, add_start_docstrings_to_callable
from .modeling_tf_utils import TFPreTrainedModel, TFSharedEmbeddings, shape_list


logger = logging.getLogger(__name__)

TF_T5_PRETRAINED_MODEL_ARCHIVE_MAP = {
    "t5-small": "https://s3.amazonaws.com/models.huggingface.co/bert/t5-small-tf_model.h5",
    "t5-base": "https://s3.amazonaws.com/models.huggingface.co/bert/t5-base-tf_model.h5",
    "t5-large": "https://s3.amazonaws.com/models.huggingface.co/bert/t5-large-tf_model.h5",
    "t5-3b": "https://s3.amazonaws.com/models.huggingface.co/bert/t5-3b-tf_model.h5",
    "t5-11b": "https://s3.amazonaws.com/models.huggingface.co/bert/t5-11b-tf_model.h5",
}

####################################################
# TF 2.0 Models are constructed using Keras imperative API by sub-classing
# - tf.keras.layers.Layer for the layers and
# - TFPreTrainedModel for the models (it-self a sub-class of tf.keras.Model)
####################################################


class TFT5LayerNorm(tf.keras.layers.Layer):
    def __init__(self, epsilon=1e-6, **kwargs):
        """ Construct a layernorm module in the T5 style
            No bias and no substraction of mean.
        """
        super().__init__(**kwargs)
        self.variance_epsilon = epsilon

    def build(self, input_shape):
        """Build shared word embedding layer """
        self.weight = self.add_weight("weight", shape=(input_shape[-1],), initializer="ones")
        super().build(input_shape)

    def call(self, x):
        variance = tf.math.reduce_mean(tf.math.square(x), axis=-1, keepdims=True)
        x = x * tf.math.rsqrt(variance + self.variance_epsilon)
        return self.weight * x


class TFT5DenseReluDense(tf.keras.layers.Layer):
    def __init__(self, config, **kwargs):
        super().__init__(**kwargs)
        self.wi = tf.keras.layers.Dense(config.d_ff, use_bias=False, name="wi")
        self.wo = tf.keras.layers.Dense(config.d_model, use_bias=False, name="wo")
        self.dropout = tf.keras.layers.Dropout(config.dropout_rate)
        self.act = tf.keras.activations.relu

    def call(self, hidden_states, training=False):
        h = self.wi(hidden_states)
        h = self.act(h)
        h = self.dropout(h, training=training)
        h = self.wo(h)
        return h


class TFT5LayerFF(tf.keras.layers.Layer):
    def __init__(self, config, **kwargs):
        super().__init__(**kwargs)
        self.DenseReluDense = TFT5DenseReluDense(config, name="DenseReluDense")
        self.layer_norm = TFT5LayerNorm(epsilon=config.layer_norm_epsilon, name="layer_norm")
        self.dropout = tf.keras.layers.Dropout(config.dropout_rate)

    def call(self, hidden_states, training=False):
        norm_x = self.layer_norm(hidden_states)
        y = self.DenseReluDense(norm_x, training=training)
        layer_output = hidden_states + self.dropout(y, training=training)
        return layer_output


class TFT5Attention(tf.keras.layers.Layer):
    NEW_ID = itertools.count()

    def __init__(self, config, has_relative_attention_bias=False, **kwargs):
        super().__init__(**kwargs)
        self.layer_id = next(TFT5Attention.NEW_ID)
        self.is_decoder = config.is_decoder
        self.has_relative_attention_bias = has_relative_attention_bias

        self.output_attentions = config.output_attentions
        self.relative_attention_num_buckets = config.relative_attention_num_buckets
        self.d_model = config.d_model
        self.d_kv = config.d_kv
        self.n_heads = config.num_heads
        self.inner_dim = self.n_heads * self.d_kv

        # Mesh TensorFlow initialization to avoid scaling before softmax
        self.q = tf.keras.layers.Dense(self.inner_dim, use_bias=False, name="q")
        self.k = tf.keras.layers.Dense(self.inner_dim, use_bias=False, name="k")
        self.v = tf.keras.layers.Dense(self.inner_dim, use_bias=False, name="v")
        self.o = tf.keras.layers.Dense(self.d_model, use_bias=False, name="o")
        self.dropout = tf.keras.layers.Dropout(config.dropout_rate)

        if self.has_relative_attention_bias:
            self.relative_attention_bias = tf.keras.layers.Embedding(
                self.relative_attention_num_buckets, self.n_heads, name="relative_attention_bias",
            )
        self.pruned_heads = set()

    def prune_heads(self, heads):
        raise NotImplementedError

    @staticmethod
    def _relative_position_bucket(relative_position, bidirectional=True, num_buckets=32, max_distance=128):
        """
        Adapted from Mesh Tensorflow:
        https://github.com/tensorflow/mesh/blob/0cb87fe07da627bf0b7e60475d59f95ed6b5be3d/mesh_tensorflow/transformer/transformer_layers.py#L593

        Translate relative position to a bucket number for relative attention.
        The relative position is defined as memory_position - query_position, i.e.
        the distance in tokens from the attending position to the attended-to
        position.  If bidirectional=False, then positive relative positions are
        invalid.
        We use smaller buckets for small absolute relative_position and larger buckets
        for larger absolute relative_positions.  All relative positions >=max_distance
        map to the same bucket.  All relative positions <=-max_distance map to the
        same bucket.  This should allow for more graceful generalization to longer
        sequences than the model has been trained on.
        Args:
            relative_position: an int32 Tensor
            bidirectional: a boolean - whether the attention is bidirectional
            num_buckets: an integer
            max_distance: an integer
        Returns:
            a Tensor with the same shape as relative_position, containing int32
            values in the range [0, num_buckets)
        """
        ret = 0
        n = -relative_position
        if bidirectional:
            num_buckets //= 2
            ret += tf.dtypes.cast(tf.math.less(n, 0), tf.int32) * num_buckets
            n = tf.math.abs(n)
        else:
            n = tf.math.maximum(n, 0)
        # now n is in the range [0, inf)
        max_exact = num_buckets // 2
        is_small = tf.math.less(n, max_exact)
        val_if_large = max_exact + tf.dtypes.cast(
            tf.math.log(tf.dtypes.cast(n, tf.float32) / max_exact)
            / math.log(max_distance / max_exact)
            * (num_buckets - max_exact),
            tf.int32,
        )
        val_if_large = tf.math.minimum(val_if_large, num_buckets - 1)
        ret += tf.where(is_small, n, val_if_large)
        return ret

    def compute_bias(self, qlen, klen):
        """ Compute binned relative position bias """
        context_position = tf.range(qlen)[:, None]
        memory_position = tf.range(klen)[None, :]
        relative_position = memory_position - context_position  # shape (qlen, klen)
        rp_bucket = self._relative_position_bucket(
            relative_position, bidirectional=not self.is_decoder, num_buckets=self.relative_attention_num_buckets,
        )
        values = self.relative_attention_bias(rp_bucket)  # shape (qlen, klen, num_heads)
        values = tf.expand_dims(tf.transpose(values, [2, 0, 1]), axis=0)  # shape (1, num_heads, qlen, klen)
        return values

    def call(
        self,
        input,
        mask=None,
        kv=None,
        position_bias=None,
        cache=None,
        past_key_value_state=None,
        head_mask=None,
        query_length=None,
        use_cache=False,
        training=False,
    ):
        """
        Self-attention (if kv is None) or attention over source sentence (provided by kv).
        """
        # Input is (bs, qlen, dim)
        # Mask is (bs, klen) (non-causal) or (bs, klen, klen)
        # past_key_value_state[0] is (bs, n_heads, q_len - 1, dim_per_head)
        bs, qlen, dim = shape_list(input)

        if past_key_value_state is not None:
            assert self.is_decoder is True, "Encoder cannot cache past key value states"
            assert (
                len(past_key_value_state) == 2
            ), "past_key_value_state should have 2 past states: keys and values. Got {} past states".format(
                len(past_key_value_state)
            )
            real_qlen = qlen + shape_list(past_key_value_state[0])[2] if query_length is None else query_length
        else:
            real_qlen = qlen

        if kv is None:
            klen = real_qlen
        else:
            klen = shape_list(kv)[1]

        def shape(x):
            """  projection """
            return tf.transpose(tf.reshape(x, (bs, -1, self.n_heads, self.d_kv)), perm=(0, 2, 1, 3))

        def unshape(x):
            """  compute context """
            return tf.reshape(tf.transpose(x, perm=(0, 2, 1, 3)), (bs, -1, self.inner_dim))

        q = shape(self.q(input))  # (bs, n_heads, qlen, dim_per_head)

        if kv is None:
            k = shape(self.k(input))  # (bs, n_heads, qlen, dim_per_head)
            v = shape(self.v(input))  # (bs, n_heads, qlen, dim_per_head)
        elif past_key_value_state is None:
            k = v = kv
            k = shape(self.k(k))  # (bs, n_heads, qlen, dim_per_head)
            v = shape(self.v(v))  # (bs, n_heads, qlen, dim_per_head)

        if past_key_value_state is not None:
            if kv is None:
                k_, v_ = past_key_value_state
                k = tf.concat([k_, k], axis=2)  # (bs, n_heads, klen, dim_per_head)
                v = tf.concat([v_, v], axis=2)  # (bs, n_heads, klen, dim_per_head)
            else:
                k, v = past_key_value_state

        # to cope with keras serialization
        # we need to cast `use_cache` to correct bool
        # if it is a tensor
        if tf.is_tensor(use_cache):
            if hasattr(use_cache, "numpy"):
                use_cache = bool(use_cache.numpy())
            else:
                use_cache = True

        if self.is_decoder and use_cache is True:
            present_key_value_state = ((k, v),)
        else:
            present_key_value_state = (None,)

        scores = tf.einsum("bnqd,bnkd->bnqk", q, k)  # (bs, n_heads, qlen, klen)

        if position_bias is None:
            if not self.has_relative_attention_bias:
                raise ValueError("No position_bias provided and no weights to compute position_bias")
            position_bias = self.compute_bias(real_qlen, klen)

            # if key and values are already calculated
            # we want only the last query position bias
            if past_key_value_state is not None:
                position_bias = position_bias[:, :, -1:, :]

            if mask is not None:
                position_bias = position_bias + mask  # (bs, n_heads, qlen, klen)

        scores += position_bias
        weights = tf.nn.softmax(scores, axis=-1)  # (bs, n_heads, qlen, klen)
        weights = self.dropout(weights, training=training)  # (bs, n_heads, qlen, klen)

        # Mask heads if we want to
        if head_mask is not None:
            weights = weights * head_mask

        context = tf.matmul(weights, v)  # (bs, n_heads, qlen, dim_per_head)
        context = unshape(context)  # (bs, qlen, dim)

        context = self.o(context)

        outputs = (context,) + present_key_value_state

        if self.output_attentions:
            outputs = outputs + (weights,)
        if self.has_relative_attention_bias:
            outputs = outputs + (position_bias,)
        return outputs


class TFT5LayerSelfAttention(tf.keras.layers.Layer):
    def __init__(self, config, has_relative_attention_bias=False, **kwargs):
        super().__init__(**kwargs)
        self.SelfAttention = TFT5Attention(
            config, has_relative_attention_bias=has_relative_attention_bias, name="SelfAttention",
        )
        self.layer_norm = TFT5LayerNorm(epsilon=config.layer_norm_epsilon, name="layer_norm")
        self.dropout = tf.keras.layers.Dropout(config.dropout_rate)

    def call(
        self,
        hidden_states,
        attention_mask=None,
        position_bias=None,
        head_mask=None,
        past_key_value_state=None,
        use_cache=False,
        training=False,
    ):
        norm_x = self.layer_norm(hidden_states)
        attention_output = self.SelfAttention(
            norm_x,
            mask=attention_mask,
            position_bias=position_bias,
            head_mask=head_mask,
            past_key_value_state=past_key_value_state,
            use_cache=use_cache,
            training=training,
        )
        y = attention_output[0]
        layer_output = hidden_states + self.dropout(y, training=training)
        outputs = (layer_output,) + attention_output[1:]  # add attentions if we output them
        return outputs


class TFT5LayerCrossAttention(tf.keras.layers.Layer):
    def __init__(self, config, has_relative_attention_bias=False, **kwargs):
        super().__init__(**kwargs)
        self.EncDecAttention = TFT5Attention(
            config, has_relative_attention_bias=has_relative_attention_bias, name="EncDecAttention",
        )
        self.layer_norm = TFT5LayerNorm(epsilon=config.layer_norm_epsilon, name="layer_norm")
        self.dropout = tf.keras.layers.Dropout(config.dropout_rate)

    def call(
        self,
        hidden_states,
        kv,
        attention_mask=None,
        position_bias=None,
        head_mask=None,
        past_key_value_state=None,
        query_length=None,
        use_cache=False,
        training=False,
    ):
        norm_x = self.layer_norm(hidden_states)
        attention_output = self.EncDecAttention(
            norm_x,
            mask=attention_mask,
            kv=kv,
            position_bias=position_bias,
            head_mask=head_mask,
            past_key_value_state=past_key_value_state,
            query_length=query_length,
            use_cache=use_cache,
            training=training,
        )
        y = attention_output[0]
        layer_output = hidden_states + self.dropout(y, training=training)
        outputs = (layer_output,) + attention_output[1:]  # add attentions if we output them
        return outputs


class TFT5Block(tf.keras.layers.Layer):
    def __init__(self, config, has_relative_attention_bias=False, **kwargs):
        super().__init__(**kwargs)
        self.is_decoder = config.is_decoder
        self.layer = []
        self.layer.append(
            TFT5LayerSelfAttention(config, has_relative_attention_bias=has_relative_attention_bias, name="layer_._0",)
        )
        if self.is_decoder:
            self.layer.append(
                TFT5LayerCrossAttention(
                    config, has_relative_attention_bias=has_relative_attention_bias, name="layer_._1",
                )
            )

        self.layer.append(TFT5LayerFF(config, name="layer_._{}".format(len(self.layer))))

    def call(
        self,
        hidden_states,
        attention_mask=None,
        position_bias=None,
        encoder_hidden_states=None,
        encoder_attention_mask=None,
        encoder_decoder_position_bias=None,
        head_mask=None,
        past_key_value_state=None,
        use_cache=False,
        training=False,
    ):

        if past_key_value_state is not None:
            assert self.is_decoder, "Only decoder can use `past_key_value_states`"
            expected_num_past_key_value_states = 2 if encoder_hidden_states is None else 4

            error_message = "There should be {} past states. 2 (past / key) for self attention.{} Got {} past key / value states".format(
                expected_num_past_key_value_states,
                "2 (past / key) for cross attention" if expected_num_past_key_value_states == 4 else "",
                len(past_key_value_state),
            )
            assert len(past_key_value_state) == expected_num_past_key_value_states, error_message

            self_attn_past_key_value_state = past_key_value_state[:2]
            cross_attn_past_key_value_state = past_key_value_state[2:]
        else:
            self_attn_past_key_value_state, cross_attn_past_key_value_state = None, None

        self_attention_outputs = self.layer[0](
            hidden_states,
            attention_mask=attention_mask,
            position_bias=position_bias,
            head_mask=head_mask,
            past_key_value_state=self_attn_past_key_value_state,
            use_cache=use_cache,
            training=training,
        )
        hidden_states, present_key_value_state = self_attention_outputs[:2]
        attention_outputs = self_attention_outputs[2:]  # Keep self-attention outputs and relative position weights

        if self.is_decoder and encoder_hidden_states is not None:
            # the actual query length is unknown for cross attention
            # if using past key value states. Need to inject it here
            if present_key_value_state is not None:
                query_length = shape_list(present_key_value_state[0])[2]
            else:
                query_length = None

            cross_attention_outputs = self.layer[1](
                hidden_states,
                kv=encoder_hidden_states,
                attention_mask=encoder_attention_mask,
                position_bias=encoder_decoder_position_bias,
                head_mask=head_mask,
                past_key_value_state=cross_attn_past_key_value_state,
                query_length=query_length,
                use_cache=use_cache,
                training=training,
            )
            hidden_states = cross_attention_outputs[0]
            # Combine self attn and cross attn key value states
            if present_key_value_state is not None:
                present_key_value_state = present_key_value_state + cross_attention_outputs[1]

            # Keep cross-attention outputs and relative position weights
            attention_outputs = attention_outputs + cross_attention_outputs[2:]

        # Apply Feed Forward layer
        hidden_states = self.layer[-1](hidden_states, training=training)
        outputs = (hidden_states,)

        # Add attentions if we output them
        outputs = outputs + (present_key_value_state,) + attention_outputs
        return outputs  # hidden-states, present_key_value_states, (self-attention weights), (self-attention position bias), (cross-attention weights), (cross-attention position bias)


class _NoLayerEmbedTokens(object):
    """
     this class wraps a the TFSharedEmbeddingTokens layer into a python 'no-keras-layer'
     class to avoid problem with weight restoring. Also it makes sure that the layer is
     called from the correct scope to avoid problem with saving/storing the correct weights
    """

    def __init__(self, layer, abs_scope_name=None):
        self._layer = layer
        self._abs_scope_name = abs_scope_name

    def call(self, inputs, mode="embedding"):
        if self._abs_scope_name is None:
            return self._layer.call(inputs, mode)

        # if an abs scope name is given to the embedding variable, call variable from absolute scope
        with tf.compat.v1.variable_scope(self._abs_scope_name, auxiliary_name_scope=False) as abs_scope_name:
            with tf.name_scope(abs_scope_name.original_name_scope):
                return self._layer.call(inputs, mode)

    def __call__(self, inputs, mode="embedding"):
        if self._abs_scope_name is None:
            return self._layer(inputs, mode)

        # if an abs scope name is given to the embedding variable, call variable from absolute scope
        with tf.compat.v1.variable_scope(self._abs_scope_name, auxiliary_name_scope=False) as abs_scope_name:
            with tf.name_scope(abs_scope_name.original_name_scope):
                return self._layer(inputs, mode)


####################################################
# The full model without a specific pretrained or finetuning head is
# provided as a tf.keras.layers.Layer usually called "TFT5MainLayer"
####################################################
class TFT5MainLayer(tf.keras.layers.Layer):
    def __init__(self, config, embed_tokens=None, **kwargs):
        super().__init__(**kwargs)
        self.output_attentions = config.output_attentions
        self.output_hidden_states = config.output_hidden_states

        self.embed_tokens = embed_tokens
        self.is_decoder = config.is_decoder

        self.config = config
        self.num_hidden_layers = config.num_layers

        self.block = [
            TFT5Block(config, has_relative_attention_bias=bool(i == 0), name="block_._{}".format(i),)
            for i in range(config.num_layers)
        ]
        self.final_layer_norm = TFT5LayerNorm(epsilon=config.layer_norm_epsilon, name="final_layer_norm")
        self.dropout = tf.keras.layers.Dropout(config.dropout_rate)

    def get_input_embeddings(self):
        return self.embed_tokens

    def get_output_embeddings(self):
        return self.embed_tokens

    def set_embed_tokens(self, embed_tokens):
        self.embed_tokens = embed_tokens

    def _resize_token_embeddings(self, new_num_tokens):
        raise NotImplementedError  # Not implemented yet in the library fr TF 2.0 models

    def _prune_heads(self, heads_to_prune):
        raise NotImplementedError  # Not implemented yet in the library fr TF 2.0 models

    def call(
        self,
        input_ids,
        attention_mask=None,
        encoder_hidden_states=None,
        encoder_attention_mask=None,
        inputs_embeds=None,
        head_mask=None,
        past_key_value_states=None,
        use_cache=False,
        training=False,
    ):
        logger.info(input_ids)
        if input_ids is not None and inputs_embeds is not None:
            raise ValueError("You cannot specify both input_ids and inputs_embeds at the same time")
        elif input_ids is not None:
            input_shape = shape_list(input_ids)
            input_ids = tf.reshape(input_ids, (-1, input_shape[-1]))
        elif inputs_embeds is not None:
            input_shape = shape_list(inputs_embeds)[:-1]
        else:
            raise ValueError("You have to specify either input_ids or inputs_embeds")

        if inputs_embeds is None:
            assert self.embed_tokens is not None, "You have to intialize the model with valid token embeddings"
            inputs_embeds = self.embed_tokens(input_ids)

        batch_size, seq_length = input_shape

        if past_key_value_states is not None:
            assert seq_length == 1, "Input shape is {}, but should be {} when using past_key_value_sates".format(
                input_shape, (batch_size, 1)
            )
            # required mask seq length can be calculated via length of past
            # key value states and seq_length = 1 for the last token
            mask_seq_length = shape_list(past_key_value_states[0][0])[2] + seq_length
        else:
            mask_seq_length = seq_length

        if attention_mask is None:
            attention_mask = tf.fill((batch_size, mask_seq_length), 1)
        if self.is_decoder and encoder_attention_mask is None and encoder_hidden_states is not None:
            encoder_seq_length = shape_list(encoder_hidden_states)[1]
            encoder_attention_mask = tf.fill((batch_size, encoder_seq_length), 1)

        # initialize past_key_value_states with `None` if past does not exist
        if past_key_value_states is None:
            past_key_value_states = [None] * len(self.block)

        # We can provide a self-attention mask of dimensions [batch_size, from_seq_length, to_seq_length]
        # ourselves in which case we just need to make it broadcastable to all heads.
        attention_mask = tf.cast(attention_mask, dtype=tf.float32)
        num_dims_attention_mask = len(shape_list(attention_mask))
        if num_dims_attention_mask == 3:
            extended_attention_mask = attention_mask[:, None, :, :]
        elif num_dims_attention_mask == 2:
            # Provided a padding mask of dimensions [batch_size, mask_seq_length]
            # - if the model is a decoder, apply a causal mask in addition to the padding mask
            # - if the model is an encoder, make the mask broadcastable to [batch_size, num_heads, mask_seq_length, mask_seq_length]
            if self.is_decoder:
                seq_ids = tf.range(mask_seq_length)
                causal_mask = tf.less_equal(
                    tf.tile(seq_ids[None, None, :], (batch_size, mask_seq_length, 1)), seq_ids[None, :, None],
                )
                causal_mask = tf.cast(causal_mask, dtype=tf.float32)
                extended_attention_mask = causal_mask[:, None, :, :] * attention_mask[:, None, None, :]
                if past_key_value_states[0] is not None:
                    extended_attention_mask = extended_attention_mask[:, :, -1:, :]
            else:
                extended_attention_mask = attention_mask[:, None, None, :]

        # Since attention_mask is 1.0 for positions we want to attend and 0.0 for
        # masked positions, this operation will create a tensor which is 0.0 for
        # positions we want to attend and -10000.0 for masked positions.
        # Since we are adding it to the raw scores before the softmax, this is
        # effectively the same as removing these entirely.

        # T5 has a mask that can compare sequence ids, we can simulate this here with this transposistion
        # Cf. https://github.com/tensorflow/mesh/blob/8d2465e9bc93129b913b5ccc6a59aa97abd96ec6/mesh_tensorflow/transformer/transformer_layers.py#L270
        # extended_attention_mask = tf.math.equal(extended_attention_mask,
        #                                         tf.transpose(extended_attention_mask, perm=(-1, -2)))

        extended_attention_mask = (1.0 - extended_attention_mask) * -1e9

        if self.is_decoder and encoder_attention_mask is not None:
            # If a 2D ou 3D attention mask is provided for the cross-attention
            # we need to make broadcastabe to [batch_size, num_heads, mask_seq_length, mask_seq_length]
            # we need to make broadcastabe to [batch_size, num_heads, seq_length, seq_length]
            encoder_attention_mask = tf.cast(encoder_attention_mask, dtype=tf.float32)
            num_dims_encoder_attention_mask = len(shape_list(encoder_attention_mask))
            if num_dims_encoder_attention_mask == 3:
                encoder_extended_attention_mask = encoder_attention_mask[:, None, :, :]
            if num_dims_encoder_attention_mask == 2:
                encoder_extended_attention_mask = encoder_attention_mask[:, None, None, :]

            # T5 has a mask that can compare sequence ids, we can simulate this here with this transposistion
            # Cf. https://github.com/tensorflow/mesh/blob/8d2465e9bc93129b913b5ccc6a59aa97abd96ec6/mesh_tensorflow/transformer/transformer_layers.py#L270
            # encoder_extended_attention_mask = tf.math.equal(encoder_extended_attention_mask,
            #                                         tf.transpose(encoder_extended_attention_mask, perm=(-1, -2)))

            encoder_extended_attention_mask = (1.0 - encoder_extended_attention_mask) * -1e9
        else:
            encoder_extended_attention_mask = None

        # Prepare head mask if needed
        # 1.0 in head_mask indicate we keep the head
        # attention_probs has shape bsz x n_heads x N x N
        # input head_mask has shape [num_heads] or [num_hidden_layers x num_heads]
        # and head_mask is converted to shape [num_hidden_layers x batch x num_heads x seq_length x seq_length]
        if head_mask is not None:
            raise NotImplementedError
        else:
            head_mask = [None] * self.num_hidden_layers
            # head_mask = tf.constant([0] * self.num_hidden_layers)

        present_key_value_states = ()
        all_hidden_states = ()
        all_attentions = ()
        position_bias = None
        encoder_decoder_position_bias = None

        hidden_states = self.dropout(inputs_embeds, training=training)

        for i, (layer_module, past_key_value_state) in enumerate(zip(self.block, past_key_value_states)):
            if self.output_hidden_states:
                all_hidden_states = all_hidden_states + (hidden_states,)

            layer_outputs = layer_module(
                hidden_states,
                attention_mask=extended_attention_mask,
                position_bias=position_bias,
                encoder_hidden_states=encoder_hidden_states,
                encoder_attention_mask=encoder_extended_attention_mask,
                encoder_decoder_position_bias=encoder_decoder_position_bias,
                head_mask=head_mask[i],
                past_key_value_state=past_key_value_state,
                use_cache=use_cache,
                training=training,
            )
            # layer_outputs is a tuple with:
            # hidden-states, key-value-states, (self-attention weights), (self-attention position bias), (cross-attention weights), (cross-attention position bias)
            hidden_states, present_key_value_state = layer_outputs[:2]
            if i == 0:
                # We share the position biases between the layers - the first layer store them
                # layer_outputs = hidden-states, (self-attention weights), (self-attention position bias), (cross-attention weights), (cross-attention position bias)
                position_bias = layer_outputs[3 if self.output_attentions else 2]
                if self.is_decoder and encoder_hidden_states is not None:
                    encoder_decoder_position_bias = layer_outputs[4 if self.output_attentions else 3]
            # append next layer key value states
            present_key_value_states = present_key_value_states + (present_key_value_state,)

            if self.output_attentions:
                all_attentions = all_attentions + (layer_outputs[2],)

        hidden_states = self.final_layer_norm(hidden_states)
        hidden_states = self.dropout(hidden_states, training=training)

        # Add last layer
        if self.output_hidden_states:
            all_hidden_states = all_hidden_states + (hidden_states,)

        outputs = (hidden_states,)
        if use_cache is True:
            assert self.is_decoder, "`use_cache` can only be set to `True` if {} is used as a decoder".format(self)
            outputs = outputs + (present_key_value_states,)
        if self.output_hidden_states:
            outputs = outputs + (all_hidden_states,)
        if self.output_attentions:
            outputs = outputs + (all_attentions,)
        return outputs  # last-layer hidden state, (all hidden states), (all attentions)


####################################################
# TFT5PreTrainedModel is a sub-class of tf.keras.Model
# which take care of loading and saving pretrained weights
# and various common utilities.
# Here you just need to specify a few (self-explanatory)
# pointers for your model.
####################################################
class TFT5PreTrainedModel(TFPreTrainedModel):
    """ An abstract class to handle weights initialization and
        a simple interface for downloading and loading pretrained models.
    """

    config_class = T5Config
    pretrained_model_archive_map = TF_T5_PRETRAINED_MODEL_ARCHIVE_MAP
    base_model_prefix = "transformer"

    @property
    def dummy_inputs(self):
        input_ids = tf.constant(DUMMY_INPUTS)
        input_mask = tf.constant(DUMMY_MASK)
        dummy_inputs = {
            "inputs": input_ids,
            "decoder_input_ids": input_ids,
            "decoder_attention_mask": input_mask,
        }
        return dummy_inputs


T5_START_DOCSTRING = r"""    The T5 model was proposed in
    `Exploring the Limits of Transfer Learning with a Unified Text-to-Text Transformer`_
    by Colin Raffel, Noam Shazeer, Adam Roberts, Katherine Lee, Sharan Narang, Michael Matena, Yanqi Zhou, Wei Li, Peter J. Liu.
    It's an encoder decoder transformer pre-trained in a text-to-text denoising generative setting.

    This model is a tf.keras.Model `tf.keras.Model`_ sub-class. Use it as a regular TF 2.0 Keras Model and
    refer to the TF 2.0 documentation for all matter related to general usage and behavior.

    .. _`Exploring the Limits of Transfer Learning with a Unified Text-to-Text Transformer`:
        https://arxiv.org/abs/1910.10683

    .. _`tf.keras.Model`:
        https://www.tensorflow.org/versions/r2.0/api_docs/python/tf/keras/Model

    Note on the model inputs:
        TF 2.0 models accepts two formats as inputs:

            - having all inputs as keyword arguments (like PyTorch models), or
            - having all inputs as a list, tuple or dict in the first positional arguments.

        This second option is usefull when using `tf.keras.Model.fit()` method which currently requires having all the tensors in the first argument of the model call function: `model(inputs)`.

        If you choose this second option, there are three possibilities you can use to gather all the input Tensors in the first positional argument :

        - a single Tensor with input_ids only and nothing else: `model(inputs_ids)
        - a list of varying length with one or several input Tensors IN THE ORDER given in the docstring:
            `model([input_ids, attention_mask])` or `model([input_ids, attention_mask, token_type_ids])`
        - a dictionary with one or several input Tensors associaed to the input names given in the docstring:
            `model({'input_ids': input_ids, 'token_type_ids': token_type_ids})`

    Parameters:
        config (:class:`~transformers.T5Config`): Model configuration class with all the parameters of the model.
            Initializing with a config file does not load the weights associated with the model, only the configuration.
            Check out the :meth:`~transformers.PreTrainedModel.from_pretrained` method to load the model weights.
"""

T5_INPUTS_DOCSTRING = r"""
    Args:
        inputs are usually used as a `dict` (see T5 description above for more information) containing all the following.

        inputs (:obj:`tf.Tensor` of shape :obj:`(batch_size, sequence_length)`):
            Indices of input sequence tokens in the vocabulary.
            T5 is a model with relative position embeddings so you should be able to pad the inputs on
            the right or the left.
            Indices can be obtained using :class:`transformers.T5Tokenizer`.
            To know more on how to prepare :obj:`input_ids` for pre-training take a look at
            `T5 Training <./t5.html#training>`_ .
            See :func:`transformers.PreTrainedTokenizer.encode` and
            :func:`transformers.PreTrainedTokenizer.convert_tokens_to_ids` for details.
        decoder_input_ids (:obj:`tf.Tensor` of shape :obj:`(batch_size, target_sequence_length)`, `optional`, defaults to :obj:`None`):
            Provide for sequence to sequence training. T5 uses the pad_token_id as the starting token for decoder_input_ids generation.
            If `decoder_past_key_value_states` is used, optionally only the last `decoder_input_ids` have to be input (see `decoder_past_key_value_states`).
        attention_mask (:obj:`tf.Tensor` of shape :obj:`(batch_size, sequence_length)`, `optional`, defaults to :obj:`None`):
            Mask to avoid performing attention on padding token indices.
            Mask values selected in ``[0, 1]``:
            ``1`` for tokens that are NOT MASKED, ``0`` for MASKED tokens.
        encoder_outputs (:obj:`tuple(tuple(tf.FloatTensor)`, `optional`, defaults to :obj:`None`):
            Tuple consists of (`last_hidden_state`, `optional`: `hidden_states`, `optional`: `attentions`)
            `last_hidden_state` of shape :obj:`(batch_size, sequence_length, hidden_size)`, `optional`, defaults to :obj:`None`) is a sequence of hidden-states at the output of the last layer of the encoder.
            Used in the cross-attention of the decoder.
        decoder_attention_mask (:obj:`tf.Tensor` of shape :obj:`(batch_size, tgt_seq_len)`, `optional`, defaults to :obj:`None`):
            Default behavior: generate a tensor that ignores pad tokens in decoder_input_ids. Causal mask will also be used by default.
        decoder_past_key_value_states (:obj:`tuple(tuple(torch.FloatTensor))` of length :obj:`config.n_layers` with each tuple having 4 tensors of shape :obj:`(batch_size, num_heads, sequence_length - 1, embed_size_per_head)`):
            Contains pre-computed key and value hidden-states of the attention blocks.
            Can be used to speed up decoding.
            If `decoder_past_key_value_states` are used, the user can optionally input only the last `decoder_input_ids`
            (those that don't have their past key value states given to this model) of shape :obj:`(batch_size, 1)`
        use_cache (:obj:`bool`, `optional`, defaults to :obj:`True`):
            If `use_cache` is True, `decoder_past_key_value_states` are returned and can be used to speed up decoding (see `decoder_past_key_value_states`).
        inputs_embeds (:obj:`tf.Tensor` of shape :obj:`(batch_size, sequence_length, hidden_size)`, `optional`, defaults to :obj:`None`):
            Optionally, instead of passing :obj:`input_ids` you can choose to directly pass an embedded representation.
            This is useful if you want more control over how to convert `input_ids` indices into associated vectors
            than the model's internal embedding lookup matrix.
        decoder_inputs_embeds (:obj:`tf.Tensor` of shape :obj:`(batch_size, target_sequence_length, hidden_size)`, `optional`, defaults to :obj:`None`):
            Optionally, instead of passing :obj:`decoder_input_ids` you can choose to directly pass an embedded representation.
            This is useful if you want more control over how to convert `decoder_input_ids` indices into associated vectors
            than the model's internal embedding lookup matrix.
            To know more on how to prepare :obj:`decoder_input_ids` for pre-training take a look at
            `T5 Training <./t5.html#training>`_ .
        head_mask: (:obj:`tf.Tensor` of shape :obj:`(num_heads,)` or :obj:`(num_layers, num_heads)`, `optional`, defaults to :obj:`None`):
            Mask to nullify selected heads of the self-attention modules.
            Mask values selected in ``[0, 1]``:
            ``1`` indicates the head is **not masked**, ``0`` indicates the head is **masked**.
"""


@add_start_docstrings(
    "The bare T5 Model transformer outputting raw hidden-states" "without any specific head on top.",
    T5_START_DOCSTRING,
)
class TFT5Model(TFT5PreTrainedModel):
    def __init__(self, config, *inputs, **kwargs):
        super().__init__(config, *inputs, **kwargs)
        self.shared = TFSharedEmbeddings(config.vocab_size, config.d_model, name="shared")

        # retrieve correct absolute scope for embed token wrapper
        with tf.compat.v1.variable_scope("shared") as shared_abs_scope_name:
            pass

        embed_tokens = _NoLayerEmbedTokens(self.shared, abs_scope_name=shared_abs_scope_name)

        encoder_config = copy.deepcopy(config)
        self.encoder = TFT5MainLayer(encoder_config, embed_tokens, name="encoder")

        decoder_config = copy.deepcopy(config)
        decoder_config.is_decoder = True
        self.decoder = TFT5MainLayer(decoder_config, embed_tokens, name="decoder")

    def get_input_embeddings(self):
        return self.shared

    def get_output_embeddings(self):
        return self.shared
    
    def set_input_embeddings(self, new_embeddings):
        self.shared = new_embeddings
        # retrieve correct absolute scope for embed token wrapper
        with tf.compat.v1.variable_scope("shared") as shared_abs_scope_name:
            pass
        embed_tokens = _NoLayerEmbedTokens(self.shared, abs_scope_name=shared_abs_scope_name)
        self.encoder.set_embed_tokens(embed_tokens)
        self.decoder.set_embed_tokens(embed_tokens)

    def get_encoder(self):
        return self.encoder

    def get_decoder(self):
        return self.decoder

    @add_start_docstrings_to_callable(T5_INPUTS_DOCSTRING)
    def call(self, inputs, **kwargs):
        r"""
    Return:
        :obj:`tuple(tf.Tensor)` comprising various elements depending on the configuration (:class:`~transformers.T5Config`) and inputs.
        last_hidden_state (:obj:`tf.Tensor` of shape :obj:`(batch_size, sequence_length, hidden_size)`):
            Sequence of hidden-states at the output of the last layer of the model.
            If `decoder_past_key_value_states` is used only the last hidden-state of the sequences of shape :obj:`(batch_size, 1, hidden_size)` is output.
        decoder_past_key_value_states (:obj:`tuple(tuple(torch.FloatTensor))` of length :obj:`config.n_layers` with each tuple having 4 tensors of shape :obj:`(batch_size, num_heads, sequence_length, embed_size_per_head)`, `optional`, returned when ``use_cache=True``):
            Contains pre-computed key and value hidden-states of the attention blocks.
            Can be used to speed up sequential decoding (see `decoder_past_key_value_states` input).
            Note that when using `decoder_past_key_value_states`, the model only outputs the last `hidden-state` of the sequence of shape :obj:`(batch_size, 1, config.vocab_size)`.
        hidden_states (:obj:`tuple(tf.Tensor)`, `optional`, returned when ``config.output_hidden_states=True``):
            Tuple of :obj:`tf.Tensor` (one for the output of the embeddings + one for the output of each layer)
            of shape :obj:`(batch_size, sequence_length, hidden_size)`.

            Hidden-states of the model at the output of each layer plus the initial embedding outputs.
        attentions (:obj:`tuple(tf.Tensor)`, `optional`, returned when ``config.output_attentions=True``):
            Tuple of :obj:`tf.Tensor` (one for each layer) of shape
                :obj:`(batch_size, num_heads, sequence_length, sequence_length)`.

            Attentions weights after the attention softmax, used to compute the weighted average in the self-attention
            heads.

    Examples::

        from transformers import T5Tokenizer, TFT5Model

        tokenizer = T5Tokenizer.from_pretrained('t5-small')
        model = TFT5Model.from_pretrained('t5-small')
        input_ids = tokenizer.encode("Hello, my dog is cute", return_tensors="tf")  # Batch size 1
        outputs = model(input_ids, decoder_input_ids=input_ids)
        last_hidden_states = outputs[0]  # The last hidden-state is the first element of the output tuple

        """
<<<<<<< HEAD

        if isinstance(inputs, dict):
            kwargs.update(inputs)
=======
        logger.info(decoder_input_ids)
        logger.info(type(decoder_input_ids))
        if isinstance(decoder_input_ids, dict):
            logger.info("we are getting a dict, yes!")
            kwargs.update(decoder_input_ids)
>>>>>>> eca77970
        else:
            kwargs["inputs"] = inputs

        # retrieve arguments
        input_ids = kwargs.get("inputs", None)
        inputs_embeds = kwargs.get("inputs_embeds", None)
        attention_mask = kwargs.get("attention_mask", None)
        encoder_outputs = kwargs.get("encoder_outputs", None)
        decoder_input_ids = kwargs.get("decoder_input_ids", None)
        decoder_attention_mask = kwargs.get("decoder_attention_mask", None)
        decoder_inputs_embeds = kwargs.get("decoder_inputs_embeds", None)
        decoder_past_key_value_states = kwargs.get("decoder_past_key_value_states", None)
        use_cache = kwargs.get("use_cache", True)
        head_mask = kwargs.get("head_mask", None)

        # Encode if needed (training, first prediction pass)
        if encoder_outputs is None:
            logger.info("encoder")
            encoder_outputs = self.encoder(
                input_ids, attention_mask=attention_mask, inputs_embeds=inputs_embeds, head_mask=head_mask,
            )

        hidden_states = encoder_outputs[0]

        # If decoding with past key value states, only the last tokens
        # should be given as an input
        if decoder_past_key_value_states is not None:
            if decoder_input_ids is not None:
                decoder_input_ids = decoder_input_ids[:, -1:]
            if decoder_inputs_embeds is not None:
                decoder_inputs_embeds = decoder_inputs_embeds[:, -1:]

        # Decode
        logger.info("decoder")
        decoder_outputs = self.decoder(
            decoder_input_ids,
            attention_mask=decoder_attention_mask,
            inputs_embeds=decoder_inputs_embeds,
            past_key_value_states=decoder_past_key_value_states,
            encoder_hidden_states=hidden_states,
            encoder_attention_mask=attention_mask,
            head_mask=head_mask,
            use_cache=use_cache,
        )

        if use_cache is True:
            past = ((encoder_outputs, decoder_outputs[1]),)
            decoder_outputs = decoder_outputs[:1] + past + decoder_outputs[2:]

        return decoder_outputs + encoder_outputs


@add_start_docstrings("""T5 Model with a `language modeling` head on top. """, T5_START_DOCSTRING)
class TFT5ForConditionalGeneration(TFT5PreTrainedModel):
    def __init__(self, config, *inputs, **kwargs):
        super().__init__(config, *inputs, **kwargs)
        self.model_dim = config.d_model

        self.shared = TFSharedEmbeddings(config.vocab_size, config.d_model, name="shared")

        # retrieve correct absolute scope for embed token wrapper
        with tf.compat.v1.variable_scope("shared") as shared_abs_scope_name:
            pass

        embed_tokens = _NoLayerEmbedTokens(self.shared, abs_scope_name=shared_abs_scope_name)

        encoder_config = copy.deepcopy(config)
        self.encoder = TFT5MainLayer(encoder_config, embed_tokens, name="encoder")

        decoder_config = copy.deepcopy(config)
        decoder_config.is_decoder = True
        self.decoder = TFT5MainLayer(decoder_config, embed_tokens, name="decoder")

    def get_input_embeddings(self):
        return self.shared

    def get_output_embeddings(self):
        return self.shared

    def set_input_embeddings(self, new_embeddings):
        self.shared = new_embeddings
        # retrieve correct absolute scope for embed token wrapper
        with tf.compat.v1.variable_scope("shared") as shared_abs_scope_name:
            pass
        embed_tokens = _NoLayerEmbedTokens(self.shared, abs_scope_name=shared_abs_scope_name)
        self.encoder.set_embed_tokens(embed_tokens)
        self.decoder.set_embed_tokens(embed_tokens)

    def get_encoder(self):
        return self.encoder

    def get_decoder(self):
        return self.decoder

    @add_start_docstrings_to_callable(T5_INPUTS_DOCSTRING)
    def call(self, inputs, **kwargs):
        r"""
    Return:
        :obj:`tuple(tf.Tensor)` comprising various elements depending on the configuration (:class:`~transformers.T5Config`) and inputs.
        loss (:obj:`tf.Tensor` of shape :obj:`(1,)`, `optional`, returned when :obj:`lm_label` is provided):
            Classification loss (cross entropy).
        prediction_scores (:obj:`tf.Tensor` of shape :obj:`(batch_size, sequence_length, config.vocab_size)`)
            Prediction scores of the language modeling head (scores for each vocabulary token before SoftMax).
        decoder_past_key_value_states (:obj:`tuple(tuple(torch.FloatTensor))` of length :obj:`config.n_layers` with each tuple having 4 tensors of shape :obj:`(batch_size, num_heads, sequence_length, embed_size_per_head)`, `optional`, returned when ``use_cache=True``):
            Contains pre-computed key and value hidden-states of the attention blocks.
            Can be used to speed up sequential decoding (see `decoder_past_key_value_states` input).
            Note that when using `decoder_past_key_value_states`, the model only outputs the last `prediction_score` of the sequence of shape :obj:`(batch_size, 1, config.vocab_size)`.
        hidden_states (:obj:`tuple(tf.Tensor)`, `optional`, returned when ``config.output_hidden_states=True``):
            Tuple of :obj:`tf.Tensor` (one for the output of the embeddings + one for the output of each layer)
            of shape :obj:`(batch_size, sequence_length, hidden_size)`.

            Hidden-states of the model at the output of each layer plus the initial embedding outputs.
        attentions (:obj:`tuple(tf.Tensor)`, `optional`, returned when ``config.output_attentions=True``):
            Tuple of :obj:`tf.Tensor` (one for each layer) of shape
            :obj:`(batch_size, num_heads, sequence_length, sequence_length)`.

            Attentions weights after the attention softmax, used to compute the weighted average in the self-attention.

    Examples::

        from transformers import T5Tokenizer, TFT5ForConditionalGeneration

        tokenizer = T5Tokenizer.from_pretrained('t5-small')
        model = TFT5ForConditionalGeneration.from_pretrained('t5-small')
        input_ids = tokenizer.encode("Hello, my dog is cute", return_tensors="tf")  # Batch size 1
        outputs = model(input_ids, decoder_input_ids=input_ids)
        prediction_scores = outputs[0]

        tokenizer = T5Tokenizer.from_pretrained('t5-small')
        model = TFT5ForConditionalGeneration.from_pretrained('t5-small')
        input_ids = tokenizer.encode("summarize: Hello, my dog is cute", return_tensors="tf")  # Batch size 1
        model.generate(input_ids)

        """
<<<<<<< HEAD

        if isinstance(inputs, dict):
            kwargs.update(inputs)
=======
        logger.info(decoder_input_ids)
        logger.info(type(decoder_input_ids))
        if isinstance(decoder_input_ids, dict):
            logging.info("kwargs")
            kwargs.update(decoder_input_ids)
            logging.info(kwargs)
>>>>>>> eca77970
        else:
            kwargs["inputs"] = inputs

        # retrieve arguments
        input_ids = kwargs.get("inputs", None)
        decoder_input_ids = kwargs.get("decoder_input_ids", None)
        attention_mask = kwargs.get("attention_mask", None)
        encoder_outputs = kwargs.get("encoder_outputs", None)
        decoder_attention_mask = kwargs.get("decoder_attention_mask", None)
        decoder_past_key_value_states = kwargs.get("decoder_past_key_value_states", None)
        use_cache = kwargs.get("use_cache", True)
        inputs_embeds = kwargs.get("inputs_embeds", None)
        decoder_inputs_embeds = kwargs.get("decoder_inputs_embeds", None)
        head_mask = kwargs.get("head_mask", None)

        # Encode if needed (training, first prediction pass)
        if encoder_outputs is None:
            # Convert encoder inputs in embeddings if needed
            logger.info('encoder')
            encoder_outputs = self.encoder(
                input_ids, attention_mask=attention_mask, inputs_embeds=inputs_embeds, head_mask=head_mask,
            )

        hidden_states = encoder_outputs[0]

        # If decoding with past key value states, only the last tokens
        # should be given as an input
        if decoder_past_key_value_states is not None:
            if decoder_input_ids is not None:
                decoder_input_ids = decoder_input_ids[:, -1:]
            if decoder_inputs_embeds is not None:
                decoder_inputs_embeds = decoder_inputs_embeds[:, -1:]

        # Decode
        logger.info('decoder')
        decoder_outputs = self.decoder(
            decoder_input_ids,
            attention_mask=decoder_attention_mask,
            inputs_embeds=decoder_inputs_embeds,
            past_key_value_states=decoder_past_key_value_states,
            encoder_hidden_states=hidden_states,
            encoder_attention_mask=attention_mask,
            head_mask=head_mask,
            use_cache=use_cache,
        )
<<<<<<< HEAD

        # insert decoder past at right place
        # to speed up decoding
        if use_cache is True:
            past = ((encoder_outputs, decoder_outputs[1]),)
            decoder_outputs = decoder_outputs[:1] + past + decoder_outputs[2:]

=======
        logger.info(decoder_outputs)
>>>>>>> eca77970
        sequence_output = decoder_outputs[0] * (self.model_dim ** -0.5)
        embed_tokens = self.get_output_embeddings()
        lm_logits = embed_tokens(sequence_output, mode="linear")
        logger.info(lm_logits)
        return lm_logits
            
        # decoder_outputs = (lm_logits,) + decoder_outputs[1:]
        # return decoder_outputs + encoder_outputs

    def prepare_inputs_for_generation(self, input_ids, past, attention_mask, use_cache, **kwargs):
        assert past is not None, "past has to be defined for encoder_outputs"

        # first step
        if len(past) < 2:
            encoder_outputs, decoder_past_key_value_states = past, None
        else:
            encoder_outputs, decoder_past_key_value_states = past[0], past[1]

        return {
            "inputs": None,  # inputs don't have to be defined, but still need to be passed to make Keras.layer.__call__ happy
            "decoder_input_ids": input_ids,  # input_ids are the decoder_input_ids
            "decoder_past_key_value_states": decoder_past_key_value_states,
            "encoder_outputs": encoder_outputs,
            "attention_mask": attention_mask,
            "use_cache": use_cache,
        }

    def _reorder_cache(self, past, beam_idx):
        # if decoder past is not included in output
        # speedy decoding is disabled and no need to reorder

        if len(past) < 2:
            logger.warning("You might want to consider setting `use_cache=True` to speed up decoding")
            return past

        decoder_past = past[1]
        past = (past[0],)
        reordered_decoder_past = ()

        for layer_past_states in decoder_past:
            # get the correct batch idx from layer past batch dim
            # batch dim of `past` is at 2nd position
            reordered_layer_past_states = ()
            for layer_past_state in layer_past_states:
                # need to set correct `past` for each of the four key / value states
                reordered_layer_past_states = reordered_layer_past_states + (tf.gather(layer_past_state, beam_idx),)

            assert shape_list(reordered_layer_past_states[0]) == shape_list(layer_past_states[0])
            assert len(reordered_layer_past_states) == len(layer_past_states)

            reordered_decoder_past = reordered_decoder_past + (reordered_layer_past_states,)
        return past + (reordered_decoder_past,)<|MERGE_RESOLUTION|>--- conflicted
+++ resolved
@@ -899,17 +899,9 @@
         last_hidden_states = outputs[0]  # The last hidden-state is the first element of the output tuple
 
         """
-<<<<<<< HEAD
 
         if isinstance(inputs, dict):
             kwargs.update(inputs)
-=======
-        logger.info(decoder_input_ids)
-        logger.info(type(decoder_input_ids))
-        if isinstance(decoder_input_ids, dict):
-            logger.info("we are getting a dict, yes!")
-            kwargs.update(decoder_input_ids)
->>>>>>> eca77970
         else:
             kwargs["inputs"] = inputs
 
@@ -927,7 +919,6 @@
 
         # Encode if needed (training, first prediction pass)
         if encoder_outputs is None:
-            logger.info("encoder")
             encoder_outputs = self.encoder(
                 input_ids, attention_mask=attention_mask, inputs_embeds=inputs_embeds, head_mask=head_mask,
             )
@@ -943,7 +934,6 @@
                 decoder_inputs_embeds = decoder_inputs_embeds[:, -1:]
 
         # Decode
-        logger.info("decoder")
         decoder_outputs = self.decoder(
             decoder_input_ids,
             attention_mask=decoder_attention_mask,
@@ -1044,18 +1034,9 @@
         model.generate(input_ids)
 
         """
-<<<<<<< HEAD
 
         if isinstance(inputs, dict):
             kwargs.update(inputs)
-=======
-        logger.info(decoder_input_ids)
-        logger.info(type(decoder_input_ids))
-        if isinstance(decoder_input_ids, dict):
-            logging.info("kwargs")
-            kwargs.update(decoder_input_ids)
-            logging.info(kwargs)
->>>>>>> eca77970
         else:
             kwargs["inputs"] = inputs
 
@@ -1101,7 +1082,6 @@
             head_mask=head_mask,
             use_cache=use_cache,
         )
-<<<<<<< HEAD
 
         # insert decoder past at right place
         # to speed up decoding
@@ -1109,17 +1089,12 @@
             past = ((encoder_outputs, decoder_outputs[1]),)
             decoder_outputs = decoder_outputs[:1] + past + decoder_outputs[2:]
 
-=======
-        logger.info(decoder_outputs)
->>>>>>> eca77970
         sequence_output = decoder_outputs[0] * (self.model_dim ** -0.5)
         embed_tokens = self.get_output_embeddings()
         lm_logits = embed_tokens(sequence_output, mode="linear")
-        logger.info(lm_logits)
-        return lm_logits
             
-        # decoder_outputs = (lm_logits,) + decoder_outputs[1:]
-        # return decoder_outputs + encoder_outputs
+        decoder_outputs = (lm_logits,) + decoder_outputs[1:]
+        return decoder_outputs + encoder_outputs
 
     def prepare_inputs_for_generation(self, input_ids, past, attention_mask, use_cache, **kwargs):
         assert past is not None, "past has to be defined for encoder_outputs"
