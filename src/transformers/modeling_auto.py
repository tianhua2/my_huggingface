# coding=utf-8
# Copyright 2018 The HuggingFace Inc. team.
#
# Licensed under the Apache License, Version 2.0 (the "License");
# you may not use this file except in compliance with the License.
# You may obtain a copy of the License at
#
#     http://www.apache.org/licenses/LICENSE-2.0
#
# Unless required by applicable law or agreed to in writing, software
# distributed under the License is distributed on an "AS IS" BASIS,
# WITHOUT WARRANTIES OR CONDITIONS OF ANY KIND, either express or implied.
# See the License for the specific language governing permissions and
# limitations under the License.
""" Auto Model class. """


import warnings
from collections import OrderedDict

from .configuration_auto import (
    AlbertConfig,
    AutoConfig,
    BartConfig,
    BertConfig,
    CamembertConfig,
    CTRLConfig,
    DistilBertConfig,
    ElectraConfig,
    EncoderDecoderConfig,
    FlaubertConfig,
    GPT2Config,
    LongformerConfig,
<<<<<<< HEAD
    LxmertConfig,
=======
    MBartConfig,
>>>>>>> 930153e7
    MobileBertConfig,
    OpenAIGPTConfig,
    PegasusConfig,
    ReformerConfig,
    RetriBertConfig,
    RobertaConfig,
    T5Config,
    TransfoXLConfig,
    XLMConfig,
    XLMRobertaConfig,
    XLNetConfig,
)
from .configuration_marian import MarianConfig
from .configuration_utils import PretrainedConfig
from .modeling_albert import (
    AlbertForMaskedLM,
    AlbertForMultipleChoice,
    AlbertForPreTraining,
    AlbertForQuestionAnswering,
    AlbertForSequenceClassification,
    AlbertForTokenClassification,
    AlbertModel,
)
from .modeling_bart import (
    BartForConditionalGeneration,
    BartForQuestionAnswering,
    BartForSequenceClassification,
    BartModel,
)
from .modeling_bert import (
    BertForMaskedLM,
    BertForMultipleChoice,
    BertForPreTraining,
    BertForQuestionAnswering,
    BertForSequenceClassification,
    BertForTokenClassification,
    BertLMHeadModel,
    BertModel,
)
from .modeling_camembert import (
    CamembertForCausalLM,
    CamembertForMaskedLM,
    CamembertForMultipleChoice,
    CamembertForQuestionAnswering,
    CamembertForSequenceClassification,
    CamembertForTokenClassification,
    CamembertModel,
)
from .modeling_ctrl import CTRLLMHeadModel, CTRLModel
from .modeling_distilbert import (
    DistilBertForMaskedLM,
    DistilBertForMultipleChoice,
    DistilBertForQuestionAnswering,
    DistilBertForSequenceClassification,
    DistilBertForTokenClassification,
    DistilBertModel,
)
from .modeling_electra import (
    ElectraForMaskedLM,
    ElectraForMultipleChoice,
    ElectraForPreTraining,
    ElectraForQuestionAnswering,
    ElectraForSequenceClassification,
    ElectraForTokenClassification,
    ElectraModel,
)
from .modeling_encoder_decoder import EncoderDecoderModel
from .modeling_flaubert import (
    FlaubertForMultipleChoice,
    FlaubertForQuestionAnsweringSimple,
    FlaubertForSequenceClassification,
    FlaubertForTokenClassification,
    FlaubertModel,
    FlaubertWithLMHeadModel,
)
from .modeling_gpt2 import GPT2LMHeadModel, GPT2Model
from .modeling_longformer import (
    LongformerForMaskedLM,
    LongformerForMultipleChoice,
    LongformerForQuestionAnswering,
    LongformerForSequenceClassification,
    LongformerForTokenClassification,
    LongformerModel,
)
from .modeling_lxmert import LxmertForPreTraining, LxmertForQuestionAnswering, LxmertModel
from .modeling_marian import MarianMTModel
from .modeling_mbart import MBartForConditionalGeneration
from .modeling_mobilebert import (
    MobileBertForMaskedLM,
    MobileBertForMultipleChoice,
    MobileBertForPreTraining,
    MobileBertForQuestionAnswering,
    MobileBertForSequenceClassification,
    MobileBertForTokenClassification,
    MobileBertModel,
)
from .modeling_openai import OpenAIGPTLMHeadModel, OpenAIGPTModel
from .modeling_pegasus import PegasusForConditionalGeneration
from .modeling_reformer import (
    ReformerForMaskedLM,
    ReformerForQuestionAnswering,
    ReformerModel,
    ReformerModelWithLMHead,
)
from .modeling_retribert import RetriBertModel
from .modeling_roberta import (
    RobertaForCausalLM,
    RobertaForMaskedLM,
    RobertaForMultipleChoice,
    RobertaForQuestionAnswering,
    RobertaForSequenceClassification,
    RobertaForTokenClassification,
    RobertaModel,
)
from .modeling_t5 import T5ForConditionalGeneration, T5Model
from .modeling_transfo_xl import TransfoXLLMHeadModel, TransfoXLModel
from .modeling_xlm import (
    XLMForMultipleChoice,
    XLMForQuestionAnsweringSimple,
    XLMForSequenceClassification,
    XLMForTokenClassification,
    XLMModel,
    XLMWithLMHeadModel,
)
from .modeling_xlm_roberta import (
    XLMRobertaForMaskedLM,
    XLMRobertaForMultipleChoice,
    XLMRobertaForQuestionAnswering,
    XLMRobertaForSequenceClassification,
    XLMRobertaForTokenClassification,
    XLMRobertaModel,
)
from .modeling_xlnet import (
    XLNetForMultipleChoice,
    XLNetForQuestionAnsweringSimple,
    XLNetForSequenceClassification,
    XLNetForTokenClassification,
    XLNetLMHeadModel,
    XLNetModel,
)
from .utils import logging


logger = logging.get_logger(__name__)


MODEL_MAPPING = OrderedDict(
    [
        (RetriBertConfig, RetriBertModel),
        (T5Config, T5Model),
        (DistilBertConfig, DistilBertModel),
        (AlbertConfig, AlbertModel),
        (CamembertConfig, CamembertModel),
        (XLMRobertaConfig, XLMRobertaModel),
        (BartConfig, BartModel),
        (LongformerConfig, LongformerModel),
        (RobertaConfig, RobertaModel),
        (BertConfig, BertModel),
        (OpenAIGPTConfig, OpenAIGPTModel),
        (GPT2Config, GPT2Model),
        (MobileBertConfig, MobileBertModel),
        (TransfoXLConfig, TransfoXLModel),
        (XLNetConfig, XLNetModel),
        (FlaubertConfig, FlaubertModel),
        (XLMConfig, XLMModel),
        (CTRLConfig, CTRLModel),
        (ElectraConfig, ElectraModel),
        (ReformerConfig, ReformerModel),
        (LxmertConfig, LxmertModel),
    ]
)

MODEL_FOR_PRETRAINING_MAPPING = OrderedDict(
    [
        (RetriBertConfig, RetriBertModel),
        (T5Config, T5ForConditionalGeneration),
        (DistilBertConfig, DistilBertForMaskedLM),
        (AlbertConfig, AlbertForPreTraining),
        (CamembertConfig, CamembertForMaskedLM),
        (XLMRobertaConfig, XLMRobertaForMaskedLM),
        (BartConfig, BartForConditionalGeneration),
        (LongformerConfig, LongformerForMaskedLM),
        (RobertaConfig, RobertaForMaskedLM),
        (BertConfig, BertForPreTraining),
        (OpenAIGPTConfig, OpenAIGPTLMHeadModel),
        (GPT2Config, GPT2LMHeadModel),
        (MobileBertConfig, MobileBertForPreTraining),
        (TransfoXLConfig, TransfoXLLMHeadModel),
        (XLNetConfig, XLNetLMHeadModel),
        (FlaubertConfig, FlaubertWithLMHeadModel),
        (XLMConfig, XLMWithLMHeadModel),
        (CTRLConfig, CTRLLMHeadModel),
        (ElectraConfig, ElectraForPreTraining),
        (LxmertConfig, LxmertForPreTraining),
    ]
)

MODEL_WITH_LM_HEAD_MAPPING = OrderedDict(
    [
        (T5Config, T5ForConditionalGeneration),
        (DistilBertConfig, DistilBertForMaskedLM),
        (AlbertConfig, AlbertForMaskedLM),
        (CamembertConfig, CamembertForMaskedLM),
        (XLMRobertaConfig, XLMRobertaForMaskedLM),
        (MarianConfig, MarianMTModel),
        (BartConfig, BartForConditionalGeneration),
        (LongformerConfig, LongformerForMaskedLM),
        (RobertaConfig, RobertaForMaskedLM),
        (BertConfig, BertForMaskedLM),
        (OpenAIGPTConfig, OpenAIGPTLMHeadModel),
        (GPT2Config, GPT2LMHeadModel),
        (MobileBertConfig, MobileBertForMaskedLM),
        (TransfoXLConfig, TransfoXLLMHeadModel),
        (XLNetConfig, XLNetLMHeadModel),
        (FlaubertConfig, FlaubertWithLMHeadModel),
        (XLMConfig, XLMWithLMHeadModel),
        (CTRLConfig, CTRLLMHeadModel),
        (ElectraConfig, ElectraForMaskedLM),
        (EncoderDecoderConfig, EncoderDecoderModel),
        (ReformerConfig, ReformerModelWithLMHead),
    ]
)

MODEL_FOR_CAUSAL_LM_MAPPING = OrderedDict(
    [
        (CamembertConfig, CamembertForCausalLM),
        (RobertaConfig, RobertaForCausalLM),
        (BertConfig, BertLMHeadModel),
        (OpenAIGPTConfig, OpenAIGPTLMHeadModel),
        (GPT2Config, GPT2LMHeadModel),
        (TransfoXLConfig, TransfoXLLMHeadModel),
        (XLNetConfig, XLNetLMHeadModel),
        (
            XLMConfig,
            XLMWithLMHeadModel,
        ),  # XLM can be MLM and CLM => model should be split similar to BERT; leave here for now
        (CTRLConfig, CTRLLMHeadModel),
        (ReformerConfig, ReformerModelWithLMHead),
    ]
)

MODEL_FOR_MASKED_LM_MAPPING = OrderedDict(
    [
        (DistilBertConfig, DistilBertForMaskedLM),
        (AlbertConfig, AlbertForMaskedLM),
        (BartConfig, BartForConditionalGeneration),
        (CamembertConfig, CamembertForMaskedLM),
        (XLMRobertaConfig, XLMRobertaForMaskedLM),
        (LongformerConfig, LongformerForMaskedLM),
        (RobertaConfig, RobertaForMaskedLM),
        (BertConfig, BertForMaskedLM),
        (MobileBertConfig, MobileBertForMaskedLM),
        (FlaubertConfig, FlaubertWithLMHeadModel),
        (XLMConfig, XLMWithLMHeadModel),
        (ElectraConfig, ElectraForMaskedLM),
        (ReformerConfig, ReformerForMaskedLM),
    ]
)

MODEL_FOR_SEQ_TO_SEQ_CAUSAL_LM_MAPPING = OrderedDict(
    [
        (T5Config, T5ForConditionalGeneration),
        (PegasusConfig, PegasusForConditionalGeneration),
        (MarianConfig, MarianMTModel),
        (MBartConfig, MBartForConditionalGeneration),
        (BartConfig, BartForConditionalGeneration),
        (EncoderDecoderConfig, EncoderDecoderModel),
    ]
)

MODEL_FOR_SEQUENCE_CLASSIFICATION_MAPPING = OrderedDict(
    [
        (DistilBertConfig, DistilBertForSequenceClassification),
        (AlbertConfig, AlbertForSequenceClassification),
        (CamembertConfig, CamembertForSequenceClassification),
        (XLMRobertaConfig, XLMRobertaForSequenceClassification),
        (BartConfig, BartForSequenceClassification),
        (LongformerConfig, LongformerForSequenceClassification),
        (RobertaConfig, RobertaForSequenceClassification),
        (BertConfig, BertForSequenceClassification),
        (XLNetConfig, XLNetForSequenceClassification),
        (MobileBertConfig, MobileBertForSequenceClassification),
        (FlaubertConfig, FlaubertForSequenceClassification),
        (XLMConfig, XLMForSequenceClassification),
        (ElectraConfig, ElectraForSequenceClassification),
    ]
)

MODEL_FOR_QUESTION_ANSWERING_MAPPING = OrderedDict(
    [
        (DistilBertConfig, DistilBertForQuestionAnswering),
        (AlbertConfig, AlbertForQuestionAnswering),
        (CamembertConfig, CamembertForQuestionAnswering),
        (BartConfig, BartForQuestionAnswering),
        (LongformerConfig, LongformerForQuestionAnswering),
        (XLMRobertaConfig, XLMRobertaForQuestionAnswering),
        (RobertaConfig, RobertaForQuestionAnswering),
        (BertConfig, BertForQuestionAnswering),
        (XLNetConfig, XLNetForQuestionAnsweringSimple),
        (FlaubertConfig, FlaubertForQuestionAnsweringSimple),
        (MobileBertConfig, MobileBertForQuestionAnswering),
        (XLMConfig, XLMForQuestionAnsweringSimple),
        (ElectraConfig, ElectraForQuestionAnswering),
        (ReformerConfig, ReformerForQuestionAnswering),
        (LxmertConfig, LxmertForQuestionAnswering),
    ]
)

MODEL_FOR_TOKEN_CLASSIFICATION_MAPPING = OrderedDict(
    [
        (DistilBertConfig, DistilBertForTokenClassification),
        (CamembertConfig, CamembertForTokenClassification),
        (FlaubertConfig, FlaubertForTokenClassification),
        (XLMConfig, XLMForTokenClassification),
        (XLMRobertaConfig, XLMRobertaForTokenClassification),
        (LongformerConfig, LongformerForTokenClassification),
        (RobertaConfig, RobertaForTokenClassification),
        (BertConfig, BertForTokenClassification),
        (MobileBertConfig, MobileBertForTokenClassification),
        (XLNetConfig, XLNetForTokenClassification),
        (AlbertConfig, AlbertForTokenClassification),
        (ElectraConfig, ElectraForTokenClassification),
        (FlaubertConfig, FlaubertForTokenClassification),
    ]
)

MODEL_FOR_MULTIPLE_CHOICE_MAPPING = OrderedDict(
    [
        (CamembertConfig, CamembertForMultipleChoice),
        (ElectraConfig, ElectraForMultipleChoice),
        (XLMRobertaConfig, XLMRobertaForMultipleChoice),
        (LongformerConfig, LongformerForMultipleChoice),
        (RobertaConfig, RobertaForMultipleChoice),
        (BertConfig, BertForMultipleChoice),
        (DistilBertConfig, DistilBertForMultipleChoice),
        (MobileBertConfig, MobileBertForMultipleChoice),
        (XLNetConfig, XLNetForMultipleChoice),
        (AlbertConfig, AlbertForMultipleChoice),
        (XLMConfig, XLMForMultipleChoice),
        (FlaubertConfig, FlaubertForMultipleChoice),
    ]
)


class AutoModel:
    r"""
    :class:`~transformers.AutoModel` is a generic model class
    that will be instantiated as one of the base model classes of the library
    when created with the `AutoModel.from_pretrained(pretrained_model_name_or_path)`
    or the `AutoModel.from_config(config)` class methods.

    This class cannot be instantiated using `__init__()` (throws an error).
    """

    def __init__(self):
        raise EnvironmentError(
            "AutoModel is designed to be instantiated "
            "using the `AutoModel.from_pretrained(pretrained_model_name_or_path)` or "
            "`AutoModel.from_config(config)` methods."
        )

    @classmethod
    def from_config(cls, config):
        r"""Instantiates one of the base model classes of the library
        from a configuration.

        Note:
            Loading a model from its configuration file does **not** load the model weights.
            It only affects the model's configuration. Use :func:`~transformers.AutoModel.from_pretrained` to load
            the model weights

        Args:
            config (:class:`~transformers.PretrainedConfig`):
                The model class to instantiate is selected based on the configuration class:

                - isInstance of `distilbert` configuration class: :class:`~transformers.DistilBertModel` (DistilBERT model)
                - isInstance of `longformer` configuration class: :class:`~transformers.LongformerModel` (Longformer model)
                - isInstance of `roberta` configuration class: :class:`~transformers.RobertaModel` (RoBERTa model)
                - isInstance of `bert` configuration class: :class:`~transformers.BertModel` (Bert model)
                - isInstance of `openai-gpt` configuration class: :class:`~transformers.OpenAIGPTModel` (OpenAI GPT model)
                - isInstance of `gpt2` configuration class: :class:`~transformers.GPT2Model` (OpenAI GPT-2 model)
                - isInstance of `ctrl` configuration class: :class:`~transformers.CTRLModel` (Salesforce CTRL  model)
                - isInstance of `transfo-xl` configuration class: :class:`~transformers.TransfoXLModel` (Transformer-XL model)
                - isInstance of `xlnet` configuration class: :class:`~transformers.XLNetModel` (XLNet model)
                - isInstance of `xlm` configuration class: :class:`~transformers.XLMModel` (XLM model)
                - isInstance of `flaubert` configuration class: :class:`~transformers.FlaubertModel` (Flaubert model)
                - isInstance of `electra` configuration class: :class:`~transformers.ElectraModel` (Electra model)

        Examples::

            >>> config = BertConfig.from_pretrained('bert-base-uncased')    # Download configuration from S3 and cache.
            >>> model = AutoModel.from_config(config)  # E.g. model was saved using `save_pretrained('./test/saved_model/')`
        """
        for config_class, model_class in MODEL_MAPPING.items():
            if isinstance(config, config_class):
                return model_class(config)
        raise ValueError(
            "Unrecognized configuration class {} for this kind of AutoModel: {}.\n"
            "Model type should be one of {}.".format(
                config.__class__, cls.__name__, ", ".join(c.__name__ for c in MODEL_MAPPING.keys())
            )
        )

    @classmethod
    def from_pretrained(cls, pretrained_model_name_or_path, *model_args, **kwargs):
        r"""Instantiates one of the base model classes of the library
        from a pre-trained model configuration.

        The `from_pretrained()` method takes care of returning the correct model class instance
        based on the `model_type` property of the config object, or when it's missing,
        falling back to using pattern matching on the `pretrained_model_name_or_path` string:

            - `t5`: :class:`~transformers.T5Model` (T5 model)
            - `distilbert`: :class:`~transformers.DistilBertModel` (DistilBERT model)
            - `albert`: :class:`~transformers.AlbertModel` (ALBERT model)
            - `camembert`: :class:`~transformers.CamembertModel` (CamemBERT model)
            - `xlm-roberta`: :class:`~transformers.XLMRobertaModel` (XLM-RoBERTa model)
            - `longformer` :class:`~transformers.LongformerModel` (Longformer model)
            - `roberta`: :class:`~transformers.RobertaModel` (RoBERTa model)
            - `bert`: :class:`~transformers.BertModel` (Bert model)
            - `openai-gpt`: :class:`~transformers.OpenAIGPTModel` (OpenAI GPT model)
            - `gpt2`: :class:`~transformers.GPT2Model` (OpenAI GPT-2 model)
            - `transfo-xl`: :class:`~transformers.TransfoXLModel` (Transformer-XL model)
            - `xlnet`: :class:`~transformers.XLNetModel` (XLNet model)
            - `xlm`: :class:`~transformers.XLMModel` (XLM model)
            - `ctrl`: :class:`~transformers.CTRLModel` (Salesforce CTRL  model)
            - `flaubert`: :class:`~transformers.FlaubertModel` (Flaubert  model)
            - `electra`: :class:`~transformers.ElectraModel` (Electra  model)

        The model is set in evaluation mode by default using `model.eval()` (Dropout modules are deactivated)
        To train the model, you should first set it back in training mode with `model.train()`

        Args:
            pretrained_model_name_or_path: either:

                - a string with the `shortcut name` of a pre-trained model to load from cache or download, e.g.: ``bert-base-uncased``.
                - a string with the `identifier name` of a pre-trained model that was user-uploaded to our S3, e.g.: ``dbmdz/bert-base-german-cased``.
                - a path to a `directory` containing model weights saved using :func:`~transformers.PreTrainedModel.save_pretrained`, e.g.: ``./my_model_directory/``.
                - a path or url to a `tensorflow index checkpoint file` (e.g. `./tf_model/model.ckpt.index`). In this case, ``from_tf`` should be set to True and a configuration object should be provided as ``config`` argument. This loading path is slower than converting the TensorFlow checkpoint in a PyTorch model using the provided conversion scripts and loading the PyTorch model afterwards.

            model_args: (`optional`) Sequence of positional arguments:
                All remaning positional arguments will be passed to the underlying model's ``__init__`` method

            config: (`optional`) instance of a class derived from :class:`~transformers.PretrainedConfig`:
                Configuration for the model to use instead of an automatically loaded configuation. Configuration can be automatically loaded when:

                - the model is a model provided by the library (loaded with the ``shortcut-name`` string of a pretrained model), or
                - the model was saved using :func:`~transformers.PreTrainedModel.save_pretrained` and is reloaded by suppling the save directory.
                - the model is loaded by suppling a local directory as ``pretrained_model_name_or_path`` and a configuration JSON file named `config.json` is found in the directory.

            state_dict: (`optional`) dict:
                an optional state dictionary for the model to use instead of a state dictionary loaded from saved weights file.
                This option can be used if you want to create a model from a pretrained configuration but load your own weights.
                In this case though, you should check if using :func:`~transformers.PreTrainedModel.save_pretrained` and :func:`~transformers.PreTrainedModel.from_pretrained` is not a simpler option.

            cache_dir: (`optional`) string:
                Path to a directory in which a downloaded pre-trained model
                configuration should be cached if the standard cache should not be used.

            force_download: (`optional`) boolean, default False:
                Force to (re-)download the model weights and configuration files and override the cached versions if they exists.

            resume_download: (`optional`) boolean, default False:
                Do not delete incompletely recieved file. Attempt to resume the download if such a file exists.

            proxies: (`optional`) dict, default None:
                A dictionary of proxy servers to use by protocol or endpoint, e.g.: {'http': 'foo.bar:3128', 'http://hostname': 'foo.bar:4012'}.
                The proxies are used on each request.

            output_loading_info: (`optional`) boolean:
                Set to ``True`` to also return a dictionary containing missing keys, unexpected keys and error messages.

            kwargs: (`optional`) Remaining dictionary of keyword arguments:
                These arguments will be passed to the configuration and the model.

        Examples::

            model = AutoModel.from_pretrained('bert-base-uncased')    # Download model and configuration from S3 and cache.
            assert model.config.output_attentions == True
            # Loading from a TF checkpoint file instead of a PyTorch model (slower)
            config = AutoConfig.from_json_file('./tf_model/bert_tf_model_config.json')
            model = AutoModel.from_pretrained('./tf_model/bert_tf_checkpoint.ckpt.index', from_tf=True, config=config)

        """
        config = kwargs.pop("config", None)
        if not isinstance(config, PretrainedConfig):
            config, kwargs = AutoConfig.from_pretrained(
                pretrained_model_name_or_path, return_unused_kwargs=True, **kwargs
            )

        for config_class, model_class in MODEL_MAPPING.items():
            if isinstance(config, config_class):
                return model_class.from_pretrained(pretrained_model_name_or_path, *model_args, config=config, **kwargs)
        raise ValueError(
            "Unrecognized configuration class {} for this kind of AutoModel: {}.\n"
            "Model type should be one of {}.".format(
                config.__class__, cls.__name__, ", ".join(c.__name__ for c in MODEL_MAPPING.keys())
            )
        )


class AutoModelForPreTraining:
    r"""
    :class:`~transformers.AutoModelForPreTraining` is a generic model class
    that will be instantiated as one of the model classes of the library -with the architecture used for pretraining this model– when created with the `AutoModelForPreTraining.from_pretrained(pretrained_model_name_or_path)`
    class method.

    This class cannot be instantiated using `__init__()` (throws an error).
    """

    def __init__(self):
        raise EnvironmentError(
            "AutoModelForPreTraining is designed to be instantiated "
            "using the `AutoModelForPreTraining.from_pretrained(pretrained_model_name_or_path)` or "
            "`AutoModelForPreTraining.from_config(config)` methods."
        )

    @classmethod
    def from_config(cls, config):
        r"""Instantiates one of the base model classes of the library
        from a configuration.

        Note:
            Loading a model from its configuration file does **not** load the model weights.
            It only affects the model's configuration. Use :func:`~transformers.AutoModel.from_pretrained` to load
            the model weights

        Args:
            config (:class:`~transformers.PretrainedConfig`):
                The model class to instantiate is selected based on the configuration class:

                - isInstance of `distilbert` configuration class: :class:`~transformers.DistilBertForMaskedLM` (DistilBERT model)
                - isInstance of `longformer` configuration class: :class:`~transformers.LongformerForMaskedLM` (Longformer model)
                - isInstance of `roberta` configuration class: :class:`~transformers.RobertaForMaskedLM` (RoBERTa model)
                - isInstance of `bert` configuration class: :class:`~transformers.BertForPreTraining` (Bert model)
                - isInstance of `openai-gpt` configuration class: :class:`~transformers.OpenAIGPTLMHeadModel` (OpenAI GPT model)
                - isInstance of `gpt2` configuration class: :class:`~transformers.GPT2LMHeadModel` (OpenAI GPT-2 model)
                - isInstance of `ctrl` configuration class: :class:`~transformers.CTRLLMHeadModel` (Salesforce CTRL  model)
                - isInstance of `transfo-xl` configuration class: :class:`~transformers.TransfoXLLMHeadModel` (Transformer-XL model)
                - isInstance of `xlnet` configuration class: :class:`~transformers.XLNetLMHeadModel` (XLNet model)
                - isInstance of `xlm` configuration class: :class:`~transformers.XLMWithLMHeadModel` (XLM model)
                - isInstance of `flaubert` configuration class: :class:`~transformers.FlaubertWithLMHeadModel` (Flaubert model)
                - isInstance of `electra` configuration class: :class:`~transformers.ElectraForPreTraining` (Electra model)

        Examples::

            >>> config = BertConfig.from_pretrained('bert-base-uncased')    # Download configuration from S3 and cache.
            >>> model = AutoModelForPreTraining.from_config(config)  # E.g. model was saved using `save_pretrained('./test/saved_model/')`
        """
        for config_class, model_class in MODEL_FOR_PRETRAINING_MAPPING.items():
            if isinstance(config, config_class):
                return model_class(config)
        raise ValueError(
            "Unrecognized configuration class {} for this kind of AutoModel: {}.\n"
            "Model type should be one of {}.".format(
                config.__class__, cls.__name__, ", ".join(c.__name__ for c in MODEL_FOR_PRETRAINING_MAPPING.keys())
            )
        )

    @classmethod
    def from_pretrained(cls, pretrained_model_name_or_path, *model_args, **kwargs):
        r"""Instantiates one of the model classes of the library -with the architecture used for pretraining this model– from a pre-trained model configuration.

        The `from_pretrained()` method takes care of returning the correct model class instance
        based on the `model_type` property of the config object, or when it's missing,
        falling back to using pattern matching on the `pretrained_model_name_or_path` string:

            - `t5`: :class:`~transformers.T5ModelWithLMHead` (T5 model)
            - `distilbert`: :class:`~transformers.DistilBertForMaskedLM` (DistilBERT model)
            - `albert`: :class:`~transformers.AlbertForMaskedLM` (ALBERT model)
            - `camembert`: :class:`~transformers.CamembertForMaskedLM` (CamemBERT model)
            - `xlm-roberta`: :class:`~transformers.XLMRobertaForMaskedLM` (XLM-RoBERTa model)
            - `longformer`: :class:`~transformers.LongformerForMaskedLM` (Longformer model)
            - `roberta`: :class:`~transformers.RobertaForMaskedLM` (RoBERTa model)
            - `bert`: :class:`~transformers.BertForPreTraining` (Bert model)
            - `openai-gpt`: :class:`~transformers.OpenAIGPTLMHeadModel` (OpenAI GPT model)
            - `gpt2`: :class:`~transformers.GPT2LMHeadModel` (OpenAI GPT-2 model)
            - `transfo-xl`: :class:`~transformers.TransfoXLLMHeadModel` (Transformer-XL model)
            - `xlnet`: :class:`~transformers.XLNetLMHeadModel` (XLNet model)
            - `xlm`: :class:`~transformers.XLMWithLMHeadModel` (XLM model)
            - `ctrl`: :class:`~transformers.CTRLLMHeadModel` (Salesforce CTRL model)
            - `flaubert`: :class:`~transformers.FlaubertWithLMHeadModel` (Flaubert model)
            - `electra`: :class:`~transformers.ElectraForPreTraining` (Electra model)

        The model is set in evaluation mode by default using `model.eval()` (Dropout modules are deactivated)
        To train the model, you should first set it back in training mode with `model.train()`

        Args:
            pretrained_model_name_or_path:
                Either:

                - a string with the `shortcut name` of a pre-trained model to load from cache or download, e.g.: ``bert-base-uncased``.
                - a string with the `identifier name` of a pre-trained model that was user-uploaded to our S3, e.g.: ``dbmdz/bert-base-german-cased``.
                - a path to a `directory` containing model weights saved using :func:`~transformers.PreTrainedModel.save_pretrained`, e.g.: ``./my_model_directory/``.
                - a path or url to a `tensorflow index checkpoint file` (e.g. `./tf_model/model.ckpt.index`). In this case, ``from_tf`` should be set to True and a configuration object should be provided as ``config`` argument. This loading path is slower than converting the TensorFlow checkpoint in a PyTorch model using the provided conversion scripts and loading the PyTorch model afterwards.
            model_args: (`optional`) Sequence of positional arguments:
                All remaning positional arguments will be passed to the underlying model's ``__init__`` method
            config: (`optional`) instance of a class derived from :class:`~transformers.PretrainedConfig`:
                Configuration for the model to use instead of an automatically loaded configuation. Configuration can be automatically loaded when:

                - the model is a model provided by the library (loaded with the ``shortcut-name`` string of a pretrained model), or
                - the model was saved using :func:`~transformers.PreTrainedModel.save_pretrained` and is reloaded by suppling the save directory.
                - the model is loaded by suppling a local directory as ``pretrained_model_name_or_path`` and a configuration JSON file named `config.json` is found in the directory.

            state_dict: (`optional`) dict:
                an optional state dictionary for the model to use instead of a state dictionary loaded from saved weights file.
                This option can be used if you want to create a model from a pretrained configuration but load your own weights.
                In this case though, you should check if using :func:`~transformers.PreTrainedModel.save_pretrained` and :func:`~transformers.PreTrainedModel.from_pretrained` is not a simpler option.
            cache_dir: (`optional`) string:
                Path to a directory in which a downloaded pre-trained model
                configuration should be cached if the standard cache should not be used.
            force_download: (`optional`) boolean, default False:
                Force to (re-)download the model weights and configuration files and override the cached versions if they exists.
            resume_download: (`optional`) boolean, default False:
                Do not delete incompletely received file. Attempt to resume the download if such a file exists.
            proxies: (`optional`) dict, default None:
                A dictionary of proxy servers to use by protocol or endpoint, e.g.: {'http': 'foo.bar:3128', 'http://hostname': 'foo.bar:4012'}.
                The proxies are used on each request.
            output_loading_info: (`optional`) boolean:
                Set to ``True`` to also return a dictionary containing missing keys, unexpected keys and error messages.
            kwargs: (`optional`) Remaining dictionary of keyword arguments:
                These arguments will be passed to the configuration and the model.

        Examples::

            model = AutoModelForPreTraining.from_pretrained('bert-base-uncased')    # Download model and configuration from S3 and cache.
            model = AutoModelForPreTraining.from_pretrained('./test/bert_model/')  # E.g. model was saved using `save_pretrained('./test/saved_model/')`
            assert model.config.output_attention == True
            # Loading from a TF checkpoint file instead of a PyTorch model (slower)
            config = AutoConfig.from_json_file('./tf_model/bert_tf_model_config.json')
            model = AutoModelForPreTraining.from_pretrained('./tf_model/bert_tf_checkpoint.ckpt.index', from_tf=True, config=config)

        """
        config = kwargs.pop("config", None)
        if not isinstance(config, PretrainedConfig):
            config, kwargs = AutoConfig.from_pretrained(
                pretrained_model_name_or_path, return_unused_kwargs=True, **kwargs
            )

        for config_class, model_class in MODEL_FOR_PRETRAINING_MAPPING.items():
            if isinstance(config, config_class):
                return model_class.from_pretrained(pretrained_model_name_or_path, *model_args, config=config, **kwargs)
        raise ValueError(
            "Unrecognized configuration class {} for this kind of AutoModel: {}.\n"
            "Model type should be one of {}.".format(
                config.__class__, cls.__name__, ", ".join(c.__name__ for c in MODEL_FOR_PRETRAINING_MAPPING.keys())
            )
        )


class AutoModelWithLMHead:
    r"""
    :class:`~transformers.AutoModelWithLMHead` is a generic model class
    that will be instantiated as one of the language modeling model classes of the library
    when created with the `AutoModelWithLMHead.from_pretrained(pretrained_model_name_or_path)`
    class method.

    This class cannot be instantiated using `__init__()` (throws an error).
    """

    def __init__(self):
        raise EnvironmentError(
            "AutoModelWithLMHead is designed to be instantiated "
            "using the `AutoModelWithLMHead.from_pretrained(pretrained_model_name_or_path)` or "
            "`AutoModelWithLMHead.from_config(config)` methods."
        )

    @classmethod
    def from_config(cls, config):
        r"""Instantiates one of the base model classes of the library
        from a configuration.

        Note:
            Loading a model from its configuration file does **not** load the model weights.
            It only affects the model's configuration. Use :func:`~transformers.AutoModel.from_pretrained` to load
            the model weights

        Args:
            config (:class:`~transformers.PretrainedConfig`):
                The model class to instantiate is selected based on the configuration class:

                - isInstance of `distilbert` configuration class: :class:`~transformers.DistilBertForMaskedLM` (DistilBERT model)
                - isInstance of `longformer` configuration class: :class:`~transformers.LongformerForMaskedLM` (Longformer model)
                - isInstance of `roberta` configuration class: :class:`~transformers.RobertaForMaskedLM` (RoBERTa model)
                - isInstance of `bert` configuration class: :class:`~transformers.BertForMaskedLM` (Bert model)
                - isInstance of `openai-gpt` configuration class: :class:`~transformers.OpenAIGPTLMHeadModel` (OpenAI GPT model)
                - isInstance of `gpt2` configuration class: :class:`~transformers.GPT2LMHeadModel` (OpenAI GPT-2 model)
                - isInstance of `ctrl` configuration class: :class:`~transformers.CTRLLMHeadModel` (Salesforce CTRL  model)
                - isInstance of `transfo-xl` configuration class: :class:`~transformers.TransfoXLLMHeadModel` (Transformer-XL model)
                - isInstance of `xlnet` configuration class: :class:`~transformers.XLNetLMHeadModel` (XLNet model)
                - isInstance of `xlm` configuration class: :class:`~transformers.XLMWithLMHeadModel` (XLM model)
                - isInstance of `flaubert` configuration class: :class:`~transformers.FlaubertWithLMHeadModel` (Flaubert model)
                - isInstance of `electra` configuration class: :class:`~transformers.ElectraForMaskedLM` (Electra model)

        Examples::

            config = BertConfig.from_pretrained('bert-base-uncased')    # Download configuration from S3 and cache.
            model = AutoModelWithLMHead.from_config(config)  # E.g. model was saved using `save_pretrained('./test/saved_model/')`
        """
        warnings.warn(
            "The class `AutoModelWithLMHead` is deprecated and will be removed in a future version. Please use `AutoModelForCausalLM` for causal language models, `AutoModelForMaskedLM` for masked language models and `AutoModelForSeq2SeqLM` for encoder-decoder models.",
            FutureWarning,
        )
        for config_class, model_class in MODEL_WITH_LM_HEAD_MAPPING.items():
            if isinstance(config, config_class):
                return model_class(config)
        raise ValueError(
            "Unrecognized configuration class {} for this kind of AutoModel: {}.\n"
            "Model type should be one of {}.".format(
                config.__class__, cls.__name__, ", ".join(c.__name__ for c in MODEL_WITH_LM_HEAD_MAPPING.keys())
            )
        )

    @classmethod
    def from_pretrained(cls, pretrained_model_name_or_path, *model_args, **kwargs):
        r"""Instantiates one of the language modeling model classes of the library
        from a pre-trained model configuration.

        The `from_pretrained()` method takes care of returning the correct model class instance
        based on the `model_type` property of the config object, or when it's missing,
        falling back to using pattern matching on the `pretrained_model_name_or_path` string:

            - `t5`: :class:`~transformers.T5ForConditionalGeneration` (T5 model)
            - `distilbert`: :class:`~transformers.DistilBertForMaskedLM` (DistilBERT model)
            - `albert`: :class:`~transformers.AlbertForMaskedLM` (ALBERT model)
            - `camembert`: :class:`~transformers.CamembertForMaskedLM` (CamemBERT model)
            - `xlm-roberta`: :class:`~transformers.XLMRobertaForMaskedLM` (XLM-RoBERTa model)
            - `longformer`: :class:`~transformers.LongformerForMaskedLM` (Longformer model)
            - `roberta`: :class:`~transformers.RobertaForMaskedLM` (RoBERTa model)
            - `bert`: :class:`~transformers.BertForMaskedLM` (Bert model)
            - `openai-gpt`: :class:`~transformers.OpenAIGPTLMHeadModel` (OpenAI GPT model)
            - `gpt2`: :class:`~transformers.GPT2LMHeadModel` (OpenAI GPT-2 model)
            - `transfo-xl`: :class:`~transformers.TransfoXLLMHeadModel` (Transformer-XL model)
            - `xlnet`: :class:`~transformers.XLNetLMHeadModel` (XLNet model)
            - `xlm`: :class:`~transformers.XLMWithLMHeadModel` (XLM model)
            - `ctrl`: :class:`~transformers.CTRLLMHeadModel` (Salesforce CTRL model)
            - `flaubert`: :class:`~transformers.FlaubertWithLMHeadModel` (Flaubert model)
            - `electra`: :class:`~transformers.ElectraForMaskedLM` (Electra model)

        The model is set in evaluation mode by default using `model.eval()` (Dropout modules are deactivated)
        To train the model, you should first set it back in training mode with `model.train()`

        Args:
            pretrained_model_name_or_path:
                Either:

                - a string with the `shortcut name` of a pre-trained model to load from cache or download, e.g.: ``bert-base-uncased``.
                - a string with the `identifier name` of a pre-trained model that was user-uploaded to our S3, e.g.: ``dbmdz/bert-base-german-cased``.
                - a path to a `directory` containing model weights saved using :func:`~transformers.PreTrainedModel.save_pretrained`, e.g.: ``./my_model_directory/``.
                - a path or url to a `tensorflow index checkpoint file` (e.g. `./tf_model/model.ckpt.index`). In this case, ``from_tf`` should be set to True and a configuration object should be provided as ``config`` argument. This loading path is slower than converting the TensorFlow checkpoint in a PyTorch model using the provided conversion scripts and loading the PyTorch model afterwards.
            model_args: (`optional`) Sequence of positional arguments:
                All remaning positional arguments will be passed to the underlying model's ``__init__`` method
            config: (`optional`) instance of a class derived from :class:`~transformers.PretrainedConfig`:
                Configuration for the model to use instead of an automatically loaded configuation. Configuration can be automatically loaded when:

                - the model is a model provided by the library (loaded with the ``shortcut-name`` string of a pretrained model), or
                - the model was saved using :func:`~transformers.PreTrainedModel.save_pretrained` and is reloaded by suppling the save directory.
                - the model is loaded by suppling a local directory as ``pretrained_model_name_or_path`` and a configuration JSON file named `config.json` is found in the directory.

            state_dict: (`optional`) dict:
                an optional state dictionary for the model to use instead of a state dictionary loaded from saved weights file.
                This option can be used if you want to create a model from a pretrained configuration but load your own weights.
                In this case though, you should check if using :func:`~transformers.PreTrainedModel.save_pretrained` and :func:`~transformers.PreTrainedModel.from_pretrained` is not a simpler option.
            cache_dir: (`optional`) string:
                Path to a directory in which a downloaded pre-trained model
                configuration should be cached if the standard cache should not be used.
            force_download: (`optional`) boolean, default False:
                Force to (re-)download the model weights and configuration files and override the cached versions if they exists.
            resume_download: (`optional`) boolean, default False:
                Do not delete incompletely received file. Attempt to resume the download if such a file exists.
            proxies: (`optional`) dict, default None:
                A dictionary of proxy servers to use by protocol or endpoint, e.g.: {'http': 'foo.bar:3128', 'http://hostname': 'foo.bar:4012'}.
                The proxies are used on each request.
            output_loading_info: (`optional`) boolean:
                Set to ``True`` to also return a dictionary containing missing keys, unexpected keys and error messages.
            kwargs: (`optional`) Remaining dictionary of keyword arguments:
                These arguments will be passed to the configuration and the model.

        Examples::

            model = AutoModelWithLMHead.from_pretrained('bert-base-uncased')    # Download model and configuration from S3 and cache.
            model = AutoModelWithLMHead.from_pretrained('./test/bert_model/')  # E.g. model was saved using `save_pretrained('./test/saved_model/')`
            assert model.config.output_attention == True
            # Loading from a TF checkpoint file instead of a PyTorch model (slower)
            config = AutoConfig.from_json_file('./tf_model/bert_tf_model_config.json')
            model = AutoModelWithLMHead.from_pretrained('./tf_model/bert_tf_checkpoint.ckpt.index', from_tf=True, config=config)

        """
        warnings.warn(
            "The class `AutoModelWithLMHead` is deprecated and will be removed in a future version. Please use `AutoModelForCausalLM` for causal language models, `AutoModelForMaskedLM` for masked language models and `AutoModelForSeq2SeqLM` for encoder-decoder models.",
            FutureWarning,
        )
        config = kwargs.pop("config", None)
        if not isinstance(config, PretrainedConfig):
            config, kwargs = AutoConfig.from_pretrained(
                pretrained_model_name_or_path, return_unused_kwargs=True, **kwargs
            )

        for config_class, model_class in MODEL_WITH_LM_HEAD_MAPPING.items():
            if isinstance(config, config_class):
                return model_class.from_pretrained(pretrained_model_name_or_path, *model_args, config=config, **kwargs)
        raise ValueError(
            "Unrecognized configuration class {} for this kind of AutoModel: {}.\n"
            "Model type should be one of {}.".format(
                config.__class__, cls.__name__, ", ".join(c.__name__ for c in MODEL_WITH_LM_HEAD_MAPPING.keys())
            )
        )


class AutoModelForCausalLM:
    r"""
    :class:`~transformers.AutoModelForCausalLM` is a generic model class
    that will be instantiated as one of the language modeling model classes of the library
    when created with the `AutoModelForCausalLM.from_pretrained(pretrained_model_name_or_path)`
    class method.

    This class cannot be instantiated using `__init__()` (throws an error).
    """

    def __init__(self):
        raise EnvironmentError(
            "AutoModelForCausalLM is designed to be instantiated "
            "using the `AutoModelForCausalLM.from_pretrained(pretrained_model_name_or_path)` or "
            "`AutoModelForCausalLM.from_config(config)` methods."
        )

    @classmethod
    def from_config(cls, config):
        r"""Instantiates one of the base model classes of the library
        from a configuration.

        Note:
            Loading a model from its configuration file does **not** load the model weights.
            It only affects the model's configuration. Use :func:`~transformers.AutoModel.from_pretrained` to load
            the model weights

        Args:
            config (:class:`~transformers.PretrainedConfig`):
                The model class to instantiate is selected based on the configuration class:

                - isInstance of `bert` configuration class: :class:`~transformers.BertLMHeadModel` (Bert model)
                - isInstance of `openai-gpt` configuration class: :class:`~transformers.OpenAIGPTLMHeadModel` (OpenAI GPT model)
                - isInstance of `gpt2` configuration class: :class:`~transformers.GPT2LMHeadModel` (OpenAI GPT-2 model)
                - isInstance of `ctrl` configuration class: :class:`~transformers.CTRLLMHeadModel` (Salesforce CTRL  model)
                - isInstance of `transfo-xl` configuration class: :class:`~transformers.TransfoXLLMHeadModel` (Transformer-XL model)
                - isInstance of `xlnet` configuration class: :class:`~transformers.XLNetLMHeadModel` (XLNet model)
                - isInstance of `reformer` configuration class: :class:`~transformers.ReformerModelWithLMHead` (Reformer model)

        Examples::

            config = GPT2Config.from_pretrained('gpt2')    # Download configuration from S3 and cache.
            model = AutoModelForCausalLM.from_config(config)  # E.g. model was saved using `save_pretrained('./test/saved_model/')`
        """
        for config_class, model_class in MODEL_FOR_CAUSAL_LM_MAPPING.items():
            if isinstance(config, config_class):
                return model_class(config)
        raise ValueError(
            "Unrecognized configuration class {} for this kind of AutoModel: {}.\n"
            "Model type should be one of {}.".format(
                config.__class__, cls.__name__, ", ".join(c.__name__ for c in MODEL_FOR_CAUSAL_LM_MAPPING.keys())
            )
        )

    @classmethod
    def from_pretrained(cls, pretrained_model_name_or_path, *model_args, **kwargs):
        r"""Instantiates one of the language modeling model classes of the library
        from a pre-trained model configuration.

        The `from_pretrained()` method takes care of returning the correct model class instance
        based on the `model_type` property of the config object, or when it's missing,
        falling back to using pattern matching on the `pretrained_model_name_or_path` string:

            - `bert`: :class:`~transformers.BertLMHeadModel` (Bert model)
            - `openai-gpt`: :class:`~transformers.OpenAIGPTLMHeadModel` (OpenAI GPT model)
            - `gpt2`: :class:`~transformers.GPT2LMHeadModel` (OpenAI GPT-2 model)
            - `transfo-xl`: :class:`~transformers.TransfoXLLMHeadModel` (Transformer-XL model)
            - `xlnet`: :class:`~transformers.XLNetLMHeadModel` (XLNet model)
            - `ctrl`: :class:`~transformers.CTRLLMHeadModel` (Salesforce CTRL model)
            - `reformer`: :class:`~transformers.ReformerModelWithLMHead` (Google Reformer model)

        The model is set in evaluation mode by default using `model.eval()` (Dropout modules are deactivated)
        To train the model, you should first set it back in training mode with `model.train()`

        Args:
            pretrained_model_name_or_path:
                Either:

                - a string with the `shortcut name` of a pre-trained model to load from cache or download, e.g.: ``bert-base-uncased``.
                - a string with the `identifier name` of a pre-trained model that was user-uploaded to our S3, e.g.: ``dbmdz/bert-base-german-cased``.
                - a path to a `directory` containing model weights saved using :func:`~transformers.PreTrainedModel.save_pretrained`, e.g.: ``./my_model_directory/``.
                - a path or url to a `tensorflow index checkpoint file` (e.g. `./tf_model/model.ckpt.index`). In this case, ``from_tf`` should be set to True and a configuration object should be provided as ``config`` argument. This loading path is slower than converting the TensorFlow checkpoint in a PyTorch model using the provided conversion scripts and loading the PyTorch model afterwards.
            model_args: (`optional`) Sequence of positional arguments:
                All remaning positional arguments will be passed to the underlying model's ``__init__`` method
            config: (`optional`) instance of a class derived from :class:`~transformers.PretrainedConfig`:
                Configuration for the model to use instead of an automatically loaded configuation. Configuration can be automatically loaded when:

                - the model is a model provided by the library (loaded with the ``shortcut-name`` string of a pretrained model), or
                - the model was saved using :func:`~transformers.PreTrainedModel.save_pretrained` and is reloaded by suppling the save directory.
                - the model is loaded by suppling a local directory as ``pretrained_model_name_or_path`` and a configuration JSON file named `config.json` is found in the directory.

            state_dict: (`optional`) dict:
                an optional state dictionary for the model to use instead of a state dictionary loaded from saved weights file.
                This option can be used if you want to create a model from a pretrained configuration but load your own weights.
                In this case though, you should check if using :func:`~transformers.PreTrainedModel.save_pretrained` and :func:`~transformers.PreTrainedModel.from_pretrained` is not a simpler option.
            cache_dir: (`optional`) string:
                Path to a directory in which a downloaded pre-trained model
                configuration should be cached if the standard cache should not be used.
            force_download: (`optional`) boolean, default False:
                Force to (re-)download the model weights and configuration files and override the cached versions if they exists.
            resume_download: (`optional`) boolean, default False:
                Do not delete incompletely received file. Attempt to resume the download if such a file exists.
            proxies: (`optional`) dict, default None:
                A dictionary of proxy servers to use by protocol or endpoint, e.g.: {'http': 'foo.bar:3128', 'http://hostname': 'foo.bar:4012'}.
                The proxies are used on each request.
            output_loading_info: (`optional`) boolean:
                Set to ``True`` to also return a dictionary containing missing keys, unexpected keys and error messages.
            kwargs: (`optional`) Remaining dictionary of keyword arguments:
                These arguments will be passed to the configuration and the model.

        Examples::

            model = AutoModelForCausalLM.from_pretrained('gpt2')    # Download model and configuration from S3 and cache.
            model = AutoModelForCausalLM.from_pretrained('./test/gpt2_model/')  # E.g. model was saved using `save_pretrained('./test/saved_model/')`
            assert model.config.output_attention == True
            # Loading from a TF checkpoint file instead of a PyTorch model (slower)
            config = AutoConfig.from_json_file('./tf_model/gpt2_tf_model_config.json')
            model =  AutoModelForCausalLM.from_pretrained('./tf_model/gpt2_tf_checkpoint.ckpt.index', from_tf=True, config=config)

        """
        config = kwargs.pop("config", None)
        if not isinstance(config, PretrainedConfig):
            config, kwargs = AutoConfig.from_pretrained(
                pretrained_model_name_or_path, return_unused_kwargs=True, **kwargs
            )

        for config_class, model_class in MODEL_FOR_CAUSAL_LM_MAPPING.items():
            if isinstance(config, config_class):
                return model_class.from_pretrained(pretrained_model_name_or_path, *model_args, config=config, **kwargs)
        raise ValueError(
            "Unrecognized configuration class {} for this kind of AutoModel: {}.\n"
            "Model type should be one of {}.".format(
                config.__class__, cls.__name__, ", ".join(c.__name__ for c in MODEL_FOR_CAUSAL_LM_MAPPING.keys())
            )
        )


class AutoModelForMaskedLM:
    r"""
    :class:`~transformers.AutoModelForMaskedLM` is a generic model class
    that will be instantiated as one of the language modeling model classes of the library
    when created with the `AutoModelForMaskedLM.from_pretrained(pretrained_model_name_or_path)`
    class method.

    This class cannot be instantiated using `__init__()` (throws an error).
    """

    def __init__(self):
        raise EnvironmentError(
            "AutoModelForMaskedLM is designed to be instantiated "
            "using the `AutoModelForMaskedLM.from_pretrained(pretrained_model_name_or_path)` or "
            "`AutoModelForMaskedLM.from_config(config)` methods."
        )

    @classmethod
    def from_config(cls, config):
        r"""Instantiates one of the base model classes of the library
        from a configuration.

        Note:
            Loading a model from its configuration file does **not** load the model weights.
            It only affects the model's configuration. Use :func:`~transformers.AutoModel.from_pretrained` to load
            the model weights

        Args:
            config (:class:`~transformers.PretrainedConfig`):
                The model class to instantiate is selected based on the configuration class:
                - isInstance of `distilbert` configuration class: :class:`~transformers.DistilBertForMaskedLM` (DistilBERT model)
                - isInstance of `longformer` configuration class: :class:`~transformers.LongformerForMaskedLM` (Longformer model)
                - isInstance of `roberta` configuration class: :class:`~transformers.RobertaForMaskedLM` (RoBERTa model)
                - isInstance of `bert` configuration class: :class:`~transformers.BertForMaskedLM` (Bert model)
                - isInstance of `flaubert` configuration class: :class:`~transformers.FlaubertWithLMHeadModel` (Flaubert model)
                - isInstance of `xlm` configuration class: :class:`~transformers.XLMWithLMHeadModel` (XLM model)
                - isInstance of `xlm-roberta` configuration class: :class:`~transformers.XLMRobertaForMaskedLM` (XLM-Roberta model)
                - isInstance of `electra` configuration class: :class:`~transformers.ElectraForMaskedLM` (Electra model)
                - isInstance of `camembert` configuration class: :class:`~transformers.CamembertForMaskedLM` (Camembert model)
                - isInstance of `albert` configuration class: :class:`~transformers.AlbertForMaskedLM` (Albert model)


        Examples::

            config = BertConfig.from_pretrained('bert-base-uncased')    # Download configuration from S3 and cache.
            model = AutoModelForMaskedLM.from_config(config)  # E.g. model was saved using `save_pretrained('./test/saved_model/')`
        """
        for config_class, model_class in MODEL_FOR_MASKED_LM_MAPPING.items():
            if isinstance(config, config_class):
                return model_class(config)
        raise ValueError(
            "Unrecognized configuration class {} for this kind of AutoModel: {}.\n"
            "Model type should be one of {}.".format(
                config.__class__, cls.__name__, ", ".join(c.__name__ for c in MODEL_FOR_MASKED_LM_MAPPING.keys())
            )
        )

    @classmethod
    def from_pretrained(cls, pretrained_model_name_or_path, *model_args, **kwargs):
        r"""Instantiates one of the language modeling model classes of the library
        from a pre-trained model configuration.

        The `from_pretrained()` method takes care of returning the correct model class instance
        based on the `model_type` property of the config object, or when it's missing,
        falling back to using pattern matching on the `pretrained_model_name_or_path` string:

            - `distilbert`: :class:`~transformers.DistilBertForMaskedLM` (DistilBERT model)
            - `albert`: :class:`~transformers.AlbertForMaskedLM` (ALBERT model)
            - `camembert`: :class:`~transformers.CamembertForMaskedLM` (CamemBERT model)
            - `xlm-roberta`: :class:`~transformers.XLMRobertaForMaskedLM` (XLM-RoBERTa model)
            - `longformer`: :class:`~transformers.LongformerForMaskedLM` (Longformer model)
            - `roberta`: :class:`~transformers.RobertaForMaskedLM` (RoBERTa model)
            - `xlm`: :class:`~transformers.XLMWithLMHeadModel` (XLM model)
            - `flaubert`: :class:`~transformers.FlaubertWithLMHeadModel` (Flaubert model)
            - `electra`: :class:`~transformers.ElectraForMaskedLM` (Electra model)
            - `bert`: :class:`~transformers.BertLMHeadModel` (Bert model)

        The model is set in evaluation mode by default using `model.eval()` (Dropout modules are deactivated)
        To train the model, you should first set it back in training mode with `model.train()`

        Args:
            pretrained_model_name_or_path:
                Either:

                - a string with the `shortcut name` of a pre-trained model to load from cache or download, e.g.: ``bert-base-uncased``.
                - a string with the `identifier name` of a pre-trained model that was user-uploaded to our S3, e.g.: ``dbmdz/bert-base-german-cased``.
                - a path to a `directory` containing model weights saved using :func:`~transformers.PreTrainedModel.save_pretrained`, e.g.: ``./my_model_directory/``.
                - a path or url to a `tensorflow index checkpoint file` (e.g. `./tf_model/model.ckpt.index`). In this case, ``from_tf`` should be set to True and a configuration object should be provided as ``config`` argument. This loading path is slower than converting the TensorFlow checkpoint in a PyTorch model using the provided conversion scripts and loading the PyTorch model afterwards.
            model_args: (`optional`) Sequence of positional arguments:
                All remaning positional arguments will be passed to the underlying model's ``__init__`` method
            config: (`optional`) instance of a class derived from :class:`~transformers.PretrainedConfig`:
                Configuration for the model to use instead of an automatically loaded configuation. Configuration can be automatically loaded when:

                - the model is a model provided by the library (loaded with the ``shortcut-name`` string of a pretrained model), or
                - the model was saved using :func:`~transformers.PreTrainedModel.save_pretrained` and is reloaded by suppling the save directory.
                - the model is loaded by suppling a local directory as ``pretrained_model_name_or_path`` and a configuration JSON file named `config.json` is found in the directory.

            state_dict: (`optional`) dict:
                an optional state dictionary for the model to use instead of a state dictionary loaded from saved weights file.
                This option can be used if you want to create a model from a pretrained configuration but load your own weights.
                In this case though, you should check if using :func:`~transformers.PreTrainedModel.save_pretrained` and :func:`~transformers.PreTrainedModel.from_pretrained` is not a simpler option.
            cache_dir: (`optional`) string:
                Path to a directory in which a downloaded pre-trained model
                configuration should be cached if the standard cache should not be used.
            force_download: (`optional`) boolean, default False:
                Force to (re-)download the model weights and configuration files and override the cached versions if they exists.
            resume_download: (`optional`) boolean, default False:
                Do not delete incompletely received file. Attempt to resume the download if such a file exists.
            proxies: (`optional`) dict, default None:
                A dictionary of proxy servers to use by protocol or endpoint, e.g.: {'http': 'foo.bar:3128', 'http://hostname': 'foo.bar:4012'}.
                The proxies are used on each request.
            output_loading_info: (`optional`) boolean:
                Set to ``True`` to also return a dictionary containing missing keys, unexpected keys and error messages.
            kwargs: (`optional`) Remaining dictionary of keyword arguments:
                These arguments will be passed to the configuration and the model.

        Examples::

            model = AutoModelForMaskedLM.from_pretrained('bert')    # Download model and configuration from S3 and cache.
            model = AutoModelForMaskedLM.from_pretrained('./test/bert_model/')  # E.g. model was saved using `save_pretrained('./test/saved_model/')`
            assert model.config.output_attention == True
            # Loading from a TF checkpoint file instead of a PyTorch model (slower)
            config = AutoConfig.from_json_file('./tf_model/bert_tf_model_config.json')
            model =  AutoModelForMaskedLM.from_pretrained('./tf_model/bert_tf_checkpoint.ckpt.index', from_tf=True, config=config)

        """
        config = kwargs.pop("config", None)
        if not isinstance(config, PretrainedConfig):
            config, kwargs = AutoConfig.from_pretrained(
                pretrained_model_name_or_path, return_unused_kwargs=True, **kwargs
            )

        for config_class, model_class in MODEL_FOR_MASKED_LM_MAPPING.items():
            if isinstance(config, config_class):
                return model_class.from_pretrained(pretrained_model_name_or_path, *model_args, config=config, **kwargs)
        raise ValueError(
            "Unrecognized configuration class {} for this kind of AutoModel: {}.\n"
            "Model type should be one of {}.".format(
                config.__class__, cls.__name__, ", ".join(c.__name__ for c in MODEL_FOR_MASKED_LM_MAPPING.keys())
            )
        )


class AutoModelForSeq2SeqLM:
    r"""
    :class:`~transformers.AutoModelForSeq2SeqLM` is a generic model class
    that will be instantiated as one of the language modeling model classes of the library
    when created with the `AutoModelForSeq2SeqLM.from_pretrained(pretrained_model_name_or_path)`
    class method.

    This class cannot be instantiated using `__init__()` (throws an error).
    """

    def __init__(self):
        raise EnvironmentError(
            "AutoModelForSeq2SeqLM is designed to be instantiated "
            "using the `AutoModelForSeq2SeqLM.from_pretrained(pretrained_model_name_or_path)` or "
            "`AutoModelForSeq2SeqLM.from_config(config)` methods."
        )

    @classmethod
    def from_config(cls, config):
        r"""Instantiates one of the base model classes of the library
        from a configuration.

        Note:
            Loading a model from its configuration file does **not** load the model weights.
            It only affects the model's configuration. Use :func:`~transformers.AutoModel.from_pretrained` to load
            the model weights

        Args:
            config (:class:`~transformers.PretrainedConfig`):
                The model class to instantiate is selected based on the configuration class:

                - isInstance of `t5` configuration class: :class:`~transformers.T5ForConditionalGeneration` (T5 model)
                - isInstance of `bart` configuration class: :class:`~transformers.BartForConditionalGeneration` (Bart model)
                - isInstance of `marian` configuration class: :class:`~transformers.MarianMTModel` (Marian model)
                - isInstance of `encoder-decoder` configuration class: :class:`~transformers.EncoderDecoderModel` (Encoder Decoder model)

        Examples::

            config = T5Config.from_pretrained('t5')
            model = AutoModelForSeq2SeqLM.from_config(config)  # E.g. model was saved using `save_pretrained('./test/saved_model/')`
        """
        for config_class, model_class in MODEL_FOR_SEQ_TO_SEQ_CAUSAL_LM_MAPPING.items():
            if isinstance(config, config_class):
                return model_class(config)
        raise ValueError(
            "Unrecognized configuration class {} for this kind of AutoModel: {}.\n"
            "Model type should be one of {}.".format(
                config.__class__,
                cls.__name__,
                ", ".join(c.__name__ for c in MODEL_FOR_SEQ_TO_SEQ_CAUSAL_LM_MAPPING.keys()),
            )
        )

    @classmethod
    def from_pretrained(cls, pretrained_model_name_or_path, *model_args, **kwargs):
        r"""Instantiates one of the language modeling model classes of the library
        from a pre-trained model configuration.

        The `from_pretrained()` method takes care of returning the correct model class instance
        based on the `model_type` property of the config object, or when it's missing,
        falling back to using pattern matching on the `pretrained_model_name_or_path` string:

            - `t5`: :class:`~transformers.T5ForConditionalGeneration` (T5 model)
            - `bart`: :class:`~transformers.BartForConditionalGeneration` (Bert model)
            - `marian`: :class:`~transformers.MarianMTModel` (Marian model)
            - `encoder-decoder`: :class:`~transformers.EncoderDecoderModel` (Encoder Decoder model)

        The model is set in evaluation mode by default using `model.eval()` (Dropout modules are deactivated)
        To train the model, you should first set it back in training mode with `model.train()`

        Args:
            pretrained_model_name_or_path:
                Either:

                - a string with the `shortcut name` of a pre-trained model to load from cache or download, e.g.: ``bert-base-uncased``.
                - a string with the `identifier name` of a pre-trained model that was user-uploaded to our S3, e.g.: ``dbmdz/bert-base-german-cased``.
                - a path to a `directory` containing model weights saved using :func:`~transformers.PreTrainedModel.save_pretrained`, e.g.: ``./my_model_directory/``.
                - a path or url to a `tensorflow index checkpoint file` (e.g. `./tf_model/model.ckpt.index`). In this case, ``from_tf`` should be set to True and a configuration object should be provided as ``config`` argument. This loading path is slower than converting the TensorFlow checkpoint in a PyTorch model using the provided conversion scripts and loading the PyTorch model afterwards.
            model_args: (`optional`) Sequence of positional arguments:
                All remaning positional arguments will be passed to the underlying model's ``__init__`` method
            config: (`optional`) instance of a class derived from :class:`~transformers.PretrainedConfig`:
                Configuration for the model to use instead of an automatically loaded configuation. Configuration can be automatically loaded when:

                - the model is a model provided by the library (loaded with the ``shortcut-name`` string of a pretrained model), or
                - the model was saved using :func:`~transformers.PreTrainedModel.save_pretrained` and is reloaded by suppling the save directory.
                - the model is loaded by suppling a local directory as ``pretrained_model_name_or_path`` and a configuration JSON file named `config.json` is found in the directory.

            state_dict: (`optional`) dict:
                an optional state dictionary for the model to use instead of a state dictionary loaded from saved weights file.
                This option can be used if you want to create a model from a pretrained configuration but load your own weights.
                In this case though, you should check if using :func:`~transformers.PreTrainedModel.save_pretrained` and :func:`~transformers.PreTrainedModel.from_pretrained` is not a simpler option.
            cache_dir: (`optional`) string:
                Path to a directory in which a downloaded pre-trained model
                configuration should be cached if the standard cache should not be used.
            force_download: (`optional`) boolean, default False:
                Force to (re-)download the model weights and configuration files and override the cached versions if they exists.
            resume_download: (`optional`) boolean, default False:
                Do not delete incompletely received file. Attempt to resume the download if such a file exists.
            proxies: (`optional`) dict, default None:
                A dictionary of proxy servers to use by protocol or endpoint, e.g.: {'http': 'foo.bar:3128', 'http://hostname': 'foo.bar:4012'}.
                The proxies are used on each request.
            output_loading_info: (`optional`) boolean:
                Set to ``True`` to also return a dictionary containing missing keys, unexpected keys and error messages.
            kwargs: (`optional`) Remaining dictionary of keyword arguments:
                These arguments will be passed to the configuration and the model.

        Examples::

            model = AutoModelForSeq2SeqLM.from_pretrained('t5-base')    # Download model and configuration from S3 and cache.
            model = AutoModelForSeq2SeqLM.from_pretrained('./test/t5_model/')  # E.g. model was saved using `save_pretrained('./test/saved_model/')`
            assert model.config.output_attention == True
            # Loading from a TF checkpoint file instead of a PyTorch model (slower)
            config = AutoConfig.from_json_file('./tf_model/t5_tf_model_config.json')
            model =  AutoModelForSeq2SeqLM.from_pretrained('./tf_model/t5_tf_checkpoint.ckpt.index', from_tf=True, config=config)

        """
        config = kwargs.pop("config", None)
        if not isinstance(config, PretrainedConfig):
            config, kwargs = AutoConfig.from_pretrained(
                pretrained_model_name_or_path, return_unused_kwargs=True, **kwargs
            )

        for config_class, model_class in MODEL_FOR_SEQ_TO_SEQ_CAUSAL_LM_MAPPING.items():
            if isinstance(config, config_class):
                return model_class.from_pretrained(pretrained_model_name_or_path, *model_args, config=config, **kwargs)
        raise ValueError(
            "Unrecognized configuration class {} for this kind of AutoModel: {}.\n"
            "Model type should be one of {}.".format(
                config.__class__,
                cls.__name__,
                ", ".join(c.__name__ for c in MODEL_FOR_SEQ_TO_SEQ_CAUSAL_LM_MAPPING.keys()),
            )
        )


class AutoModelForSequenceClassification:
    r"""
    :class:`~transformers.AutoModelForSequenceClassification` is a generic model class
    that will be instantiated as one of the sequence classification model classes of the library
    when created with the `AutoModelForSequenceClassification.from_pretrained(pretrained_model_name_or_path)`
    class method.

    This class cannot be instantiated using `__init__()` (throws an error).
    """

    def __init__(self):
        raise EnvironmentError(
            "AutoModelForSequenceClassification is designed to be instantiated "
            "using the `AutoModelForSequenceClassification.from_pretrained(pretrained_model_name_or_path)` or "
            "`AutoModelForSequenceClassification.from_config(config)` methods."
        )

    @classmethod
    def from_config(cls, config):
        r"""Instantiates one of the base model classes of the library
        from a configuration.

        Note:
            Loading a model from its configuration file does **not** load the model weights.
            It only affects the model's configuration. Use :func:`~transformers.AutoModel.from_pretrained` to load
            the model weights

        Args:
            config (:class:`~transformers.PretrainedConfig`):
                The model class to instantiate is selected based on the configuration class:

                - isInstance of `distilbert` configuration class: :class:`~transformers.DistilBertForSequenceClassification` (DistilBERT model)
                - isInstance of `albert` configuration class: :class:`~transformers.AlbertForSequenceClassification` (ALBERT model)
                - isInstance of `camembert` configuration class: :class:`~transformers.CamembertForSequenceClassification` (CamemBERT model)
                - isInstance of `xlm roberta` configuration class: :class:`~transformers.XLMRobertaForSequenceClassification` (XLM-RoBERTa model)
                - isInstance of `roberta` configuration class: :class:`~transformers.RobertaForSequenceClassification` (RoBERTa model)
                - isInstance of `bert` configuration class: :class:`~transformers.BertForSequenceClassification` (Bert model)
                - isInstance of `xlnet` configuration class: :class:`~transformers.XLNetForSequenceClassification` (XLNet model)
                - isInstance of `xlm` configuration class: :class:`~transformers.XLMForSequenceClassification` (XLM model)
                - isInstance of `flaubert` configuration class: :class:`~transformers.FlaubertForSequenceClassification` (Flaubert model)


        Examples::

            config = BertConfig.from_pretrained('bert-base-uncased')    # Download configuration from S3 and cache.
            model = AutoModelForSequenceClassification.from_config(config)  # E.g. model was saved using `save_pretrained('./test/saved_model/')`
        """
        for config_class, model_class in MODEL_FOR_SEQUENCE_CLASSIFICATION_MAPPING.items():
            if isinstance(config, config_class):
                return model_class(config)
        raise ValueError(
            "Unrecognized configuration class {} for this kind of AutoModel: {}.\n"
            "Model type should be one of {}.".format(
                config.__class__,
                cls.__name__,
                ", ".join(c.__name__ for c in MODEL_FOR_SEQUENCE_CLASSIFICATION_MAPPING.keys()),
            )
        )

    @classmethod
    def from_pretrained(cls, pretrained_model_name_or_path, *model_args, **kwargs):
        r"""Instantiates one of the sequence classification model classes of the library
        from a pre-trained model configuration.

        The `from_pretrained()` method takes care of returning the correct model class instance
        based on the `model_type` property of the config object, or when it's missing,
        falling back to using pattern matching on the `pretrained_model_name_or_path` string:

            - `distilbert`: :class:`~transformers.DistilBertForSequenceClassification` (DistilBERT model)
            - `albert`: :class:`~transformers.AlbertForSequenceClassification` (ALBERT model)
            - `camembert`: :class:`~transformers.CamembertForSequenceClassification` (CamemBERT model)
            - `xlm-roberta`: :class:`~transformers.XLMRobertaForSequenceClassification` (XLM-RoBERTa model)
            - `roberta`: :class:`~transformers.RobertaForSequenceClassification` (RoBERTa model)
            - `bert`: :class:`~transformers.BertForSequenceClassification` (Bert model)
            - `xlnet`: :class:`~transformers.XLNetForSequenceClassification` (XLNet model)
            - `flaubert`: :class:`~transformers.FlaubertForSequenceClassification` (Flaubert model)

        The model is set in evaluation mode by default using `model.eval()` (Dropout modules are deactivated)
        To train the model, you should first set it back in training mode with `model.train()`

        Args:
            pretrained_model_name_or_path: either:

                - a string with the `shortcut name` of a pre-trained model to load from cache or download, e.g.: ``bert-base-uncased``.
                - a string with the `identifier name` of a pre-trained model that was user-uploaded to our S3, e.g.: ``dbmdz/bert-base-german-cased``.
                - a path to a `directory` containing model weights saved using :func:`~transformers.PreTrainedModel.save_pretrained`, e.g.: ``./my_model_directory/``.
                - a path or url to a `tensorflow index checkpoint file` (e.g. `./tf_model/model.ckpt.index`). In this case, ``from_tf`` should be set to True and a configuration object should be provided as ``config`` argument. This loading path is slower than converting the TensorFlow checkpoint in a PyTorch model using the provided conversion scripts and loading the PyTorch model afterwards.

            model_args: (`optional`) Sequence of positional arguments:
                All remaining positional arguments will be passed to the underlying model's ``__init__`` method

            config: (`optional`) instance of a class derived from :class:`~transformers.PretrainedConfig`:
                Configuration for the model to use instead of an automatically loaded configuation. Configuration can be automatically loaded when:

                - the model is a model provided by the library (loaded with the ``shortcut-name`` string of a pretrained model), or
                - the model was saved using :func:`~transformers.PreTrainedModel.save_pretrained` and is reloaded by suppling the save directory.
                - the model is loaded by suppling a local directory as ``pretrained_model_name_or_path`` and a configuration JSON file named `config.json` is found in the directory.

            state_dict: (`optional`) dict:
                an optional state dictionary for the model to use instead of a state dictionary loaded from saved weights file.
                This option can be used if you want to create a model from a pretrained configuration but load your own weights.
                In this case though, you should check if using :func:`~transformers.PreTrainedModel.save_pretrained` and :func:`~transformers.PreTrainedModel.from_pretrained` is not a simpler option.

            cache_dir: (`optional`) string:
                Path to a directory in which a downloaded pre-trained model
                configuration should be cached if the standard cache should not be used.

            force_download: (`optional`) boolean, default False:
                Force to (re-)download the model weights and configuration files and override the cached versions if they exists.

            resume_download: (`optional`) boolean, default False:
                Do not delete incompletely recieved file. Attempt to resume the download if such a file exists.

            proxies: (`optional`) dict, default None:
                A dictionary of proxy servers to use by protocol or endpoint, e.g.: {'http': 'foo.bar:3128', 'http://hostname': 'foo.bar:4012'}.
                The proxies are used on each request.

            output_loading_info: (`optional`) boolean:
                Set to ``True`` to also return a dictionary containing missing keys, unexpected keys and error messages.

            kwargs: (`optional`) Remaining dictionary of keyword arguments:
                These arguments will be passed to the configuration and the model.

        Examples::

            model = AutoModelForSequenceClassification.from_pretrained('bert-base-uncased')    # Download model and configuration from S3 and cache.
            model = AutoModelForSequenceClassification.from_pretrained('./test/bert_model/')  # E.g. model was saved using `save_pretrained('./test/saved_model/')`
            assert model.config.output_attention == True
            # Loading from a TF checkpoint file instead of a PyTorch model (slower)
            config = AutoConfig.from_json_file('./tf_model/bert_tf_model_config.json')
            model = AutoModelForSequenceClassification.from_pretrained('./tf_model/bert_tf_checkpoint.ckpt.index', from_tf=True, config=config)

        """
        config = kwargs.pop("config", None)
        if not isinstance(config, PretrainedConfig):
            config, kwargs = AutoConfig.from_pretrained(
                pretrained_model_name_or_path, return_unused_kwargs=True, **kwargs
            )

        for config_class, model_class in MODEL_FOR_SEQUENCE_CLASSIFICATION_MAPPING.items():
            if isinstance(config, config_class):
                return model_class.from_pretrained(pretrained_model_name_or_path, *model_args, config=config, **kwargs)
        raise ValueError(
            "Unrecognized configuration class {} for this kind of AutoModel: {}.\n"
            "Model type should be one of {}.".format(
                config.__class__,
                cls.__name__,
                ", ".join(c.__name__ for c in MODEL_FOR_SEQUENCE_CLASSIFICATION_MAPPING.keys()),
            )
        )


class AutoModelForQuestionAnswering:
    r"""
    :class:`~transformers.AutoModelForQuestionAnswering` is a generic model class
    that will be instantiated as one of the question answering model classes of the library
    when created with the `AutoModelForQuestionAnswering.from_pretrained(pretrained_model_name_or_path)`
    class method.

    This class cannot be instantiated using `__init__()` (throws an error).
    """

    def __init__(self):
        raise EnvironmentError(
            "AutoModelForQuestionAnswering is designed to be instantiated "
            "using the `AutoModelForQuestionAnswering.from_pretrained(pretrained_model_name_or_path)` or "
            "`AutoModelForQuestionAnswering.from_config(config)` methods."
        )

    @classmethod
    def from_config(cls, config):
        r"""Instantiates one of the base model classes of the library
        from a configuration.

        Note:
            Loading a model from its configuration file does **not** load the model weights.
            It only affects the model's configuration. Use :func:`~transformers.AutoModel.from_pretrained` to load
            the model weights

        Args:
            config (:class:`~transformers.PretrainedConfig`):
                The model class to instantiate is selected based on the configuration class:

                - isInstance of `distilbert` configuration class: :class:`~transformers.DistilBertForQuestionAnswering` (DistilBERT model)
                - isInstance of `albert` configuration class: :class:`~transformers.AlbertForQuestionAnswering` (ALBERT model)
                - isInstance of `bert` configuration class: :class:`~transformers.BertModelForQuestionAnswering` (Bert model)
                - isInstance of `xlnet` configuration class: :class:`~transformers.XLNetForQuestionAnswering` (XLNet model)
                - isInstance of `xlm` configuration class: :class:`~transformers.XLMForQuestionAnswering` (XLM model)
                - isInstance of `flaubert` configuration class: :class:`~transformers.FlaubertForQuestionAnswering` (XLM model)

        Examples::

            config = BertConfig.from_pretrained('bert-base-uncased')    # Download configuration from S3 and cache.
            model = AutoModelForQuestionAnswering.from_config(config)  # E.g. model was saved using `save_pretrained('./test/saved_model/')`
        """
        for config_class, model_class in MODEL_FOR_QUESTION_ANSWERING_MAPPING.items():
            if isinstance(config, config_class):
                return model_class(config)

        raise ValueError(
            "Unrecognized configuration class {} for this kind of AutoModel: {}.\n"
            "Model type should be one of {}.".format(
                config.__class__,
                cls.__name__,
                ", ".join(c.__name__ for c in MODEL_FOR_QUESTION_ANSWERING_MAPPING.keys()),
            )
        )

    @classmethod
    def from_pretrained(cls, pretrained_model_name_or_path, *model_args, **kwargs):
        r"""Instantiates one of the question answering model classes of the library
        from a pre-trained model configuration.

        The `from_pretrained()` method takes care of returning the correct model class instance
        based on the `model_type` property of the config object, or when it's missing,
        falling back to using pattern matching on the `pretrained_model_name_or_path` string:

            - `distilbert`: :class:`~transformers.DistilBertForQuestionAnswering` (DistilBERT model)
            - `albert`: :class:`~transformers.AlbertForQuestionAnswering` (ALBERT model)
            - `bert`: :class:`~transformers.BertForQuestionAnswering` (Bert model)
            - `xlnet`: :class:`~transformers.XLNetForQuestionAnswering` (XLNet model)
            - `xlm`: :class:`~transformers.XLMForQuestionAnswering` (XLM model)
            - `flaubert`: :class:`~transformers.FlaubertForQuestionAnswering` (XLM model)

        The model is set in evaluation mode by default using `model.eval()` (Dropout modules are deactivated)
        To train the model, you should first set it back in training mode with `model.train()`

        Args:
            pretrained_model_name_or_path: either:

                - a string with the `shortcut name` of a pre-trained model to load from cache or download, e.g.: ``bert-base-uncased``.
                - a string with the `identifier name` of a pre-trained model that was user-uploaded to our S3, e.g.: ``dbmdz/bert-base-german-cased``.
                - a path to a `directory` containing model weights saved using :func:`~transformers.PreTrainedModel.save_pretrained`, e.g.: ``./my_model_directory/``.
                - a path or url to a `tensorflow index checkpoint file` (e.g. `./tf_model/model.ckpt.index`). In this case, ``from_tf`` should be set to True and a configuration object should be provided as ``config`` argument. This loading path is slower than converting the TensorFlow checkpoint in a PyTorch model using the provided conversion scripts and loading the PyTorch model afterwards.

            model_args: (`optional`) Sequence of positional arguments:
                All remaning positional arguments will be passed to the underlying model's ``__init__`` method

            config: (`optional`) instance of a class derived from :class:`~transformers.PretrainedConfig`:
                Configuration for the model to use instead of an automatically loaded configuation. Configuration can be automatically loaded when:

                - the model is a model provided by the library (loaded with the ``shortcut-name`` string of a pretrained model), or
                - the model was saved using :func:`~transformers.PreTrainedModel.save_pretrained` and is reloaded by suppling the save directory.
                - the model is loaded by suppling a local directory as ``pretrained_model_name_or_path`` and a configuration JSON file named `config.json` is found in the directory.

            state_dict: (`optional`) dict:
                an optional state dictionary for the model to use instead of a state dictionary loaded from saved weights file.
                This option can be used if you want to create a model from a pretrained configuration but load your own weights.
                In this case though, you should check if using :func:`~transformers.PreTrainedModel.save_pretrained` and :func:`~transformers.PreTrainedModel.from_pretrained` is not a simpler option.

            cache_dir: (`optional`) string:
                Path to a directory in which a downloaded pre-trained model
                configuration should be cached if the standard cache should not be used.

            force_download: (`optional`) boolean, default False:
                Force to (re-)download the model weights and configuration files and override the cached versions if they exists.

            proxies: (`optional`) dict, default None:
                A dictionary of proxy servers to use by protocol or endpoint, e.g.: {'http': 'foo.bar:3128', 'http://hostname': 'foo.bar:4012'}.
                The proxies are used on each request.

            output_loading_info: (`optional`) boolean:
                Set to ``True`` to also return a dictionary containing missing keys, unexpected keys and error messages.

            kwargs: (`optional`) Remaining dictionary of keyword arguments:
                These arguments will be passed to the configuration and the model.

        Examples::

            model = AutoModelForQuestionAnswering.from_pretrained('bert-base-uncased')    # Download model and configuration from S3 and cache.
            model = AutoModelForQuestionAnswering.from_pretrained('./test/bert_model/')  # E.g. model was saved using `save_pretrained('./test/saved_model/')`
            assert model.config.output_attention == True
            # Loading from a TF checkpoint file instead of a PyTorch model (slower)
            config = AutoConfig.from_json_file('./tf_model/bert_tf_model_config.json')
            model = AutoModelForQuestionAnswering.from_pretrained('./tf_model/bert_tf_checkpoint.ckpt.index', from_tf=True, config=config)

        """
        config = kwargs.pop("config", None)
        if not isinstance(config, PretrainedConfig):
            config, kwargs = AutoConfig.from_pretrained(
                pretrained_model_name_or_path, return_unused_kwargs=True, **kwargs
            )

        for config_class, model_class in MODEL_FOR_QUESTION_ANSWERING_MAPPING.items():
            if isinstance(config, config_class):
                return model_class.from_pretrained(pretrained_model_name_or_path, *model_args, config=config, **kwargs)

        raise ValueError(
            "Unrecognized configuration class {} for this kind of AutoModel: {}.\n"
            "Model type should be one of {}.".format(
                config.__class__,
                cls.__name__,
                ", ".join(c.__name__ for c in MODEL_FOR_QUESTION_ANSWERING_MAPPING.keys()),
            )
        )


class AutoModelForTokenClassification:
    r"""
    :class:`~transformers.AutoModelForTokenClassification` is a generic model class
    that will be instantiated as one of the token classification model classes of the library
    when created with the `AutoModelForTokenClassification.from_pretrained(pretrained_model_name_or_path)`
    class method.

    This class cannot be instantiated using `__init__()` (throws an error).
    """

    def __init__(self):
        raise EnvironmentError(
            "AutoModelForTokenClassification is designed to be instantiated "
            "using the `AutoModelForTokenClassification.from_pretrained(pretrained_model_name_or_path)` or "
            "`AutoModelForTokenClassification.from_config(config)` methods."
        )

    @classmethod
    def from_config(cls, config):
        r"""Instantiates one of the base model classes of the library
        from a configuration.

        Note:
            Loading a model from its configuration file does **not** load the model weights.
            It only affects the model's configuration. Use :func:`~transformers.AutoModel.from_pretrained` to load
            the model weights

        Args:
            config (:class:`~transformers.PretrainedConfig`):
                The model class to instantiate is selected based on the configuration class:

                - isInstance of `distilbert` configuration class: :class:`~transformers.DistilBertModelForTokenClassification` (DistilBERT model)
                - isInstance of `xlm` configuration class: :class:`~transformers.XLMForTokenClassification` (XLM model)
                - isInstance of `xlm roberta` configuration class: :class:`~transformers.XLMRobertaModelForTokenClassification` (XLMRoberta model)
                - isInstance of `bert` configuration class: :class:`~transformers.BertModelForTokenClassification` (Bert model)
                - isInstance of `albert` configuration class: :class:`~transformers.AlbertForTokenClassification` (AlBert model)
                - isInstance of `xlnet` configuration class: :class:`~transformers.XLNetModelForTokenClassification` (XLNet model)
                - isInstance of `flaubert` configuration class: :class:`~transformers.FlaubertForTokenClassification` (Flaubert model)
                - isInstance of `camembert` configuration class: :class:`~transformers.CamembertModelForTokenClassification` (Camembert model)
                - isInstance of `roberta` configuration class: :class:`~transformers.RobertaModelForTokenClassification` (Roberta model)
                - isInstance of `electra` configuration class: :class:`~transformers.ElectraForTokenClassification` (Electra model)

        Examples::

            config = BertConfig.from_pretrained('bert-base-uncased')    # Download configuration from S3 and cache.
            model = AutoModelForTokenClassification.from_config(config)  # E.g. model was saved using `save_pretrained('./test/saved_model/')`
        """
        for config_class, model_class in MODEL_FOR_TOKEN_CLASSIFICATION_MAPPING.items():
            if isinstance(config, config_class):
                return model_class(config)

        raise ValueError(
            "Unrecognized configuration class {} for this kind of AutoModel: {}.\n"
            "Model type should be one of {}.".format(
                config.__class__,
                cls.__name__,
                ", ".join(c.__name__ for c in MODEL_FOR_TOKEN_CLASSIFICATION_MAPPING.keys()),
            )
        )

    @classmethod
    def from_pretrained(cls, pretrained_model_name_or_path, *model_args, **kwargs):
        r"""Instantiates one of the question answering model classes of the library
        from a pre-trained model configuration.

        The `from_pretrained()` method takes care of returning the correct model class instance
        based on the `model_type` property of the config object, or when it's missing,
        falling back to using pattern matching on the `pretrained_model_name_or_path` string:

            - `distilbert`: :class:`~transformers.DistilBertForTokenClassification` (DistilBERT model)
            - `xlm`: :class:`~transformers.XLMForTokenClassification` (XLM model)
            - `xlm-roberta`: :class:`~transformers.XLMRobertaForTokenClassification` (XLM-RoBERTa?Para model)
            - `camembert`: :class:`~transformers.CamembertForTokenClassification` (Camembert model)
            - `bert`: :class:`~transformers.BertForTokenClassification` (Bert model)
            - `xlnet`: :class:`~transformers.XLNetForTokenClassification` (XLNet model)
            - `flaubert`: :class:`~transformers.FlaubertForTokenClassification` (Flaubert model)
            - `roberta`: :class:`~transformers.RobertaForTokenClassification` (Roberta model)
            - `electra`: :class:`~transformers.ElectraForTokenClassification` (Electra model)

        The model is set in evaluation mode by default using `model.eval()` (Dropout modules are deactivated)
        To train the model, you should first set it back in training mode with `model.train()`

        Args:
            pretrained_model_name_or_path:
                Either:

                - a string with the `shortcut name` of a pre-trained model to load from cache or download, e.g.: ``bert-base-uncased``.
                - a path to a `directory` containing model weights saved using :func:`~transformers.PreTrainedModel.save_pretrained`, e.g.: ``./my_model_directory/``.
                - a path or url to a `tensorflow index checkpoint file` (e.g. `./tf_model/model.ckpt.index`). In this case, ``from_tf`` should be set to True and a configuration object should be provided as ``config`` argument. This loading path is slower than converting the TensorFlow checkpoint in a PyTorch model using the provided conversion scripts and loading the PyTorch model afterwards.

            model_args: (`optional`) Sequence of positional arguments:
                All remaning positional arguments will be passed to the underlying model's ``__init__`` method

            config: (`optional`) instance of a class derived from :class:`~transformers.PretrainedConfig`:
                Configuration for the model to use instead of an automatically loaded configuation. Configuration can be automatically loaded when:

                - the model is a model provided by the library (loaded with the ``shortcut-name`` string of a pretrained model), or
                - the model was saved using :func:`~transformers.PreTrainedModel.save_pretrained` and is reloaded by suppling the save directory.
                - the model is loaded by suppling a local directory as ``pretrained_model_name_or_path`` and a configuration JSON file named `config.json` is found in the directory.

            state_dict: (`optional`) dict:
                an optional state dictionary for the model to use instead of a state dictionary loaded from saved weights file.
                This option can be used if you want to create a model from a pretrained configuration but load your own weights.
                In this case though, you should check if using :func:`~transformers.PreTrainedModel.save_pretrained` and :func:`~transformers.PreTrainedModel.from_pretrained` is not a simpler option.

            cache_dir: (`optional`) string:
                Path to a directory in which a downloaded pre-trained model
                configuration should be cached if the standard cache should not be used.

            force_download: (`optional`) boolean, default False:
                Force to (re-)download the model weights and configuration files and override the cached versions if they exists.

            proxies: (`optional`) dict, default None:
                A dictionary of proxy servers to use by protocol or endpoint, e.g.: {'http': 'foo.bar:3128', 'http://hostname': 'foo.bar:4012'}.
                The proxies are used on each request.

            output_loading_info: (`optional`) boolean:
                Set to ``True`` to also return a dictionary containing missing keys, unexpected keys and error messages.

            kwargs: (`optional`) Remaining dictionary of keyword arguments:
                These arguments will be passed to the configuration and the model.

        Examples::

            model = AutoModelForTokenClassification.from_pretrained('bert-base-uncased')    # Download model and configuration from S3 and cache.
            model = AutoModelForTokenClassification.from_pretrained('./test/bert_model/')  # E.g. model was saved using `save_pretrained('./test/saved_model/')`
            assert model.config.output_attention == True
            # Loading from a TF checkpoint file instead of a PyTorch model (slower)
            config = AutoConfig.from_json_file('./tf_model/bert_tf_model_config.json')
            model = AutoModelForTokenClassification.from_pretrained('./tf_model/bert_tf_checkpoint.ckpt.index', from_tf=True, config=config)

        """
        config = kwargs.pop("config", None)
        if not isinstance(config, PretrainedConfig):
            config, kwargs = AutoConfig.from_pretrained(
                pretrained_model_name_or_path, return_unused_kwargs=True, **kwargs
            )

        for config_class, model_class in MODEL_FOR_TOKEN_CLASSIFICATION_MAPPING.items():
            if isinstance(config, config_class):
                return model_class.from_pretrained(pretrained_model_name_or_path, *model_args, config=config, **kwargs)

        raise ValueError(
            "Unrecognized configuration class {} for this kind of AutoModel: {}.\n"
            "Model type should be one of {}.".format(
                config.__class__,
                cls.__name__,
                ", ".join(c.__name__ for c in MODEL_FOR_TOKEN_CLASSIFICATION_MAPPING.keys()),
            )
        )


class AutoModelForMultipleChoice:
    r"""
    :class:`~transformers.AutoModelForMultipleChoice` is a generic model class
    that will be instantiated as one of the multiple choice model classes of the library
    when created with the `AutoModelForMultipleChoice.from_pretrained(pretrained_model_name_or_path)`
    class method.

    This class cannot be instantiated using `__init__()` (throws an error).
    """

    def __init__(self):
        raise EnvironmentError(
            "AutoModelForMultipleChoice is designed to be instantiated "
            "using the `AutoModelForMultipleChoice.from_pretrained(pretrained_model_name_or_path)` or "
            "`AutoModelForMultipleChoice.from_config(config)` methods."
        )

    @classmethod
    def from_config(cls, config):
        for config_class, model_class in MODEL_FOR_MULTIPLE_CHOICE_MAPPING.items():
            if isinstance(config, config_class):
                return model_class(config)

        raise ValueError(
            "Unrecognized configuration class {} for this kind of AutoModel: {}.\n"
            "Model type should be one of {}.".format(
                config.__class__,
                cls.__name__,
                ", ".join(c.__name__ for c in MODEL_FOR_MULTIPLE_CHOICE_MAPPING.keys()),
            )
        )

    @classmethod
    def from_pretrained(cls, pretrained_model_name_or_path, *model_args, **kwargs):
        config = kwargs.pop("config", None)
        if not isinstance(config, PretrainedConfig):
            config, kwargs = AutoConfig.from_pretrained(
                pretrained_model_name_or_path, return_unused_kwargs=True, **kwargs
            )

        for config_class, model_class in MODEL_FOR_MULTIPLE_CHOICE_MAPPING.items():
            if isinstance(config, config_class):
                return model_class.from_pretrained(pretrained_model_name_or_path, *model_args, config=config, **kwargs)

        raise ValueError(
            "Unrecognized configuration class {} for this kind of AutoModel: {}.\n"
            "Model type should be one of {}.".format(
                config.__class__,
                cls.__name__,
                ", ".join(c.__name__ for c in MODEL_FOR_MULTIPLE_CHOICE_MAPPING.keys()),
            )
        )<|MERGE_RESOLUTION|>--- conflicted
+++ resolved
@@ -31,11 +31,8 @@
     FlaubertConfig,
     GPT2Config,
     LongformerConfig,
-<<<<<<< HEAD
     LxmertConfig,
-=======
     MBartConfig,
->>>>>>> 930153e7
     MobileBertConfig,
     OpenAIGPTConfig,
     PegasusConfig,
