# coding=utf-8
# Copyright 2021 Microsoft Research The HuggingFace Inc. team. All rights reserved.
#
# Licensed under the Apache License, Version 2.0 (the "License");
# you may not use this file except in compliance with the License.
# You may obtain a copy of the License at
#
#     http://www.apache.org/licenses/LICENSE-2.0
#
# Unless required by applicable law or agreed to in writing, software
# distributed under the License is distributed on an "AS IS" BASIS,
# WITHOUT WARRANTIES OR CONDITIONS OF ANY KIND, either express or implied.
# See the License for the specific language governing permissions and
# limitations under the License.
""" PyTorch LayoutLMv2 model."""

<<<<<<< HEAD

import copy
=======
>>>>>>> bb6f6d53
import math
from dataclasses import dataclass
from typing import Dict, Optional, Tuple, Union

import torch
import torch.utils.checkpoint
from torch import nn
from torch.nn import BCEWithLogitsLoss, CrossEntropyLoss, MSELoss

from ...activations import ACT2FN
from ...file_utils import (
    ModelOutput,
    add_start_docstrings,
    add_start_docstrings_to_model_forward,
    is_detectron2_available,
    replace_return_docstrings,
    requires_backends,
)
from ...modeling_outputs import (
    BaseModelOutput,
    BaseModelOutputWithPooling,
    QuestionAnsweringModelOutput,
    SequenceClassifierOutput,
    TokenClassifierOutput,
)
from ...modeling_utils import PreTrainedModel
from ...pytorch_utils import apply_chunking_to_forward, torch_int_div
from ...utils import (
    add_start_docstrings,
    add_start_docstrings_to_model_forward,
    is_detectron2_available,
    logging,
    replace_return_docstrings,
    requires_backends,
)
from .configuration_layoutlmv2 import LayoutLMv2Config


# soft dependency
if is_detectron2_available():
    import detectron2
    from detectron2.modeling import META_ARCH_REGISTRY

logger = logging.get_logger(__name__)

_CHECKPOINT_FOR_DOC = "microsoft/layoutlmv2-base-uncased"
_CONFIG_FOR_DOC = "LayoutLMv2Config"
_TOKENIZER_FOR_DOC = "LayoutLMv2Tokenizer"

LAYOUTLMV2_PRETRAINED_MODEL_ARCHIVE_LIST = [
    "microsoft/layoutlmv2-base-uncased",
    "microsoft/layoutlmv2-large-uncased",
    # See all LayoutLMv2 models at https://huggingface.co/models?filter=layoutlmv2
]


class LayoutLMv2Embeddings(nn.Module):
    """Construct the embeddings from word, position and token_type embeddings."""

    def __init__(self, config):
        super(LayoutLMv2Embeddings, self).__init__()
        self.word_embeddings = nn.Embedding(config.vocab_size, config.hidden_size, padding_idx=config.pad_token_id)
        self.position_embeddings = nn.Embedding(config.max_position_embeddings, config.hidden_size)

        self.x_position_embeddings = nn.Embedding(config.max_2d_position_embeddings, config.coordinate_size)
        self.y_position_embeddings = nn.Embedding(config.max_2d_position_embeddings, config.coordinate_size)
        self.h_position_embeddings = nn.Embedding(config.max_2d_position_embeddings, config.shape_size)
        self.w_position_embeddings = nn.Embedding(config.max_2d_position_embeddings, config.shape_size)
        self.token_type_embeddings = nn.Embedding(config.type_vocab_size, config.hidden_size)

        self.LayerNorm = nn.LayerNorm(config.hidden_size, eps=config.layer_norm_eps)
        self.dropout = nn.Dropout(config.hidden_dropout_prob)

        self.register_buffer("position_ids", torch.arange(config.max_position_embeddings).expand((1, -1)))

    def _calc_spatial_position_embeddings(self, bbox):
        try:
            left_position_embeddings = self.x_position_embeddings(bbox[:, :, 0])
            upper_position_embeddings = self.y_position_embeddings(bbox[:, :, 1])
            right_position_embeddings = self.x_position_embeddings(bbox[:, :, 2])
            lower_position_embeddings = self.y_position_embeddings(bbox[:, :, 3])
        except IndexError as e:
            raise IndexError("The `bbox` coordinate values should be within 0-1000 range.") from e

        h_position_embeddings = self.h_position_embeddings(bbox[:, :, 3] - bbox[:, :, 1])
        w_position_embeddings = self.w_position_embeddings(bbox[:, :, 2] - bbox[:, :, 0])

        spatial_position_embeddings = torch.cat(
            [
                left_position_embeddings,
                upper_position_embeddings,
                right_position_embeddings,
                lower_position_embeddings,
                h_position_embeddings,
                w_position_embeddings,
            ],
            dim=-1,
        )
        return spatial_position_embeddings


class LayoutLMv2SelfAttention(nn.Module):
    def __init__(self, config):
        super().__init__()
        if config.hidden_size % config.num_attention_heads != 0 and not hasattr(config, "embedding_size"):
            raise ValueError(
                f"The hidden size ({config.hidden_size}) is not a multiple of the number of attention "
                f"heads ({config.num_attention_heads})"
            )
        self.fast_qkv = config.fast_qkv
        self.num_attention_heads = config.num_attention_heads
        self.attention_head_size = int(config.hidden_size / config.num_attention_heads)
        self.all_head_size = self.num_attention_heads * self.attention_head_size

        self.has_relative_attention_bias = config.has_relative_attention_bias
        self.has_spatial_attention_bias = config.has_spatial_attention_bias

        if config.fast_qkv:
            self.qkv_linear = nn.Linear(config.hidden_size, 3 * self.all_head_size, bias=False)
            self.q_bias = nn.Parameter(torch.zeros(1, 1, self.all_head_size))
            self.v_bias = nn.Parameter(torch.zeros(1, 1, self.all_head_size))
        else:
            self.query = nn.Linear(config.hidden_size, self.all_head_size)
            self.key = nn.Linear(config.hidden_size, self.all_head_size)
            self.value = nn.Linear(config.hidden_size, self.all_head_size)

        self.dropout = nn.Dropout(config.attention_probs_dropout_prob)

    def transpose_for_scores(self, x):
        new_x_shape = x.size()[:-1] + (self.num_attention_heads, self.attention_head_size)
        x = x.view(*new_x_shape)
        return x.permute(0, 2, 1, 3)

    def compute_qkv(self, hidden_states):
        if self.fast_qkv:
            qkv = self.qkv_linear(hidden_states)
            q, k, v = torch.chunk(qkv, 3, dim=-1)
            if q.ndimension() == self.q_bias.ndimension():
                q = q + self.q_bias
                v = v + self.v_bias
            else:
                _sz = (1,) * (q.ndimension() - 1) + (-1,)
                q = q + self.q_bias.view(*_sz)
                v = v + self.v_bias.view(*_sz)
        else:
            q = self.query(hidden_states)
            k = self.key(hidden_states)
            v = self.value(hidden_states)
        return q, k, v

    def forward(
        self,
        hidden_states,
        attention_mask=None,
        head_mask=None,
        output_attentions=False,
        rel_pos=None,
        rel_2d_pos=None,
    ):
        q, k, v = self.compute_qkv(hidden_states)

        # (B, L, H*D) -> (B, H, L, D)
        query_layer = self.transpose_for_scores(q)
        key_layer = self.transpose_for_scores(k)
        value_layer = self.transpose_for_scores(v)

        query_layer = query_layer / math.sqrt(self.attention_head_size)
        # [BSZ, NAT, L, L]
        attention_scores = torch.matmul(query_layer, key_layer.transpose(-1, -2))
        if self.has_relative_attention_bias:
            attention_scores += rel_pos
        if self.has_spatial_attention_bias:
            attention_scores += rel_2d_pos
        attention_scores = attention_scores.float().masked_fill_(
            attention_mask.to(torch.bool), torch.finfo(attention_scores.dtype).min
        )
        attention_probs = nn.functional.softmax(attention_scores, dim=-1, dtype=torch.float32).type_as(value_layer)
        # This is actually dropping out entire tokens to attend to, which might
        # seem a bit unusual, but is taken from the original Transformer paper.
        attention_probs = self.dropout(attention_probs)

        # Mask heads if we want to
        if head_mask is not None:
            attention_probs = attention_probs * head_mask

        context_layer = torch.matmul(attention_probs, value_layer)
        context_layer = context_layer.permute(0, 2, 1, 3).contiguous()
        new_context_layer_shape = context_layer.size()[:-2] + (self.all_head_size,)
        context_layer = context_layer.view(*new_context_layer_shape)

        outputs = (context_layer, attention_probs) if output_attentions else (context_layer,)
        return outputs


class LayoutLMv2BiaffineAttention(torch.nn.Module):
    """Implements a biaffine attention operator for binary relation classification.

    PyTorch implementation of the biaffine attention operator from "End-to-end neural relation extraction using deep
    biaffine attention" (https://arxiv.org/abs/1812.11275) which can be used as a classifier for binary relation
    classification.

    Args:
        in_features (int): The size of the feature dimension of the inputs.
        out_features (int): The size of the feature dimension of the output.

    Shape:
        - x_1: `(N, *, in_features)` where `N` is the batch dimension and `*` means any number of additional
          dimensions.
        - x_2: `(N, *, in_features)`, where `N` is the batch dimension and `*` means any number of additional
          dimensions.
        - Output: `(N, *, out_features)`, where `N` is the batch dimension and `*` means any number
            of additional dimensions.

    Examples:

    ```python
    >>> batch_size, in_features, out_features = 32, 100, 4
    >>> biaffine_attention = LayoutLMv2BiaffineAttention(in_features, out_features)
    >>> x_1 = torch.randn(batch_size, in_features)
    >>> x_2 = torch.randn(batch_size, in_features)
    >>> output = biaffine_attention(x_1, x_2)
    ```"""

    def __init__(self, in_features, out_features):
        super(LayoutLMv2BiaffineAttention, self).__init__()

        self.in_features = in_features
        self.out_features = out_features

        self.bilinear = torch.nn.Bilinear(in_features, in_features, out_features, bias=False)
        self.linear = torch.nn.Linear(2 * in_features, out_features, bias=True)

        self.reset_parameters()

    def forward(self, x_1, x_2):
        return self.bilinear(x_1, x_2) + self.linear(torch.cat((x_1, x_2), dim=-1))

    def reset_parameters(self):
        self.bilinear.reset_parameters()
        self.linear.reset_parameters()


class LayoutLMv2Attention(nn.Module):
    def __init__(self, config):
        super().__init__()
        self.self = LayoutLMv2SelfAttention(config)
        self.output = LayoutLMv2SelfOutput(config)

    def forward(
        self,
        hidden_states,
        attention_mask=None,
        head_mask=None,
        output_attentions=False,
        rel_pos=None,
        rel_2d_pos=None,
    ):
        self_outputs = self.self(
            hidden_states,
            attention_mask,
            head_mask,
            output_attentions,
            rel_pos=rel_pos,
            rel_2d_pos=rel_2d_pos,
        )
        attention_output = self.output(self_outputs[0], hidden_states)
        outputs = (attention_output,) + self_outputs[1:]  # add attentions if we output them
        return outputs


class LayoutLMv2SelfOutput(nn.Module):
    def __init__(self, config):
        super().__init__()
        self.dense = nn.Linear(config.hidden_size, config.hidden_size)
        self.LayerNorm = nn.LayerNorm(config.hidden_size, eps=config.layer_norm_eps)
        self.dropout = nn.Dropout(config.hidden_dropout_prob)

    def forward(self, hidden_states, input_tensor):
        hidden_states = self.dense(hidden_states)
        hidden_states = self.dropout(hidden_states)
        hidden_states = self.LayerNorm(hidden_states + input_tensor)
        return hidden_states


# Copied from transformers.models.bert.modeling_bert.BertIntermediate with Bert->LayoutLMv2
class LayoutLMv2Intermediate(nn.Module):
    def __init__(self, config):
        super().__init__()
        self.dense = nn.Linear(config.hidden_size, config.intermediate_size)
        if isinstance(config.hidden_act, str):
            self.intermediate_act_fn = ACT2FN[config.hidden_act]
        else:
            self.intermediate_act_fn = config.hidden_act

    def forward(self, hidden_states: torch.Tensor) -> torch.Tensor:
        hidden_states = self.dense(hidden_states)
        hidden_states = self.intermediate_act_fn(hidden_states)
        return hidden_states


# Copied from transformers.models.bert.modeling_bert.BertOutput with Bert->LayoutLM
class LayoutLMv2Output(nn.Module):
    def __init__(self, config):
        super().__init__()
        self.dense = nn.Linear(config.intermediate_size, config.hidden_size)
        self.LayerNorm = nn.LayerNorm(config.hidden_size, eps=config.layer_norm_eps)
        self.dropout = nn.Dropout(config.hidden_dropout_prob)

    def forward(self, hidden_states: torch.Tensor, input_tensor: torch.Tensor) -> torch.Tensor:
        hidden_states = self.dense(hidden_states)
        hidden_states = self.dropout(hidden_states)
        hidden_states = self.LayerNorm(hidden_states + input_tensor)
        return hidden_states


class LayoutLMv2Layer(nn.Module):
    def __init__(self, config):
        super().__init__()
        self.chunk_size_feed_forward = config.chunk_size_feed_forward
        self.seq_len_dim = 1
        self.attention = LayoutLMv2Attention(config)
        self.intermediate = LayoutLMv2Intermediate(config)
        self.output = LayoutLMv2Output(config)

    def forward(
        self,
        hidden_states,
        attention_mask=None,
        head_mask=None,
        output_attentions=False,
        rel_pos=None,
        rel_2d_pos=None,
    ):
        self_attention_outputs = self.attention(
            hidden_states,
            attention_mask,
            head_mask,
            output_attentions=output_attentions,
            rel_pos=rel_pos,
            rel_2d_pos=rel_2d_pos,
        )
        attention_output = self_attention_outputs[0]

        outputs = self_attention_outputs[1:]  # add self attentions if we output attention weights

        layer_output = apply_chunking_to_forward(
            self.feed_forward_chunk, self.chunk_size_feed_forward, self.seq_len_dim, attention_output
        )
        outputs = (layer_output,) + outputs

        return outputs

    def feed_forward_chunk(self, attention_output):
        intermediate_output = self.intermediate(attention_output)
        layer_output = self.output(intermediate_output, attention_output)
        return layer_output


def relative_position_bucket(relative_position, bidirectional=True, num_buckets=32, max_distance=128):
    """
    Adapted from Mesh Tensorflow:
    https://github.com/tensorflow/mesh/blob/0cb87fe07da627bf0b7e60475d59f95ed6b5be3d/mesh_tensorflow/transformer/transformer_layers.py#L593
    Translate relative position to a bucket number for relative attention. The relative position is defined as
    memory_position - query_position, i.e. the distance in tokens from the attending position to the attended-to
    position. If bidirectional=False, then positive relative positions are invalid. We use smaller buckets for small
    absolute relative_position and larger buckets for larger absolute relative_positions. All relative positions
    >=max_distance map to the same bucket. All relative positions <=-max_distance map to the same bucket. This should
    allow for more graceful generalization to longer sequences than the model has been trained on.

    Args:
        relative_position: an int32 Tensor
        bidirectional: a boolean - whether the attention is bidirectional
        num_buckets: an integer
        max_distance: an integer

    Returns:
        a Tensor with the same shape as relative_position, containing int32 values in the range [0, num_buckets)
    """

    ret = 0
    if bidirectional:
        num_buckets //= 2
        ret += (relative_position > 0).long() * num_buckets
        n = torch.abs(relative_position)
    else:
        n = torch.max(-relative_position, torch.zeros_like(relative_position))
    # now n is in the range [0, inf)

    # half of the buckets are for exact increments in positions
    max_exact = num_buckets // 2
    is_small = n < max_exact

    # The other half of the buckets are for logarithmically bigger bins in positions up to max_distance
    val_if_large = max_exact + (
        torch.log(n.float() / max_exact) / math.log(max_distance / max_exact) * (num_buckets - max_exact)
    ).to(torch.long)
    val_if_large = torch.min(val_if_large, torch.full_like(val_if_large, num_buckets - 1))

    ret += torch.where(is_small, n, val_if_large)
    return ret


class LayoutLMv2Encoder(nn.Module):
    def __init__(self, config):
        super().__init__()
        self.config = config
        self.layer = nn.ModuleList([LayoutLMv2Layer(config) for _ in range(config.num_hidden_layers)])

        self.has_relative_attention_bias = config.has_relative_attention_bias
        self.has_spatial_attention_bias = config.has_spatial_attention_bias

        if self.has_relative_attention_bias:
            self.rel_pos_bins = config.rel_pos_bins
            self.max_rel_pos = config.max_rel_pos
            self.rel_pos_onehot_size = config.rel_pos_bins
            self.rel_pos_bias = nn.Linear(self.rel_pos_onehot_size, config.num_attention_heads, bias=False)

        if self.has_spatial_attention_bias:
            self.max_rel_2d_pos = config.max_rel_2d_pos
            self.rel_2d_pos_bins = config.rel_2d_pos_bins
            self.rel_2d_pos_onehot_size = config.rel_2d_pos_bins
            self.rel_pos_x_bias = nn.Linear(self.rel_2d_pos_onehot_size, config.num_attention_heads, bias=False)
            self.rel_pos_y_bias = nn.Linear(self.rel_2d_pos_onehot_size, config.num_attention_heads, bias=False)

        self.gradient_checkpointing = False

    def _calculate_1d_position_embeddings(self, hidden_states, position_ids):
        rel_pos_mat = position_ids.unsqueeze(-2) - position_ids.unsqueeze(-1)
        rel_pos = relative_position_bucket(
            rel_pos_mat,
            num_buckets=self.rel_pos_bins,
            max_distance=self.max_rel_pos,
        )
        rel_pos = nn.functional.one_hot(rel_pos, num_classes=self.rel_pos_onehot_size).type_as(hidden_states)
        rel_pos = self.rel_pos_bias(rel_pos).permute(0, 3, 1, 2)
        rel_pos = rel_pos.contiguous()
        return rel_pos

    def _calculate_2d_position_embeddings(self, hidden_states, bbox):
        position_coord_x = bbox[:, :, 0]
        position_coord_y = bbox[:, :, 3]
        rel_pos_x_2d_mat = position_coord_x.unsqueeze(-2) - position_coord_x.unsqueeze(-1)
        rel_pos_y_2d_mat = position_coord_y.unsqueeze(-2) - position_coord_y.unsqueeze(-1)
        rel_pos_x = relative_position_bucket(
            rel_pos_x_2d_mat,
            num_buckets=self.rel_2d_pos_bins,
            max_distance=self.max_rel_2d_pos,
        )
        rel_pos_y = relative_position_bucket(
            rel_pos_y_2d_mat,
            num_buckets=self.rel_2d_pos_bins,
            max_distance=self.max_rel_2d_pos,
        )
        rel_pos_x = nn.functional.one_hot(rel_pos_x, num_classes=self.rel_2d_pos_onehot_size).type_as(hidden_states)
        rel_pos_y = nn.functional.one_hot(rel_pos_y, num_classes=self.rel_2d_pos_onehot_size).type_as(hidden_states)
        rel_pos_x = self.rel_pos_x_bias(rel_pos_x).permute(0, 3, 1, 2)
        rel_pos_y = self.rel_pos_y_bias(rel_pos_y).permute(0, 3, 1, 2)
        rel_pos_x = rel_pos_x.contiguous()
        rel_pos_y = rel_pos_y.contiguous()
        rel_2d_pos = rel_pos_x + rel_pos_y
        return rel_2d_pos

    def forward(
        self,
        hidden_states,
        attention_mask=None,
        head_mask=None,
        output_attentions=False,
        output_hidden_states=False,
        return_dict=True,
        bbox=None,
        position_ids=None,
    ):
        all_hidden_states = () if output_hidden_states else None
        all_self_attentions = () if output_attentions else None

        rel_pos = (
            self._calculate_1d_position_embeddings(hidden_states, position_ids)
            if self.has_relative_attention_bias
            else None
        )
        rel_2d_pos = (
            self._calculate_2d_position_embeddings(hidden_states, bbox) if self.has_spatial_attention_bias else None
        )

        for i, layer_module in enumerate(self.layer):
            if output_hidden_states:
                all_hidden_states = all_hidden_states + (hidden_states,)

            layer_head_mask = head_mask[i] if head_mask is not None else None

            if self.gradient_checkpointing and self.training:

                def create_custom_forward(module):
                    def custom_forward(*inputs):
                        return module(*inputs, output_attentions)

                    return custom_forward

                layer_outputs = torch.utils.checkpoint.checkpoint(
                    create_custom_forward(layer_module),
                    hidden_states,
                    attention_mask,
                    layer_head_mask,
                    rel_pos=rel_pos,
                    rel_2d_pos=rel_2d_pos,
                )
            else:
                layer_outputs = layer_module(
                    hidden_states,
                    attention_mask,
                    layer_head_mask,
                    output_attentions,
                    rel_pos=rel_pos,
                    rel_2d_pos=rel_2d_pos,
                )

            hidden_states = layer_outputs[0]
            if output_attentions:
                all_self_attentions = all_self_attentions + (layer_outputs[1],)

        if output_hidden_states:
            all_hidden_states = all_hidden_states + (hidden_states,)

        if not return_dict:
            return tuple(
                v
                for v in [
                    hidden_states,
                    all_hidden_states,
                    all_self_attentions,
                ]
                if v is not None
            )
        return BaseModelOutput(
            last_hidden_state=hidden_states,
            hidden_states=all_hidden_states,
            attentions=all_self_attentions,
        )


class LayoutLmv2RelationExtractionDecoder(nn.Module):
    def __init__(self, config):
        super().__init__()
        self.entity_emb = nn.Embedding(config.num_labels, config.hidden_size, scale_grad_by_freq=True)
        projection = nn.Sequential(
            nn.Linear(config.hidden_size * 2, config.hidden_size),
            nn.ReLU(),
            nn.Dropout(config.hidden_dropout_prob),
            nn.Linear(config.hidden_size, config.hidden_size // 2),
            nn.ReLU(),
            nn.Dropout(config.hidden_dropout_prob),
        )
        self.ffnn_head = copy.deepcopy(projection)
        self.ffnn_tail = copy.deepcopy(projection)
        self.rel_classifier = LayoutLMv2BiaffineAttention(config.hidden_size // 2, 2)
        self.loss_fct = CrossEntropyLoss()

    def build_relation(self, relations, entities):
        batch_size = len(relations)
        new_relations = []
        for b in range(batch_size):
            if len(entities[b]["start"]) <= 2:
                entities[b] = {"end": [1, 1], "label": [0, 0], "start": [0, 0]}
            all_possible_relations = set(
                [
                    (i, j)
                    for i in range(len(entities[b]["label"]))
                    for j in range(len(entities[b]["label"]))
                    if entities[b]["label"][i] == 1 and entities[b]["label"][j] == 2
                ]
            )
            if len(all_possible_relations) == 0:
                all_possible_relations = set([(0, 1)])
            positive_relations = set(list(zip(relations[b]["head"], relations[b]["tail"])))
            negative_relations = all_possible_relations - positive_relations
            positive_relations = set([i for i in positive_relations if i in all_possible_relations])
            reordered_relations = list(positive_relations) + list(negative_relations)
            relation_per_doc = {"head": [], "tail": [], "label": []}
            relation_per_doc["head"] = [i[0] for i in reordered_relations]
            relation_per_doc["tail"] = [i[1] for i in reordered_relations]
            relation_per_doc["label"] = [1] * len(positive_relations) + [0] * (
                len(reordered_relations) - len(positive_relations)
            )
            assert len(relation_per_doc["head"]) != 0
            new_relations.append(relation_per_doc)
        return new_relations, entities

    def get_predicted_relations(self, logits, relations, entities):
        pred_relations = []
        for i, pred_label in enumerate(logits.argmax(-1)):
            if pred_label != 1:
                continue
            rel = {}
            rel["head_id"] = relations["head"][i]
            rel["head"] = (entities["start"][rel["head_id"]], entities["end"][rel["head_id"]])
            rel["head_type"] = entities["label"][rel["head_id"]]

            rel["tail_id"] = relations["tail"][i]
            rel["tail"] = (entities["start"][rel["tail_id"]], entities["end"][rel["tail_id"]])
            rel["tail_type"] = entities["label"][rel["tail_id"]]
            rel["type"] = 1
            pred_relations.append(rel)
        return pred_relations

    def forward(self, hidden_states, entities, relations):
        batch_size, max_n_words, context_dim = hidden_states.size()
        device = hidden_states.device
        relations, entities = self.build_relation(relations, entities)
        loss = 0
        all_pred_relations = []
        for b in range(batch_size):
            head_entities = torch.tensor(relations[b]["head"], device=device)
            tail_entities = torch.tensor(relations[b]["tail"], device=device)
            relation_labels = torch.tensor(relations[b]["label"], device=device)
            entities_start_index = torch.tensor(entities[b]["start"], device=device)
            entities_labels = torch.tensor(entities[b]["label"], device=device)

            head_index = entities_start_index[head_entities]
            head_label = entities_labels[head_entities]
            head_label_repr = self.entity_emb(head_label)

            tail_index = entities_start_index[tail_entities]
            tail_label = entities_labels[tail_entities]
            tail_label_repr = self.entity_emb(tail_label)

            head_repr = torch.cat(
                (hidden_states[b][head_index], head_label_repr),
                dim=-1,
            )
            tail_repr = torch.cat(
                (hidden_states[b][tail_index], tail_label_repr),
                dim=-1,
            )
            heads = self.ffnn_head(head_repr)
            tails = self.ffnn_tail(tail_repr)
            logits = self.rel_classifier(heads, tails)
            loss += self.loss_fct(logits, relation_labels)
            pred_relations = self.get_predicted_relations(logits, relations[b], entities[b])
            all_pred_relations.append(pred_relations)
        return loss, all_pred_relations


class LayoutLMv2PreTrainedModel(PreTrainedModel):
    """
    An abstract class to handle weights initialization and a simple interface for downloading and loading pretrained
    models.
    """

    config_class = LayoutLMv2Config
    pretrained_model_archive_map = LAYOUTLMV2_PRETRAINED_MODEL_ARCHIVE_LIST
    base_model_prefix = "layoutlmv2"
    _keys_to_ignore_on_load_missing = [r"position_ids"]

    def _init_weights(self, module):
        """Initialize the weights"""
        if isinstance(module, nn.Linear):
            # Slightly different from the TF version which uses truncated_normal for initialization
            # cf https://github.com/pytorch/pytorch/pull/5617
            module.weight.data.normal_(mean=0.0, std=self.config.initializer_range)
            if module.bias is not None:
                module.bias.data.zero_()
        elif isinstance(module, nn.Embedding):
            module.weight.data.normal_(mean=0.0, std=self.config.initializer_range)
            if module.padding_idx is not None:
                module.weight.data[module.padding_idx].zero_()
        elif isinstance(module, nn.LayerNorm):
            module.bias.data.zero_()
            module.weight.data.fill_(1.0)

    def _set_gradient_checkpointing(self, module, value=False):
        if isinstance(module, LayoutLMv2Encoder):
            module.gradient_checkpointing = value


def my_convert_sync_batchnorm(module, process_group=None):
    # same as `nn.modules.SyncBatchNorm.convert_sync_batchnorm` but allowing converting from `detectron2.layers.FrozenBatchNorm2d`
    if isinstance(module, torch.nn.modules.batchnorm._BatchNorm):
        return nn.modules.SyncBatchNorm.convert_sync_batchnorm(module, process_group)
    module_output = module
    if isinstance(module, detectron2.layers.FrozenBatchNorm2d):
        module_output = torch.nn.SyncBatchNorm(
            num_features=module.num_features,
            eps=module.eps,
            affine=True,
            track_running_stats=True,
            process_group=process_group,
        )
        module_output.weight = torch.nn.Parameter(module.weight)
        module_output.bias = torch.nn.Parameter(module.bias)
        module_output.running_mean = module.running_mean
        module_output.running_var = module.running_var
        module_output.num_batches_tracked = torch.tensor(0, dtype=torch.long, device=module.running_mean.device)
    for name, child in module.named_children():
        module_output.add_module(name, my_convert_sync_batchnorm(child, process_group))
    del module
    return module_output


class LayoutLMv2VisualBackbone(nn.Module):
    def __init__(self, config):
        super().__init__()
        self.cfg = config.get_detectron2_config()
        meta_arch = self.cfg.MODEL.META_ARCHITECTURE
        model = META_ARCH_REGISTRY.get(meta_arch)(self.cfg)
        assert isinstance(model.backbone, detectron2.modeling.backbone.FPN)
        self.backbone = model.backbone

        assert len(self.cfg.MODEL.PIXEL_MEAN) == len(self.cfg.MODEL.PIXEL_STD)
        num_channels = len(self.cfg.MODEL.PIXEL_MEAN)
        self.register_buffer(
            "pixel_mean",
            torch.Tensor(self.cfg.MODEL.PIXEL_MEAN).view(num_channels, 1, 1),
        )
        self.register_buffer("pixel_std", torch.Tensor(self.cfg.MODEL.PIXEL_STD).view(num_channels, 1, 1))
        self.out_feature_key = "p2"
        if torch.are_deterministic_algorithms_enabled():
            logger.warning("using `AvgPool2d` instead of `AdaptiveAvgPool2d`")
            input_shape = (224, 224)
            backbone_stride = self.backbone.output_shape()[self.out_feature_key].stride
            self.pool = nn.AvgPool2d(
                (
                    math.ceil(math.ceil(input_shape[0] / backbone_stride) / config.image_feature_pool_shape[0]),
                    math.ceil(math.ceil(input_shape[1] / backbone_stride) / config.image_feature_pool_shape[1]),
                )
            )
        else:
            self.pool = nn.AdaptiveAvgPool2d(config.image_feature_pool_shape[:2])
        if len(config.image_feature_pool_shape) == 2:
            config.image_feature_pool_shape.append(self.backbone.output_shape()[self.out_feature_key].channels)
        assert self.backbone.output_shape()[self.out_feature_key].channels == config.image_feature_pool_shape[2]

    def forward(self, images):
        images_input = ((images if torch.is_tensor(images) else images.tensor) - self.pixel_mean) / self.pixel_std
        features = self.backbone(images_input)
        features = features[self.out_feature_key]
        features = self.pool(features).flatten(start_dim=2).transpose(1, 2).contiguous()
        return features

    def synchronize_batch_norm(self):
        if not (
            torch.distributed.is_available()
            and torch.distributed.is_initialized()
            and torch.distributed.get_rank() > -1
        ):
            raise RuntimeError("Make sure torch.distributed is set up properly.")

        self_rank = torch.distributed.get_rank()
        node_size = torch.cuda.device_count()
        world_size = torch.distributed.get_world_size()
        if not (world_size & node_size == 0):
            raise RuntimeError("Make sure the number of processes can be divided by the number of nodes")

        node_global_ranks = [list(range(i * node_size, (i + 1) * node_size)) for i in range(world_size // node_size)]
        sync_bn_groups = [
            torch.distributed.new_group(ranks=node_global_ranks[i]) for i in range(world_size // node_size)
        ]
        node_rank = self_rank // node_size

        self.backbone = my_convert_sync_batchnorm(self.backbone, process_group=sync_bn_groups[node_rank])


@dataclass
class LayoutLMv2RelationExtractionOutput(ModelOutput):
    """
    Class for outputs of [`LayoutLMv2ForRelationExtraction`].

    Args:
        loss (`torch.FloatTensor` of shape `(1,)`, *optional*, returned when `labels` is provided) :
            Classification loss.
        logits (`torch.FloatTensor` of shape `(batch_size, sequence_length, 2)`):
            Classification scores (before SoftMax).
        hidden_states (`tuple(torch.FloatTensor)`, *optional*, returned when `output_hidden_states=True` is passed or when `config.output_hidden_states=True`):
            Tuple of `torch.FloatTensor` (one for the output of the embeddings + one for the output of each layer) of
            shape `(batch_size, sequence_length, hidden_size)`.

            Hidden-states of the model at the output of each layer plus the initial embedding outputs.
        attentions (`tuple(torch.FloatTensor)`, *optional*, returned when `output_attentions=True` is passed or when `config.output_attentions=True`):
            Tuple of `torch.FloatTensor` (one for each layer) of shape `(batch_size, num_heads, sequence_length,
            sequence_length)`.

            Attentions weights after the attention softmax, used to compute the weighted average in the self-attention
            heads.
        entities (list of dicts of shape `(batch_size,)` where each dict contains:
            {
                'start': `torch.IntTensor` of shape `(num_entities)`,
                    Each value in the list represents the id of the token (element of range(0, len(tokens)) where the
                    entity starts
                'end': `torch.IntTensor` of shape `(num_entities)`,
                    Each value in the list represents the id of the token (element of range(0, len(tokens)) where the
                    entity ends
                'label': `torch.IntTensor` of shape `(num_entities)`
                    Each value in the list represents the label (as an int) of the entity
            }
        relations (list of dicts of shape `(batch_size,)` where each dict contains:
            {
                'head': `torch.IntTensor` of shape `(num_relations)`,
                    Each value in the list represents the key of a different relation. A value can be used to map to
                    the entity list as it tells you what index to inspect in any of the lists inside the entities dict
                    (reps the id of the entity `(element of range(0, len(entities)`)
                'tail': `torch.IntTensor` of shape `(num_relations)`,
                    Each value in the list represents the value of a different relation. A value can be used to map to
                    the entity list as it tells you what index to inspect in any of the lists inside the entities dict
                    (reps the id of the entity `(element of range(0, len(entities)`)
                'start_index': `torch.IntTensor` of shape `(num_relations)`,
                    Each value in this list represents the start index (element of range(0, len(tokens)) for the
                    combined head and tail entities e.g. `min(entities['start']['head'], entities['start']['tail'])`
                'end_index': `torch.IntTensor` of shape `(num_relations)`,
                    Each value in this list represents the end index (element of range(0, len(tokens)) for the combined
                    head and tail entities e.g. `max(entities['end']['head'], entities['end']['tail'])`
            }
        pred_relations (list of lists of shape `(batch_size, pred_relations)` where each element is a dict containing:
            {
                'head': `tuple` of `(start_token_index, end_token_index)`,
                    This value shows gets the start and end tokens of the entity for which the relation predicted to be
                    the key
                'head_id': `int`,
                    This value can be used to map to the entity list as it tells you what index to inspect in any of
                    the lists inside the entities dict(reps the id of the entity `(element of range(0, len(entities)`)
                'head_type': `int`,
                    This value is set to the label value of the corrosponding entity
                'tail': `tuple` of `(start_token_index, end_token_index)`,
                    This value shows gets the start and end tokens of the entity for which the relation predicted to be
                    the value
                'tail_id': `int`,
                    This value can be used to map to the entity list as it tells you what index to inspect in any of
                    the lists inside the entities dict(reps the id of the entity `(element of range(0, len(entities)`)
                'tail_type': `int`,
                    This value is set to the label value of the corrosponding entity
                'type': `int`,
                    This value is set to `1` for a predicted relation
            }
    """

    loss: Optional[torch.FloatTensor] = None
    logits: torch.FloatTensor = None
    hidden_states: Optional[Tuple[torch.FloatTensor]] = None
    attentions: Optional[Tuple[torch.FloatTensor]] = None
    entities: Optional[Dict] = None
    relations: Optional[Dict] = None
    pred_relations: Optional[Dict] = None


LAYOUTLMV2_START_DOCSTRING = r"""
    This model is a PyTorch [torch.nn.Module](https://pytorch.org/docs/stable/nn.html#torch.nn.Module) sub-class. Use
    it as a regular PyTorch Module and refer to the PyTorch documentation for all matter related to general usage and
    behavior.

    Parameters:
        config ([`LayoutLMv2Config`]): Model configuration class with all the parameters of the model.
            Initializing with a config file does not load the weights associated with the model, only the
            configuration. Check out the [`~PreTrainedModel.from_pretrained`] method to load the model weights.
"""

LAYOUTLMV2_INPUTS_DOCSTRING = r"""
    Args:
        input_ids (`torch.LongTensor` of shape `{0}`):
            Indices of input sequence tokens in the vocabulary.

            Indices can be obtained using [`LayoutLMv2Tokenizer`]. See [`PreTrainedTokenizer.encode`] and
            [`PreTrainedTokenizer.__call__`] for details.

            [What are input IDs?](../glossary#input-ids)

        bbox (`torch.LongTensor` of shape `({0}, 4)`, *optional*):
            Bounding boxes of each input sequence tokens. Selected in the range `[0,
            config.max_2d_position_embeddings-1]`. Each bounding box should be a normalized version in (x0, y0, x1, y1)
            format, where (x0, y0) corresponds to the position of the upper left corner in the bounding box, and (x1,
            y1) represents the position of the lower right corner.

        image (`torch.FloatTensor` of shape `(batch_size, num_channels, height, width)` or `detectron.structures.ImageList` whose `tensors` is of shape `(batch_size, num_channels, height, width)`):
            Batch of document images.

        attention_mask (`torch.FloatTensor` of shape `{0}`, *optional*):
            Mask to avoid performing attention on padding token indices. Mask values selected in `[0, 1]`:

            - 1 for tokens that are **not masked**,
            - 0 for tokens that are **masked**.

            [What are attention masks?](../glossary#attention-mask)
        token_type_ids (`torch.LongTensor` of shape `{0}`, *optional*):
            Segment token indices to indicate first and second portions of the inputs. Indices are selected in `[0,
            1]`:

            - 0 corresponds to a *sentence A* token,
            - 1 corresponds to a *sentence B* token.

            [What are token type IDs?](../glossary#token-type-ids)
        position_ids (`torch.LongTensor` of shape `{0}`, *optional*):
            Indices of positions of each input sequence tokens in the position embeddings. Selected in the range `[0,
            config.max_position_embeddings - 1]`.

            [What are position IDs?](../glossary#position-ids)
        head_mask (`torch.FloatTensor` of shape `(num_heads,)` or `(num_layers, num_heads)`, *optional*):
            Mask to nullify selected heads of the self-attention modules. Mask values selected in `[0, 1]`:

            - 1 indicates the head is **not masked**,
            - 0 indicates the head is **masked**.

        inputs_embeds (`torch.FloatTensor` of shape `(batch_size, sequence_length, hidden_size)`, *optional*):
            Optionally, instead of passing `input_ids` you can choose to directly pass an embedded representation. This
            is useful if you want more control over how to convert *input_ids* indices into associated vectors than the
            model's internal embedding lookup matrix.
        output_attentions (`bool`, *optional*):
            Whether or not to return the attentions tensors of all attention layers. See `attentions` under returned
            tensors for more detail.
        output_hidden_states (`bool`, *optional*):
            Whether or not to return the hidden states of all layers. See `hidden_states` under returned tensors for
            more detail.
        return_dict (`bool`, *optional*):
            Whether or not to return a [`~utils.ModelOutput`] instead of a plain tuple.
"""


class LayoutLMv2Pooler(nn.Module):
    def __init__(self, config):
        super().__init__()
        self.dense = nn.Linear(config.hidden_size, config.hidden_size)
        self.activation = nn.Tanh()

    def forward(self, hidden_states):
        # We "pool" the model by simply taking the hidden state corresponding
        # to the first token.
        first_token_tensor = hidden_states[:, 0]
        pooled_output = self.dense(first_token_tensor)
        pooled_output = self.activation(pooled_output)
        return pooled_output


@add_start_docstrings(
    "The bare LayoutLMv2 Model transformer outputting raw hidden-states without any specific head on top.",
    LAYOUTLMV2_START_DOCSTRING,
)
class LayoutLMv2Model(LayoutLMv2PreTrainedModel):
    def __init__(self, config):
        requires_backends(self, "detectron2")
        super().__init__(config)
        self.config = config
        self.has_visual_segment_embedding = config.has_visual_segment_embedding
        self.embeddings = LayoutLMv2Embeddings(config)

        self.visual = LayoutLMv2VisualBackbone(config)
        self.visual_proj = nn.Linear(config.image_feature_pool_shape[-1], config.hidden_size)
        if self.has_visual_segment_embedding:
            self.visual_segment_embedding = nn.Parameter(nn.Embedding(1, config.hidden_size).weight[0])
        self.visual_LayerNorm = nn.LayerNorm(config.hidden_size, eps=config.layer_norm_eps)
        self.visual_dropout = nn.Dropout(config.hidden_dropout_prob)

        self.encoder = LayoutLMv2Encoder(config)
        self.pooler = LayoutLMv2Pooler(config)

        # Initialize weights and apply final processing
        self.post_init()

    def get_input_embeddings(self):
        return self.embeddings.word_embeddings

    def set_input_embeddings(self, value):
        self.embeddings.word_embeddings = value

    def _calc_text_embeddings(self, input_ids, bbox, position_ids, token_type_ids, inputs_embeds=None):
        if input_ids is not None:
            input_shape = input_ids.size()
        else:
            input_shape = inputs_embeds.size()[:-1]

        seq_length = input_shape[1]

        if position_ids is None:
            position_ids = torch.arange(seq_length, dtype=torch.long, device=input_ids.device)
            position_ids = position_ids.unsqueeze(0).expand_as(input_ids)
        if token_type_ids is None:
            token_type_ids = torch.zeros_like(input_ids)

        if inputs_embeds is None:
            inputs_embeds = self.embeddings.word_embeddings(input_ids)
        position_embeddings = self.embeddings.position_embeddings(position_ids)
        spatial_position_embeddings = self.embeddings._calc_spatial_position_embeddings(bbox)
        token_type_embeddings = self.embeddings.token_type_embeddings(token_type_ids)

        embeddings = inputs_embeds + position_embeddings + spatial_position_embeddings + token_type_embeddings
        embeddings = self.embeddings.LayerNorm(embeddings)
        embeddings = self.embeddings.dropout(embeddings)
        return embeddings

    def _calc_img_embeddings(self, image, bbox, position_ids):
        visual_embeddings = self.visual_proj(self.visual(image))
        position_embeddings = self.embeddings.position_embeddings(position_ids)
        spatial_position_embeddings = self.embeddings._calc_spatial_position_embeddings(bbox)
        embeddings = visual_embeddings + position_embeddings + spatial_position_embeddings
        if self.has_visual_segment_embedding:
            embeddings += self.visual_segment_embedding
        embeddings = self.visual_LayerNorm(embeddings)
        embeddings = self.visual_dropout(embeddings)
        return embeddings

    def _calc_visual_bbox(self, image_feature_pool_shape, bbox, device, final_shape):
        visual_bbox_x = torch_int_div(
            torch.arange(
                0,
                1000 * (image_feature_pool_shape[1] + 1),
                1000,
                device=device,
                dtype=bbox.dtype,
            ),
            self.config.image_feature_pool_shape[1],
        )
        visual_bbox_y = torch_int_div(
            torch.arange(
                0,
                1000 * (self.config.image_feature_pool_shape[0] + 1),
                1000,
                device=device,
                dtype=bbox.dtype,
            ),
            self.config.image_feature_pool_shape[0],
        )
        visual_bbox = torch.stack(
            [
                visual_bbox_x[:-1].repeat(image_feature_pool_shape[0], 1),
                visual_bbox_y[:-1].repeat(image_feature_pool_shape[1], 1).transpose(0, 1),
                visual_bbox_x[1:].repeat(image_feature_pool_shape[0], 1),
                visual_bbox_y[1:].repeat(image_feature_pool_shape[1], 1).transpose(0, 1),
            ],
            dim=-1,
        ).view(-1, bbox.size(-1))

        visual_bbox = visual_bbox.repeat(final_shape[0], 1, 1)

        return visual_bbox

    def _get_input_shape(self, input_ids=None, inputs_embeds=None):
        if input_ids is not None and inputs_embeds is not None:
            raise ValueError("You cannot specify both input_ids and inputs_embeds at the same time")
        elif input_ids is not None:
            return input_ids.size()
        elif inputs_embeds is not None:
            return inputs_embeds.size()[:-1]
        else:
            raise ValueError("You have to specify either input_ids or inputs_embeds")

    @add_start_docstrings_to_model_forward(LAYOUTLMV2_INPUTS_DOCSTRING.format("(batch_size, sequence_length)"))
    @replace_return_docstrings(output_type=BaseModelOutput, config_class=_CONFIG_FOR_DOC)
    def forward(
        self,
        input_ids: Optional[torch.LongTensor] = None,
        bbox: Optional[torch.LongTensor] = None,
        image: Optional[torch.FloatTensor] = None,
        attention_mask: Optional[torch.FloatTensor] = None,
        token_type_ids: Optional[torch.LongTensor] = None,
        position_ids: Optional[torch.LongTensor] = None,
        head_mask: Optional[torch.FloatTensor] = None,
        inputs_embeds: Optional[torch.FloatTensor] = None,
        output_attentions: Optional[bool] = None,
        output_hidden_states: Optional[bool] = None,
        return_dict: Optional[bool] = None,
    ) -> Union[Tuple, BaseModelOutputWithPooling]:
        r"""
        Return:

        Examples:

        ```python
        >>> from transformers import LayoutLMv2Processor, LayoutLMv2Model, set_seed
        >>> from PIL import Image
        >>> import torch
        >>> from datasets import load_dataset

        >>> set_seed(88)

        >>> processor = LayoutLMv2Processor.from_pretrained("microsoft/layoutlmv2-base-uncased")
        >>> model = LayoutLMv2Model.from_pretrained("microsoft/layoutlmv2-base-uncased")


        >>> dataset = load_dataset("hf-internal-testing/fixtures_docvqa")
        >>> image_path = dataset["test"][0]["file"]
        >>> image = Image.open(image_path).convert("RGB")

        >>> encoding = processor(image, return_tensors="pt")

        >>> outputs = model(**encoding)
        >>> last_hidden_states = outputs.last_hidden_state

        >>> last_hidden_states.shape
        torch.Size([1, 342, 768])
        ```
        """
        output_attentions = output_attentions if output_attentions is not None else self.config.output_attentions
        output_hidden_states = (
            output_hidden_states if output_hidden_states is not None else self.config.output_hidden_states
        )
        return_dict = return_dict if return_dict is not None else self.config.use_return_dict

        input_shape = self._get_input_shape(input_ids, inputs_embeds)
        device = input_ids.device if input_ids is not None else inputs_embeds.device

        visual_shape = list(input_shape)
        visual_shape[1] = self.config.image_feature_pool_shape[0] * self.config.image_feature_pool_shape[1]
        visual_shape = torch.Size(visual_shape)
        # needs a new copy of input_shape for tracing. Otherwise wrong dimensions will occur
        final_shape = list(self._get_input_shape(input_ids, inputs_embeds))
        final_shape[1] += visual_shape[1]
        final_shape = torch.Size(final_shape)

        visual_bbox = self._calc_visual_bbox(self.config.image_feature_pool_shape, bbox, device, final_shape)
        final_bbox = torch.cat([bbox, visual_bbox], dim=1)

        if attention_mask is None:
            attention_mask = torch.ones(input_shape, device=device)

        visual_attention_mask = torch.ones(visual_shape, device=device)
        final_attention_mask = torch.cat([attention_mask, visual_attention_mask], dim=1)

        if token_type_ids is None:
            token_type_ids = torch.zeros(input_shape, dtype=torch.long, device=device)

        if position_ids is None:
            seq_length = input_shape[1]
            position_ids = self.embeddings.position_ids[:, :seq_length]
            position_ids = position_ids.expand(input_shape)

        visual_position_ids = torch.arange(0, visual_shape[1], dtype=torch.long, device=device).repeat(
            input_shape[0], 1
        )
        final_position_ids = torch.cat([position_ids, visual_position_ids], dim=1)

        if bbox is None:
            bbox = torch.zeros(tuple(list(input_shape) + [4]), dtype=torch.long, device=device)

        text_layout_emb = self._calc_text_embeddings(
            input_ids=input_ids,
            bbox=bbox,
            token_type_ids=token_type_ids,
            position_ids=position_ids,
            inputs_embeds=inputs_embeds,
        )

        visual_emb = self._calc_img_embeddings(
            image=image,
            bbox=visual_bbox,
            position_ids=visual_position_ids,
        )
        final_emb = torch.cat([text_layout_emb, visual_emb], dim=1)

        extended_attention_mask = final_attention_mask.unsqueeze(1).unsqueeze(2)

        extended_attention_mask = extended_attention_mask.to(dtype=self.dtype)
        extended_attention_mask = (1.0 - extended_attention_mask) * torch.finfo(self.dtype).min

        if head_mask is not None:
            if head_mask.dim() == 1:
                head_mask = head_mask.unsqueeze(0).unsqueeze(0).unsqueeze(-1).unsqueeze(-1)
                head_mask = head_mask.expand(self.config.num_hidden_layers, -1, -1, -1, -1)
            elif head_mask.dim() == 2:
                head_mask = head_mask.unsqueeze(1).unsqueeze(-1).unsqueeze(-1)
            head_mask = head_mask.to(dtype=next(self.parameters()).dtype)
        else:
            head_mask = [None] * self.config.num_hidden_layers

        encoder_outputs = self.encoder(
            final_emb,
            extended_attention_mask,
            bbox=final_bbox,
            position_ids=final_position_ids,
            head_mask=head_mask,
            output_attentions=output_attentions,
            output_hidden_states=output_hidden_states,
            return_dict=return_dict,
        )
        sequence_output = encoder_outputs[0]
        pooled_output = self.pooler(sequence_output)

        if not return_dict:
            return (sequence_output, pooled_output) + encoder_outputs[1:]

        return BaseModelOutputWithPooling(
            last_hidden_state=sequence_output,
            pooler_output=pooled_output,
            hidden_states=encoder_outputs.hidden_states,
            attentions=encoder_outputs.attentions,
        )


@add_start_docstrings(
    """
    LayoutLMv2 Model with a sequence classification head on top (a linear layer on top of the concatenation of the
    final hidden state of the [CLS] token, average-pooled initial visual embeddings and average-pooled final visual
    embeddings, e.g. for document image classification tasks such as the
    [RVL-CDIP](https://www.cs.cmu.edu/~aharley/rvl-cdip/) dataset.
    """,
    LAYOUTLMV2_START_DOCSTRING,
)
class LayoutLMv2ForSequenceClassification(LayoutLMv2PreTrainedModel):
    def __init__(self, config):
        super().__init__(config)
        self.num_labels = config.num_labels
        self.layoutlmv2 = LayoutLMv2Model(config)
        self.dropout = nn.Dropout(config.hidden_dropout_prob)
        self.classifier = nn.Linear(config.hidden_size * 3, config.num_labels)

        # Initialize weights and apply final processing
        self.post_init()

    def get_input_embeddings(self):
        return self.layoutlmv2.embeddings.word_embeddings

    @add_start_docstrings_to_model_forward(LAYOUTLMV2_INPUTS_DOCSTRING.format("batch_size, sequence_length"))
    @replace_return_docstrings(output_type=SequenceClassifierOutput, config_class=_CONFIG_FOR_DOC)
    def forward(
        self,
        input_ids: Optional[torch.LongTensor] = None,
        bbox: Optional[torch.LongTensor] = None,
        image: Optional[torch.FloatTensor] = None,
        attention_mask: Optional[torch.FloatTensor] = None,
        token_type_ids: Optional[torch.LongTensor] = None,
        position_ids: Optional[torch.LongTensor] = None,
        head_mask: Optional[torch.FloatTensor] = None,
        inputs_embeds: Optional[torch.FloatTensor] = None,
        labels: Optional[torch.LongTensor] = None,
        output_attentions: Optional[bool] = None,
        output_hidden_states: Optional[bool] = None,
        return_dict: Optional[bool] = None,
    ) -> Union[Tuple, SequenceClassifierOutput]:
        r"""
        labels (`torch.LongTensor` of shape `(batch_size,)`, *optional*):
            Labels for computing the sequence classification/regression loss. Indices should be in `[0, ...,
            config.num_labels - 1]`. If `config.num_labels == 1` a regression loss is computed (Mean-Square loss), If
            `config.num_labels > 1` a classification loss is computed (Cross-Entropy).

        Returns:

        Example:

        ```python
        >>> from transformers import LayoutLMv2Processor, LayoutLMv2ForSequenceClassification, set_seed
        >>> from PIL import Image
        >>> import torch
        >>> from datasets import load_dataset

        >>> set_seed(88)

        >>> dataset = load_dataset("rvl_cdip", split="train", streaming=True)
        >>> data = next(iter(dataset))
        >>> image = data["image"].convert("RGB")

        >>> processor = LayoutLMv2Processor.from_pretrained("microsoft/layoutlmv2-base-uncased")
        >>> model = LayoutLMv2ForSequenceClassification.from_pretrained(
        ...     "microsoft/layoutlmv2-base-uncased", num_labels=dataset.info.features["label"].num_classes
        ... )

        >>> encoding = processor(image, return_tensors="pt")
        >>> sequence_label = torch.tensor([data["label"]])

        >>> outputs = model(**encoding, labels=sequence_label)

        >>> loss, logits = outputs.loss, outputs.logits
        >>> predicted_idx = logits.argmax(dim=-1).item()
        >>> predicted_answer = dataset.info.features["label"].names[4]
        >>> predicted_idx, predicted_answer
        (4, 'advertisement')
        ```
        """

        return_dict = return_dict if return_dict is not None else self.config.use_return_dict

        if input_ids is not None and inputs_embeds is not None:
            raise ValueError("You cannot specify both input_ids and inputs_embeds at the same time")
        elif input_ids is not None:
            input_shape = input_ids.size()
        elif inputs_embeds is not None:
            input_shape = inputs_embeds.size()[:-1]
        else:
            raise ValueError("You have to specify either input_ids or inputs_embeds")

        device = input_ids.device if input_ids is not None else inputs_embeds.device

        visual_shape = list(input_shape)
        visual_shape[1] = self.config.image_feature_pool_shape[0] * self.config.image_feature_pool_shape[1]
        visual_shape = torch.Size(visual_shape)
        final_shape = list(input_shape)
        final_shape[1] += visual_shape[1]
        final_shape = torch.Size(final_shape)

        visual_bbox = self.layoutlmv2._calc_visual_bbox(
            self.config.image_feature_pool_shape, bbox, device, final_shape
        )

        visual_position_ids = torch.arange(0, visual_shape[1], dtype=torch.long, device=device).repeat(
            input_shape[0], 1
        )

        initial_image_embeddings = self.layoutlmv2._calc_img_embeddings(
            image=image,
            bbox=visual_bbox,
            position_ids=visual_position_ids,
        )

        outputs = self.layoutlmv2(
            input_ids=input_ids,
            bbox=bbox,
            image=image,
            attention_mask=attention_mask,
            token_type_ids=token_type_ids,
            position_ids=position_ids,
            head_mask=head_mask,
            inputs_embeds=inputs_embeds,
            output_attentions=output_attentions,
            output_hidden_states=output_hidden_states,
            return_dict=return_dict,
        )
        if input_ids is not None:
            input_shape = input_ids.size()
        else:
            input_shape = inputs_embeds.size()[:-1]

        seq_length = input_shape[1]
        sequence_output, final_image_embeddings = outputs[0][:, :seq_length], outputs[0][:, seq_length:]

        cls_final_output = sequence_output[:, 0, :]

        # average-pool the visual embeddings
        pooled_initial_image_embeddings = initial_image_embeddings.mean(dim=1)
        pooled_final_image_embeddings = final_image_embeddings.mean(dim=1)
        # concatenate with cls_final_output
        sequence_output = torch.cat(
            [cls_final_output, pooled_initial_image_embeddings, pooled_final_image_embeddings], dim=1
        )
        sequence_output = self.dropout(sequence_output)
        logits = self.classifier(sequence_output)

        loss = None
        if labels is not None:
            if self.config.problem_type is None:
                if self.num_labels == 1:
                    self.config.problem_type = "regression"
                elif self.num_labels > 1 and (labels.dtype == torch.long or labels.dtype == torch.int):
                    self.config.problem_type = "single_label_classification"
                else:
                    self.config.problem_type = "multi_label_classification"

            if self.config.problem_type == "regression":
                loss_fct = MSELoss()
                if self.num_labels == 1:
                    loss = loss_fct(logits.squeeze(), labels.squeeze())
                else:
                    loss = loss_fct(logits, labels)
            elif self.config.problem_type == "single_label_classification":
                loss_fct = CrossEntropyLoss()
                loss = loss_fct(logits.view(-1, self.num_labels), labels.view(-1))
            elif self.config.problem_type == "multi_label_classification":
                loss_fct = BCEWithLogitsLoss()
                loss = loss_fct(logits, labels)
        if not return_dict:
            output = (logits,) + outputs[2:]
            return ((loss,) + output) if loss is not None else output

        return SequenceClassifierOutput(
            loss=loss,
            logits=logits,
            hidden_states=outputs.hidden_states,
            attentions=outputs.attentions,
        )


@add_start_docstrings(
    """
    LayoutLMv2 Model with a token classification head on top (a linear layer on top of the text part of the hidden
    states) e.g. for sequence labeling (information extraction) tasks such as
    [FUNSD](https://guillaumejaume.github.io/FUNSD/), [SROIE](https://rrc.cvc.uab.es/?ch=13),
    [CORD](https://github.com/clovaai/cord) and [Kleister-NDA](https://github.com/applicaai/kleister-nda).
    """,
    LAYOUTLMV2_START_DOCSTRING,
)
class LayoutLMv2ForTokenClassification(LayoutLMv2PreTrainedModel):
    def __init__(self, config):
        super().__init__(config)
        self.num_labels = config.num_labels
        self.layoutlmv2 = LayoutLMv2Model(config)
        self.dropout = nn.Dropout(config.hidden_dropout_prob)
        self.classifier = nn.Linear(config.hidden_size, config.num_labels)

        # Initialize weights and apply final processing
        self.post_init()

    def get_input_embeddings(self):
        return self.layoutlmv2.embeddings.word_embeddings

    @add_start_docstrings_to_model_forward(LAYOUTLMV2_INPUTS_DOCSTRING.format("batch_size, sequence_length"))
    @replace_return_docstrings(output_type=TokenClassifierOutput, config_class=_CONFIG_FOR_DOC)
    def forward(
        self,
        input_ids: Optional[torch.LongTensor] = None,
        bbox: Optional[torch.LongTensor] = None,
        image: Optional[torch.FloatTensor] = None,
        attention_mask: Optional[torch.FloatTensor] = None,
        token_type_ids: Optional[torch.LongTensor] = None,
        position_ids: Optional[torch.LongTensor] = None,
        head_mask: Optional[torch.FloatTensor] = None,
        inputs_embeds: Optional[torch.FloatTensor] = None,
        labels: Optional[torch.LongTensor] = None,
        output_attentions: Optional[bool] = None,
        output_hidden_states: Optional[bool] = None,
        return_dict: Optional[bool] = None,
    ) -> Union[Tuple, TokenClassifierOutput]:
        r"""
        labels (`torch.LongTensor` of shape `(batch_size, sequence_length)`, *optional*):
            Labels for computing the token classification loss. Indices should be in `[0, ..., config.num_labels - 1]`.

        Returns:

        Example:

        ```python
        >>> from transformers import LayoutLMv2Processor, LayoutLMv2ForTokenClassification, set_seed
        >>> from PIL import Image
        >>> from datasets import load_dataset

        >>> set_seed(88)

        >>> datasets = load_dataset("nielsr/funsd", split="test")
        >>> labels = datasets.features["ner_tags"].feature.names
        >>> id2label = {v: k for v, k in enumerate(labels)}

        >>> processor = LayoutLMv2Processor.from_pretrained("microsoft/layoutlmv2-base-uncased", revision="no_ocr")
        >>> model = LayoutLMv2ForTokenClassification.from_pretrained(
        ...     "microsoft/layoutlmv2-base-uncased", num_labels=len(labels)
        ... )

        >>> data = datasets[0]
        >>> image = Image.open(data["image_path"]).convert("RGB")
        >>> words = data["words"]
        >>> boxes = data["bboxes"]  # make sure to normalize your bounding boxes
        >>> word_labels = data["ner_tags"]
        >>> encoding = processor(
        ...     image,
        ...     words,
        ...     boxes=boxes,
        ...     word_labels=word_labels,
        ...     padding="max_length",
        ...     truncation=True,
        ...     return_tensors="pt",
        ... )

        >>> outputs = model(**encoding)
        >>> logits, loss = outputs.logits, outputs.loss

        >>> predicted_token_class_ids = logits.argmax(-1)
        >>> predicted_tokens_classes = [id2label[t.item()] for t in predicted_token_class_ids[0]]
        >>> predicted_tokens_classes[:5]
        ['B-ANSWER', 'B-HEADER', 'B-HEADER', 'B-HEADER', 'B-HEADER']
        ```
        """

        return_dict = return_dict if return_dict is not None else self.config.use_return_dict

        outputs = self.layoutlmv2(
            input_ids=input_ids,
            bbox=bbox,
            image=image,
            attention_mask=attention_mask,
            token_type_ids=token_type_ids,
            position_ids=position_ids,
            head_mask=head_mask,
            inputs_embeds=inputs_embeds,
            output_attentions=output_attentions,
            output_hidden_states=output_hidden_states,
            return_dict=return_dict,
        )
        if input_ids is not None:
            input_shape = input_ids.size()
        else:
            input_shape = inputs_embeds.size()[:-1]

        seq_length = input_shape[1]
        # only take the text part of the output representations
        sequence_output = outputs[0][:, :seq_length]
        sequence_output = self.dropout(sequence_output)
        logits = self.classifier(sequence_output)

        loss = None
        if labels is not None:
            loss_fct = CrossEntropyLoss()
            loss = loss_fct(logits.view(-1, self.num_labels), labels.view(-1))

        if not return_dict:
            output = (logits,) + outputs[2:]
            return ((loss,) + output) if loss is not None else output

        return TokenClassifierOutput(
            loss=loss,
            logits=logits,
            hidden_states=outputs.hidden_states,
            attentions=outputs.attentions,
        )


@add_start_docstrings(
    """
    LayoutLMv2 Model with a relation extraction decoder on top (projection layers for hidden states of head & tail
    entities, then a biaffine attention classifier), for relation extraction tasks such as
    [XFUND](https://github.com/doc-analysis/XFUND/)
    """,
    LAYOUTLMV2_START_DOCSTRING,
)
class LayoutLMv2ForRelationExtraction(LayoutLMv2PreTrainedModel):
    def __init__(self, config):
        super().__init__(config)
        self.layoutlmv2 = LayoutLMv2Model(config)
        self.dropout = nn.Dropout(config.hidden_dropout_prob)
        self.extractor = LayoutLmv2RelationExtractionDecoder(config)

        # Initialize weights and apply final processing
        self.post_init()

    def get_input_embeddings(self):
        return self.layoutlmv2.embeddings.word_embeddings

    @add_start_docstrings_to_model_forward(LAYOUTLMV2_INPUTS_DOCSTRING.format("batch_size, sequence_length"))
    @replace_return_docstrings(output_type=LayoutLMv2RelationExtractionOutput, config_class=_CONFIG_FOR_DOC)
    def forward(
        self,
        input_ids,
        bbox,
        entities,
        relations,
        image=None,
        attention_mask=None,
        token_type_ids=None,
        position_ids=None,
        head_mask=None,
    ):
        r"""
        entities: (Dict), the content of dict is {"start":[], "end":[], "label":[]}.
            "start"/"end" correspond the start/end index of text token in all tokens of image label is in [0, 1, 2],
            which correspond to ["HEADER", "QUESTION", "ANSWER"]
        relations: (Dict), the content of dict is {"head":[], "tail":[], "start_index":[], "end_index":[]}.
            "head"/"tail" correspond the entity index in all entities of image. "start_index"/"end_index" is the
            min/max value of "head" and "tail" entity's "start" and "end".
        Returns:

        Examples:

        ```python
        >>> from transformers import LayoutLMv2Processor, LayoutLMv2Tokenizer, LayoutLMv2ForRelationExtraction
        >>> from PIL import Image

        >>> processor = LayoutLMv2Processor.from_pretrained("microsoft/layoutlmv2-base-uncased", revision="no_ocr")
        >>> model = LayoutLMv2ForRelationExtraction.from_pretrained("microsoft/layoutlmv2-base-uncased")

        >>> image = Image.open("name_of_your_document - can be a png file, pdf, etc.").convert("RGB")
        >>> words = ["hello", "world"]
        >>> boxes = [[1, 2, 3, 4], [5, 6, 7, 8]]  # make sure to normalize your bounding boxes

        >>> encoding = processor(image, words, boxes=boxes, return_tensors="pt")
        >>> print("encoding image: ", encoding["image"].shape)
        >>> # encoding['relations'] and encoding['entities'] are taken from the result of ner
        >>> encoding["relations"] = [{"end_index": [], "head": [], "start_index": [], "tail": []}]
        >>> encoding["entities"] = {"start": [], "end": [], "label": []}
        >>> outputs = model(**encoding)
        >>> print(outputs)
        ```"""

        outputs = self.layoutlmv2(
            input_ids=input_ids,
            bbox=bbox,
            image=image,
            attention_mask=attention_mask,
            token_type_ids=token_type_ids,
            position_ids=position_ids,
            head_mask=head_mask,
        )

        seq_length = input_ids.size(1)
        sequence_output = outputs[0][:, :seq_length]
        sequence_output = self.dropout(sequence_output)
        loss, pred_relations = self.extractor(sequence_output, entities, relations)

        return LayoutLMv2RelationExtractionOutput(
            loss=loss,
            entities=entities,
            relations=relations,
            pred_relations=pred_relations,
            hidden_states=outputs[0],
        )


@add_start_docstrings(
    """
    LayoutLMv2 Model with a span classification head on top for extractive question-answering tasks such as
    [DocVQA](https://rrc.cvc.uab.es/?ch=17) (a linear layer on top of the text part of the hidden-states output to
    compute `span start logits` and `span end logits`).
    """,
    LAYOUTLMV2_START_DOCSTRING,
)
class LayoutLMv2ForQuestionAnswering(LayoutLMv2PreTrainedModel):
    def __init__(self, config, has_visual_segment_embedding=True):
        super().__init__(config)
        self.num_labels = config.num_labels
        config.has_visual_segment_embedding = has_visual_segment_embedding
        self.layoutlmv2 = LayoutLMv2Model(config)
        self.qa_outputs = nn.Linear(config.hidden_size, config.num_labels)

        # Initialize weights and apply final processing
        self.post_init()

    def get_input_embeddings(self):
        return self.layoutlmv2.embeddings.word_embeddings

    @add_start_docstrings_to_model_forward(LAYOUTLMV2_INPUTS_DOCSTRING.format("batch_size, sequence_length"))
    @replace_return_docstrings(output_type=QuestionAnsweringModelOutput, config_class=_CONFIG_FOR_DOC)
    def forward(
        self,
        input_ids: Optional[torch.LongTensor] = None,
        bbox: Optional[torch.LongTensor] = None,
        image: Optional[torch.FloatTensor] = None,
        attention_mask: Optional[torch.FloatTensor] = None,
        token_type_ids: Optional[torch.LongTensor] = None,
        position_ids: Optional[torch.LongTensor] = None,
        head_mask: Optional[torch.FloatTensor] = None,
        inputs_embeds: Optional[torch.FloatTensor] = None,
        start_positions: Optional[torch.LongTensor] = None,
        end_positions: Optional[torch.LongTensor] = None,
        output_attentions: Optional[bool] = None,
        output_hidden_states: Optional[bool] = None,
        return_dict: Optional[bool] = None,
    ) -> Union[Tuple, QuestionAnsweringModelOutput]:
        r"""
        start_positions (`torch.LongTensor` of shape `(batch_size,)`, *optional*):
            Labels for position (index) of the start of the labelled span for computing the token classification loss.
            Positions are clamped to the length of the sequence (`sequence_length`). Position outside of the sequence
            are not taken into account for computing the loss.
        end_positions (`torch.LongTensor` of shape `(batch_size,)`, *optional*):
            Labels for position (index) of the end of the labelled span for computing the token classification loss.
            Positions are clamped to the length of the sequence (`sequence_length`). Position outside of the sequence
            are not taken into account for computing the loss.

        Returns:

        Example:

        In this example below, we give the LayoutLMv2 model an image (of texts) and ask it a question. It will give us
        a prediction of what it thinks the answer is (the span of the answer within the texts parsed from the image).

        ```python
        >>> from transformers import LayoutLMv2Processor, LayoutLMv2ForQuestionAnswering, set_seed
        >>> import torch
        >>> from PIL import Image
        >>> from datasets import load_dataset

        >>> set_seed(88)
        >>> processor = LayoutLMv2Processor.from_pretrained("microsoft/layoutlmv2-base-uncased")
        >>> model = LayoutLMv2ForQuestionAnswering.from_pretrained("microsoft/layoutlmv2-base-uncased")

        >>> dataset = load_dataset("hf-internal-testing/fixtures_docvqa")
        >>> image_path = dataset["test"][0]["file"]
        >>> image = Image.open(image_path).convert("RGB")
        >>> question = "When is coffee break?"
        >>> encoding = processor(image, question, return_tensors="pt")

        >>> outputs = model(**encoding)
        >>> predicted_start_idx = outputs.start_logits.argmax(-1).item()
        >>> predicted_end_idx = outputs.end_logits.argmax(-1).item()
        >>> predicted_start_idx, predicted_end_idx
        (154, 287)

        >>> predicted_answer_tokens = encoding.input_ids.squeeze()[predicted_start_idx : predicted_end_idx + 1]
        >>> predicted_answer = processor.tokenizer.decode(predicted_answer_tokens)
        >>> predicted_answer  # results are not very good without further fine-tuning
        'council mem - bers conducted by trrf treasurer philip g. kuehn to get answers which the public ...
        ```

        ```python
        >>> target_start_index = torch.tensor([7])
        >>> target_end_index = torch.tensor([14])
        >>> outputs = model(**encoding, start_positions=target_start_index, end_positions=target_end_index)
        >>> predicted_answer_span_start = outputs.start_logits.argmax(-1).item()
        >>> predicted_answer_span_end = outputs.end_logits.argmax(-1).item()
        >>> predicted_answer_span_start, predicted_answer_span_end
        (154, 287)
        ```
        """

        return_dict = return_dict if return_dict is not None else self.config.use_return_dict

        outputs = self.layoutlmv2(
            input_ids=input_ids,
            bbox=bbox,
            image=image,
            attention_mask=attention_mask,
            token_type_ids=token_type_ids,
            position_ids=position_ids,
            head_mask=head_mask,
            inputs_embeds=inputs_embeds,
            output_attentions=output_attentions,
            output_hidden_states=output_hidden_states,
            return_dict=return_dict,
        )

        if input_ids is not None:
            input_shape = input_ids.size()
        else:
            input_shape = inputs_embeds.size()[:-1]

        seq_length = input_shape[1]
        # only take the text part of the output representations
        sequence_output = outputs[0][:, :seq_length]

        logits = self.qa_outputs(sequence_output)
        start_logits, end_logits = logits.split(1, dim=-1)
        start_logits = start_logits.squeeze(-1).contiguous()
        end_logits = end_logits.squeeze(-1).contiguous()

        total_loss = None
        if start_positions is not None and end_positions is not None:
            # If we are on multi-GPU, split add a dimension
            if len(start_positions.size()) > 1:
                start_positions = start_positions.squeeze(-1)
            if len(end_positions.size()) > 1:
                end_positions = end_positions.squeeze(-1)
            # sometimes the start/end positions are outside our model inputs, we ignore these terms
            ignored_index = start_logits.size(1)
            start_positions = start_positions.clamp(0, ignored_index)
            end_positions = end_positions.clamp(0, ignored_index)

            loss_fct = CrossEntropyLoss(ignore_index=ignored_index)
            start_loss = loss_fct(start_logits, start_positions)
            end_loss = loss_fct(end_logits, end_positions)
            total_loss = (start_loss + end_loss) / 2

        if not return_dict:
            output = (start_logits, end_logits) + outputs[2:]
            return ((total_loss,) + output) if total_loss is not None else output

        return QuestionAnsweringModelOutput(
            loss=total_loss,
            start_logits=start_logits,
            end_logits=end_logits,
            hidden_states=outputs.hidden_states,
            attentions=outputs.attentions,
        )<|MERGE_RESOLUTION|>--- conflicted
+++ resolved
@@ -14,11 +14,7 @@
 # limitations under the License.
 """ PyTorch LayoutLMv2 model."""
 
-<<<<<<< HEAD
-
 import copy
-=======
->>>>>>> bb6f6d53
 import math
 from dataclasses import dataclass
 from typing import Dict, Optional, Tuple, Union
