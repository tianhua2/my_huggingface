--- conflicted
+++ resolved
@@ -320,7 +320,7 @@
 
         outputs = self.language_model(
             inputs_embeds=inputs_embeds,
-<<<<<<< HEAD
+
             attention_mask=attention_mask,
             position_ids=position_ids,
             past_key_values=past_key_values,
@@ -329,83 +329,4 @@
         )
         if not return_dict:
             return tuple(v for v in outputs if v is not None)
-        return outputs
-=======
-            use_cache=use_cache,
-            output_attentions=output_attentions,
-            output_hidden_states=output_hidden_states,
-            return_dict=return_dict,
-        )
-
-        hidden_states = outputs[0]
-        logits = self.lm_head(hidden_states)
-
-        loss = None
-        if labels is not None:
-            # Shift so that tokens < n predict n
-            shift_logits = logits[..., :-1, :].contiguous()
-            shift_labels = labels[..., 1:].contiguous()
-            # Flatten the tokens
-            loss_fct = CrossEntropyLoss()
-            shift_logits = shift_logits.view(-1, self.config.vocab_size)
-            shift_labels = shift_labels.view(-1)
-            # Enable model parallelism
-            shift_labels = shift_labels.to(shift_logits.device)
-            loss = loss_fct(shift_logits, shift_labels)
-
-        if not return_dict:
-            output = (logits,) + outputs[1:]
-            return (loss,) + output if loss is not None else output
-
-        return CausalLMOutputWithPast(
-            loss=loss,
-            logits=logits,
-            past_key_values=outputs.past_key_values,
-            hidden_states=outputs.hidden_states,
-            attentions=outputs.attentions,
-        )
-
-    def prepare_inputs_for_generation(
-        self, input_ids, past_key_values=None, attention_mask=None, inputs_embeds=None, image_patches=None, image_patches_indices=None, **kwargs
-    ):
-        if past_key_values:
-            input_ids = input_ids[:, -1:]
-
-        position_ids = kwargs.get("position_ids", None)
-        if attention_mask is not None and position_ids is None:
-            # create position_ids on the fly for batch generation
-            position_ids = attention_mask.long().cumsum(-1) - 1
-            position_ids.masked_fill_(attention_mask == 0, 1)
-            if past_key_values:
-                position_ids = position_ids[:, -1].unsqueeze(-1)
-
-        # if `inputs_embeds` are passed, we only want to use them in the 1st generation step
-        if inputs_embeds is not None and past_key_values is None:
-            model_inputs = {"inputs_embeds": inputs_embeds}
-        else:
-            model_inputs = {"input_ids": input_ids}
-
-        if image_patches_indices is not None:
-            model_inputs["image_patches_indices"] = image_patches_indices
-
-        model_inputs.update(
-            {
-                "position_ids": position_ids,
-                "past_key_values": past_key_values,
-                "use_cache": kwargs.get("use_cache"),
-                "attention_mask": attention_mask,
-                "image_patches_indices": image_patches_indices if past_key_values is None else None,
-                "image_patches": image_patches if past_key_values is None else None
-            }
-        )
-        return model_inputs
-
-    @staticmethod
-    def _reorder_cache(past_key_values, beam_idx):
-        reordered_past = ()
-        for layer_past in past_key_values:
-            reordered_past += (
-                tuple(past_state.index_select(0, beam_idx.to(past_state.device)) for past_state in layer_past),
-            )
-        return reordered_past
->>>>>>> 6cc4e916
+        return outputs