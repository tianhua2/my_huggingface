--- conflicted
+++ resolved
@@ -15,10 +15,6 @@
 """ T5 model configuration """
 from typing import Mapping
 
-<<<<<<< HEAD
-# from ... import is_torch_available
-=======
->>>>>>> b35705ec
 from ...configuration_utils import PretrainedConfig
 from ...onnx import OnnxSeq2SeqConfigWithPast
 from ...utils import logging
