# coding=utf-8
# Copyright 2021 The Fairseq Authors and The HuggingFace Inc. team. All rights reserved.
#
# Licensed under the Apache License, Version 2.0 (the "License");
# you may not use this file except in compliance with the License.
# You may obtain a copy of the License at
#
#     http://www.apache.org/licenses/LICENSE-2.0
#
# Unless required by applicable law or agreed to in writing, software
# distributed under the License is distributed on an "AS IS" BASIS,
# WITHOUT WARRANTIES OR CONDITIONS OF ANY KIND, either express or implied.
# See the License for the specific language governing permissions and
# limitations under the License.
""" Wav2Vec2 model configuration """

from ...configuration_utils import PretrainedConfig
from ...utils import logging


logger = logging.get_logger(__name__)

WAV_2_VEC_2_PRETRAINED_CONFIG_ARCHIVE_MAP = {
    "facebook/wav2vec2-base-960h": "https://huggingface.co/facebook/wav2vec2-base-960h/resolve/main/config.json",
    # See all Wav2Vec2 models at https://huggingface.co/models?filter=wav2vec2
}


class Wav2Vec2Config(PretrainedConfig):
    r"""
    This is the configuration class to store the configuration of a :class:`~transformers.Wav2Vec2Model`. It is used to
    instantiate an Wav2Vec2 model according to the specified arguments, defining the model architecture. Instantiating
    a configuration with the defaults will yield a similar configuration to that of the Wav2Vec2
    `facebook/wav2vec2-base-960h <https://huggingface.co/facebook/wav2vec2-base-960h>`__ architecture.

    Configuration objects inherit from :class:`~transformers.PretrainedConfig` and can be used to control the model
    outputs. Read the documentation from :class:`~transformers.PretrainedConfig` for more information.


    Args:
        vocab_size (:obj:`int`, `optional`, defaults to 32):
            Vocabulary size of the Wav2Vec2 model. Defines the number of different tokens that can be represented by
            the :obj:`inputs_ids` passed when calling :class:`~transformers.Wav2Vec2Model` or
            :class:`~transformers.TFWav2Vec2Model`. Vocabulary size of the model. Defines the different tokens that can
            be represented by the `inputs_ids` passed to the forward method of :class:`~transformers.Wav2Vec2Model`.
        hidden_size (:obj:`int`, `optional`, defaults to 768):
            Dimensionality of the encoder layers and the pooler layer.
        num_hidden_layers (:obj:`int`, `optional`, defaults to 12):
            Number of hidden layers in the Transformer encoder.
        num_attention_heads (:obj:`int`, `optional`, defaults to 12):
            Number of attention heads for each attention layer in the Transformer encoder.
        intermediate_size (:obj:`int`, `optional`, defaults to 3072):
            Dimensionality of the "intermediate" (i.e., feed-forward) layer in the Transformer encoder.
        hidden_act (:obj:`str` or :obj:`function`, `optional`, defaults to :obj:`"gelu"`):
            The non-linear activation function (function or string) in the encoder and pooler. If string,
            :obj:`"gelu"`, :obj:`"relu"`, :obj:`"selu"` and :obj:`"gelu_new"` are supported.
        hidden_dropout (:obj:`float`, `optional`, defaults to 0.1):
            The dropout probability for all fully connected layers in the embeddings, encoder, and pooler.
        attention_dropout (:obj:`float`, `optional`, defaults to 0.1):
            The dropout ratio for the attention probabilities.
        final_dropout (:obj:`float`, `optional`, defaults to 0.1):
            The dropout probability for the final projection layer of :class:`Wav2Vec2ForCTC`.
        initializer_range (:obj:`float`, `optional`, defaults to 0.02):
            The standard deviation of the truncated_normal_initializer for initializing all weight matrices.
        layer_norm_eps (:obj:`float`, `optional`, defaults to 1e-12):
            The epsilon used by the layer normalization layers.
        feat_extract_norm (:obj:`str`, `optional`, defaults to :obj:`"group"`):
            The norm to be applied to 1D convolutional layers in feature extractor. One of :obj:`"group"` for group
            normalization of only the first 1D convolutional layer or :obj:`"layer"` for layer normalization of all 1D
            convolutional layers.
        feat_proj_dropout (:obj:`float`, `optional`, defaults to 0.0):
            The dropout probability for output of the feature extractor.
        feat_extract_activation (:obj:`str, `optional`, defaults to :obj:`"gelu"`):
            The non-linear activation function (function or string) in the 1D convolutional layers of the feature
            extractor. If string, :obj:`"gelu"`, :obj:`"relu"`, :obj:`"selu"` and :obj:`"gelu_new"` are supported.
        feat_quantizer_dropout (obj:`float`, `optional`, defaults to 0.0):
            The dropout probabilitiy for quantized feature extractor states.
        conv_dim (:obj:`Tuple[int]`, `optional`, defaults to :obj:`(512, 512, 512, 512, 512, 512, 512)`):
            A tuple of integers defining the number of input and output channels of each 1D convolutional layer in the
            feature extractor. The length of `conv_dim` defines the number of 1D convolutional layers.
        conv_stride (:obj:`Tuple[int]`, `optional`, defaults to :obj:`(5, 2, 2, 2, 2, 2, 2)`):
            A tuple of integers defining the stride of each 1D convolutional layer in the feature extractor. The length
            of `conv_stride` defines the number of convolutional layers and has to match the the length of `conv_dim`.
        conv_kernel (:obj:`Tuple[int]`, `optional`, defaults to :obj:`(10, 3, 3, 3, 3, 3, 3)`):
            A tuple of integers defining the kernel size of each 1D convolutional layer in the feature extractor. The
            length of `conv_kernel` defines the number of convolutional layers and has to match the the length of
            `conv_dim`.
        conv_bias (:obj:`bool`, `optional`, defaults to :obj:`False`):
            Whether the 1D convolutional layers have a bias.
        num_conv_pos_embeddings (:obj:`int`, `optional`, defaults to 128):
            Number of convolutional positional embeddings. Defines the kernel size of 1D convolutional positional
            embeddings layer.
        num_conv_pos_embedding_groups (:obj:`int`, `optional`, defaults to 16):
            Number of groups of 1D convolutional positional embeddings layer.
        do_stable_layer_norm (:obj:`bool`, `optional`, defaults to :obj:`False`):
            Whether to apply `stable` layer norm architecture of the Transformer encoder. ``do_stable_layer_norm is
            True`` corresponds to applying layer norm before the attention layer, whereas ``do_stable_layer_norm is
            False`` corresponds to applying layer norm after the attention layer.
        apply_spec_augment (:obj:`bool`, `optional`, defaults to :obj:`True`):
            Whether to apply *SpecAugment* data augmentation to the outputs of the feature extractor. For reference see
            `SpecAugment: A Simple Data Augmentation Method for Automatic Speech Recognition
            <https://arxiv.org/abs/1904.08779>`__.
        mask_time_prob (:obj:`float`, `optional`, defaults to 0.05):
            Percentage (between 0 and 1) of all feature vectors along the time axis which will be masked. The masking
            procecure generates ''mask_time_prob*len(time_axis)/mask_time_length'' independent masks over the axis. If
            reasoning from the propability of each feature vector to be chosen as the start of the vector span to be
            masked, `mask_time_prob` should be ``prob_vector_start*mask_time_length``. Note that overlap may decrease
            the actual percentage of masked vectors. This is only relevant if ``apply_spec_augment is True``.
        mask_time_length (:obj:`int`, `optional`, defaults to 10):
            Length of vector span along the time axis.
        mask_time_min_masks (:obj:`int`, `optional`, defaults to 2),:
            The minimum number of masks of length ``mask_feature_length`` generated along the time axis, each time
            step, irrespectively of ``mask_feature_prob``. Only relevant if
            ''mask_time_prob*len(time_axis)/mask_time_length < mask_time_min_masks''
        mask_feature_prob (:obj:`float`, `optional`, defaults to 0.0):
            Percentage (between 0 and 1) of all feature vectors along the feature axis which will be masked. The
            masking procecure generates ''mask_feature_prob*len(feature_axis)/mask_time_length'' independent masks over
            the axis. If reasoning from the propability of each feature vector to be chosen as the start of the vector
            span to be masked, `mask_feature_prob` should be ``prob_vector_start*mask_feature_length``. Note that
            overlap may decrease the actual percentage of masked vectors. This is only relevant if ``apply_spec_augment
            is True``.
        mask_feature_length (:obj:`int`, `optional`, defaults to 10):
            Length of vector span along the feature axis.
        mask_feature_min_masks (:obj:`int`, `optional`, defaults to 0),:
            The minimum number of masks of length ``mask_feature_length`` generated along the feature axis, each time
            step, irrespectively of ``mask_feature_prob``. Only relevant if
            ''mask_feature_prob*len(feature_axis)/mask_feature_length < mask_feature_min_masks''
        num_codevectors_per_group (:obj:`int`, `optional`, defaults to 320):
            Number of entries in each quantization codebook (group).
        num_codevector_groups (:obj:`int`, `optional`, defaults to 2):
            Number of codevector groups for product codevector quantization.
        contrastive_logits_temperature (:obj:`float`, `optional`, defaults to 0.1):
            The temperature `kappa` in the contrastive loss.
        feat_quantizer_dropout (:obj:`float`, `optional`, defaults to 0.0):
            The dropout probabilitiy for the output of the feature extractor that's used by the quantizer.
        num_negatives (:obj:`int`, `optional`, defaults to 100):
            Number of negative samples for the contrastive loss.
        codevector_dim (:obj:`int`, `optional`, defaults to 256):
            Dimensionality of the quantized feature vectors.
        proj_codevector_dim (:obj:`int`, `optional`, defaults to 256):
            Dimensionality of the final projection of both the quantized and the transformer features.
        diversity_loss_weight (:obj:`int`, `optional`, defaults to 0.1):
            The weight of the codebook diversity loss component.
        ctc_loss_reduction (:obj:`str`, `optional`, defaults to :obj:`"sum"`):
            Specifies the reduction to apply to the output of ``torch.nn.CTCLoss``. Only relevant when training an
            instance of :class:`~transformers.Wav2Vec2ForCTC`.
        ctc_zero_infinity (:obj:`bool`, `optional`, defaults to :obj:`False`):
            Whether to zero infinite losses and the associated gradients of ``torch.nn.CTCLoss``. Infinite losses
            mainly occur when the inputs are too short to be aligned to the targets. Only relevant when training an
            instance of :class:`~transformers.Wav2Vec2ForCTC`.
        use_weighted_layer_sum (:obj:`bool`, `optional`, defaults to :obj:`False`):
            Whether to use a weighted average of layer outputs with learned weights. Only relevant when using an
            instance of :class:`~transformers.Wav2Vec2ForSequenceClassification`.
        classifier_proj_size (:obj:`int`, `optional`, defaults to 256):
            Dimensionality of the projection before token mean-pooling for classification.
<<<<<<< HEAD
        tdnn_proj_size (:obj:`int`, `optional`, defaults to 512):
            Number of convolutional filters in each TDNN layer of :class:`Wav2Vec2ForXVector`.
=======
        add_adapter (:obj:`bool`, `optional`, defaults to :obj:`False`):
            Whether a convolutional network should be stacked on top of the Wav2Vec2 Encoder. Can be very useful for
            warm-starting Wav2Vec2 for SpeechEncoderDecoder models.
        adapter_kernel_size (:obj:`int`, `optional`, defaults to 3):
            Kernel size of the convolutional layers in the adapter network. Only relevant if ``add_adapter is True``.
        adapter_stride (:obj:`int`, `optional`, defaults to 2):
            Stride of the convolutional layers in the adapter network. Only relevant if ``add_adapter is True``.
        num_adapter_layers (:obj:`int`, `optional`, defaults to 3):
            Number of convolutional layers that should be used in the adapter network. Only relevant if ``add_adapter
            is True``.
        output_hidden_size (:obj:`int`, `optional`):
            Dimensionality of the encoder output layer. If not defined, this defaults to `hidden-size`. Only relevant
            if ``add_adapter is True``.
>>>>>>> 7533d30a

    Example::

        >>> from transformers import Wav2Vec2Model, Wav2Vec2Config

        >>> # Initializing a Wav2Vec2 facebook/wav2vec2-base-960h style configuration
        >>> configuration = Wav2Vec2Config()

        >>> # Initializing a model from the facebook/wav2vec2-base-960h style configuration
        >>> model = Wav2Vec2Model(configuration)

        >>> # Accessing the model configuration
        >>> configuration = model.config
    """
    model_type = "wav2vec2"

    def __init__(
        self,
        vocab_size=32,
        hidden_size=768,
        num_hidden_layers=12,
        num_attention_heads=12,
        intermediate_size=3072,
        hidden_act="gelu",
        hidden_dropout=0.1,
        activation_dropout=0.1,
        attention_dropout=0.1,
        feat_proj_dropout=0.0,
        feat_quantizer_dropout=0.0,
        final_dropout=0.1,
        layerdrop=0.1,
        initializer_range=0.02,
        layer_norm_eps=1e-5,
        feat_extract_norm="group",
        feat_extract_activation="gelu",
        conv_dim=(512, 512, 512, 512, 512, 512, 512),
        conv_stride=(5, 2, 2, 2, 2, 2, 2),
        conv_kernel=(10, 3, 3, 3, 3, 2, 2),
        conv_bias=False,
        num_conv_pos_embeddings=128,
        num_conv_pos_embedding_groups=16,
        do_stable_layer_norm=False,
        apply_spec_augment=True,
        mask_time_prob=0.05,
        mask_time_length=10,
        mask_time_min_masks=2,
        mask_feature_prob=0.0,
        mask_feature_length=10,
        mask_feature_min_masks=0,
        num_codevectors_per_group=320,
        num_codevector_groups=2,
        contrastive_logits_temperature=0.1,
        num_negatives=100,
        codevector_dim=256,
        proj_codevector_dim=256,
        diversity_loss_weight=0.1,
        ctc_loss_reduction="sum",
        ctc_zero_infinity=False,
        use_weighted_layer_sum=False,
        classifier_proj_size=256,
        tdnn_dim=(512, 512, 512, 512, 1500),
        tdnn_kernel=(5, 3, 3, 1, 1),
        tdnn_dilation=(1, 2, 3, 1, 1),
        xvector_output_dim=512,
        pad_token_id=0,
        bos_token_id=1,
        eos_token_id=2,
        add_adapter=False,
        adapter_kernel_size=3,
        adapter_stride=2,
        num_adapter_layers=3,
        output_hidden_size=None,
        **kwargs
    ):
        super().__init__(**kwargs, pad_token_id=pad_token_id, bos_token_id=bos_token_id, eos_token_id=eos_token_id)
        self.hidden_size = hidden_size
        self.feat_extract_norm = feat_extract_norm
        self.feat_extract_activation = feat_extract_activation
        self.conv_dim = list(conv_dim)
        self.conv_stride = list(conv_stride)
        self.conv_kernel = list(conv_kernel)
        self.conv_bias = conv_bias
        self.num_conv_pos_embeddings = num_conv_pos_embeddings
        self.num_conv_pos_embedding_groups = num_conv_pos_embedding_groups
        self.num_feat_extract_layers = len(self.conv_dim)
        self.num_hidden_layers = num_hidden_layers
        self.intermediate_size = intermediate_size
        self.hidden_act = hidden_act
        self.num_attention_heads = num_attention_heads
        self.hidden_dropout = hidden_dropout
        self.attention_dropout = attention_dropout
        self.activation_dropout = activation_dropout
        self.feat_proj_dropout = feat_proj_dropout
        self.final_dropout = final_dropout
        self.layerdrop = layerdrop
        self.layer_norm_eps = layer_norm_eps
        self.initializer_range = initializer_range
        self.vocab_size = vocab_size
        self.do_stable_layer_norm = do_stable_layer_norm
        self.use_weighted_layer_sum = use_weighted_layer_sum
        self.classifier_proj_size = classifier_proj_size
        self.tdnn_dim = list(tdnn_dim)
        self.tdnn_kernel = list(tdnn_kernel)
        self.tdnn_dilation = list(tdnn_dilation)
        self.xvector_output_dim = xvector_output_dim

        if (
            (len(self.conv_stride) != self.num_feat_extract_layers)
            or (len(self.conv_kernel) != self.num_feat_extract_layers)
            or (len(self.conv_dim) != self.num_feat_extract_layers)
        ):
            raise ValueError(
                "Configuration for convolutional layers is incorrect. "
                "It is required that `len(config.conv_dim)` == `len(config.conv_stride)` == `len(config.conv_kernel)`, "
                f"but is `len(config.conv_dim) = {len(self.conv_dim)}`, `len(config.conv_stride) "
                f"= {len(self.conv_stride)}`, `len(config.conv_kernel) = {len(self.conv_kernel)}`."
            )

        # fine-tuning config parameters for SpecAugment: https://arxiv.org/abs/1904.08779
        self.apply_spec_augment = apply_spec_augment
        self.mask_time_prob = mask_time_prob
        self.mask_time_length = mask_time_length
        self.mask_time_min_masks = mask_time_min_masks
        self.mask_feature_prob = mask_feature_prob
        self.mask_feature_length = mask_feature_length
        self.mask_feature_min_masks = mask_feature_min_masks

        # parameters for pretraining with codevector quantized representations
        self.num_codevectors_per_group = num_codevectors_per_group
        self.num_codevector_groups = num_codevector_groups
        self.contrastive_logits_temperature = contrastive_logits_temperature
        self.feat_quantizer_dropout = feat_quantizer_dropout
        self.num_negatives = num_negatives
        self.codevector_dim = codevector_dim
        self.proj_codevector_dim = proj_codevector_dim
        self.diversity_loss_weight = diversity_loss_weight

        # ctc loss
        self.ctc_loss_reduction = ctc_loss_reduction
        self.ctc_zero_infinity = ctc_zero_infinity

        # adapter
        self.add_adapter = add_adapter
        self.adapter_kernel_size = adapter_kernel_size
        self.adapter_stride = adapter_stride
        self.num_adapter_layers = num_adapter_layers
        self.output_hidden_size = output_hidden_size or hidden_size<|MERGE_RESOLUTION|>--- conflicted
+++ resolved
@@ -153,10 +153,6 @@
             instance of :class:`~transformers.Wav2Vec2ForSequenceClassification`.
         classifier_proj_size (:obj:`int`, `optional`, defaults to 256):
             Dimensionality of the projection before token mean-pooling for classification.
-<<<<<<< HEAD
-        tdnn_proj_size (:obj:`int`, `optional`, defaults to 512):
-            Number of convolutional filters in each TDNN layer of :class:`Wav2Vec2ForXVector`.
-=======
         add_adapter (:obj:`bool`, `optional`, defaults to :obj:`False`):
             Whether a convolutional network should be stacked on top of the Wav2Vec2 Encoder. Can be very useful for
             warm-starting Wav2Vec2 for SpeechEncoderDecoder models.
@@ -170,7 +166,8 @@
         output_hidden_size (:obj:`int`, `optional`):
             Dimensionality of the encoder output layer. If not defined, this defaults to `hidden-size`. Only relevant
             if ``add_adapter is True``.
->>>>>>> 7533d30a
+        tdnn_proj_size (:obj:`int`, `optional`, defaults to 512):
+            Number of convolutional filters in each TDNN layer of :class:`Wav2Vec2ForXVector`.
 
     Example::
 
