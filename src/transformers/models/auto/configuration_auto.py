--- conflicted
+++ resolved
@@ -26,11 +26,8 @@
 CONFIG_MAPPING_NAMES = OrderedDict(
     [
         # Add configs here
-<<<<<<< HEAD
         ("fnet", "FNetConfig"),
-=======
         ("layoutlmv2", "LayoutLMv2Config"),
->>>>>>> ce6add8e
         ("beit", "BeitConfig"),
         ("rembert", "RemBertConfig"),
         ("visual_bert", "VisualBertConfig"),
@@ -100,11 +97,8 @@
 CONFIG_ARCHIVE_MAP_MAPPING_NAMES = OrderedDict(
     [
         # Add archive maps here
-<<<<<<< HEAD
         ("fnet", "FNET_PRETRAINED_CONFIG_ARCHIVE_MAP"),
-=======
         ("layoutlmv2", "LAYOUTLMV2_PRETRAINED_CONFIG_ARCHIVE_MAP"),
->>>>>>> ce6add8e
         ("beit", "BEIT_PRETRAINED_CONFIG_ARCHIVE_MAP"),
         ("rembert", "REMBERT_PRETRAINED_CONFIG_ARCHIVE_MAP"),
         ("visual_bert", "VISUAL_BERT_PRETRAINED_CONFIG_ARCHIVE_MAP"),
