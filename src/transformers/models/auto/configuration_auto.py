# coding=utf-8
# Copyright 2018 The HuggingFace Inc. team.
#
# Licensed under the Apache License, Version 2.0 (the "License");
# you may not use this file except in compliance with the License.
# You may obtain a copy of the License at
#
#     http://www.apache.org/licenses/LICENSE-2.0
#
# Unless required by applicable law or agreed to in writing, software
# distributed under the License is distributed on an "AS IS" BASIS,
# WITHOUT WARRANTIES OR CONDITIONS OF ANY KIND, either express or implied.
# See the License for the specific language governing permissions and
# limitations under the License.
""" Auto Config class."""
import importlib
import re
import warnings
from collections import OrderedDict
from typing import List, Union

from ...configuration_utils import PretrainedConfig
from ...dynamic_module_utils import get_class_from_dynamic_module
from ...utils import CONFIG_NAME, logging


logger = logging.get_logger(__name__)

CONFIG_MAPPING_NAMES = OrderedDict(
    [
        # Add configs here
        ("albert", "AlbertConfig"),
        ("bart", "BartConfig"),
        ("beit", "BeitConfig"),
        ("bert", "BertConfig"),
        ("bert-generation", "BertGenerationConfig"),
        ("big_bird", "BigBirdConfig"),
        ("bigbird_pegasus", "BigBirdPegasusConfig"),
        ("blenderbot", "BlenderbotConfig"),
        ("blenderbot-small", "BlenderbotSmallConfig"),
        ("camembert", "CamembertConfig"),
        ("canine", "CanineConfig"),
        ("clip", "CLIPConfig"),
        ("convbert", "ConvBertConfig"),
        ("convnext", "ConvNextConfig"),
        ("ctrl", "CTRLConfig"),
        ("cvt", "CvtConfig"),
        ("data2vec-audio", "Data2VecAudioConfig"),
        ("data2vec-text", "Data2VecTextConfig"),
        ("data2vec-vision", "Data2VecVisionConfig"),
        ("deberta", "DebertaConfig"),
        ("deberta-v2", "DebertaV2Config"),
        ("decision_transformer", "DecisionTransformerConfig"),
        ("decision_transformer", "DecisionTransformerConfig"),
        ("deit", "DeiTConfig"),
        ("detr", "DetrConfig"),
        ("distilbert", "DistilBertConfig"),
        ("dpr", "DPRConfig"),
        ("dpt", "DPTConfig"),
        ("electra", "ElectraConfig"),
        ("encoder-decoder", "EncoderDecoderConfig"),
        ("flaubert", "FlaubertConfig"),
        ("flava", "FlavaConfig"),
        ("fnet", "FNetConfig"),
        ("fsmt", "FSMTConfig"),
        ("funnel", "FunnelConfig"),
        ("glpn", "GLPNConfig"),
        ("gpt2", "GPT2Config"),
        ("gpt_neo", "GPTNeoConfig"),
        ("gpt_neox", "GPTNeoXConfig"),
        ("gptj", "GPTJConfig"),
        ("hubert", "HubertConfig"),
        ("ibert", "IBertConfig"),
        ("imagegpt", "ImageGPTConfig"),
        ("layoutlm", "LayoutLMConfig"),
        ("layoutlmv2", "LayoutLMv2Config"),
        ("layoutlmv3", "LayoutLMv3Config"),
        ("led", "LEDConfig"),
        ("levit", "LevitConfig"),
        ("longformer", "LongformerConfig"),
        ("luke", "LukeConfig"),
        ("lxmert", "LxmertConfig"),
        ("m2m_100", "M2M100Config"),
        ("marian", "MarianConfig"),
        ("maskformer", "MaskFormerConfig"),
        ("mbart", "MBartConfig"),
        ("mctct", "MCTCTConfig"),
        ("megatron-bert", "MegatronBertConfig"),
        ("mobilebert", "MobileBertConfig"),
        ("mpnet", "MPNetConfig"),
        ("mt5", "MT5Config"),
        ("nystromformer", "NystromformerConfig"),
        ("openai-gpt", "OpenAIGPTConfig"),
        ("opt", "OPTConfig"),
        ("pegasus", "PegasusConfig"),
        ("perceiver", "PerceiverConfig"),
        ("plbart", "PLBartConfig"),
        ("poolformer", "PoolFormerConfig"),
        ("prophetnet", "ProphetNetConfig"),
        ("qdqbert", "QDQBertConfig"),
        ("rag", "RagConfig"),
        ("realm", "RealmConfig"),
        ("reformer", "ReformerConfig"),
        ("regnet", "RegNetConfig"),
        ("rembert", "RemBertConfig"),
        ("resnet", "ResNetConfig"),
        ("retribert", "RetriBertConfig"),
        ("roberta", "RobertaConfig"),
        ("roformer", "RoFormerConfig"),
        ("segformer", "SegformerConfig"),
        ("sew", "SEWConfig"),
        ("sew-d", "SEWDConfig"),
        ("speech-encoder-decoder", "SpeechEncoderDecoderConfig"),
        ("speech_to_text", "Speech2TextConfig"),
        ("speech_to_text_2", "Speech2Text2Config"),
        ("splinter", "SplinterConfig"),
        ("squeezebert", "SqueezeBertConfig"),
        ("swin", "SwinConfig"),
        ("t5", "T5Config"),
        ("tapas", "TapasConfig"),
        ("trajectory_transformer", "TrajectoryTransformerConfig"),
        ("transfo-xl", "TransfoXLConfig"),
        ("trocr", "TrOCRConfig"),
        ("unispeech", "UniSpeechConfig"),
        ("unispeech-sat", "UniSpeechSatConfig"),
        ("van", "VanConfig"),
        ("vilt", "ViltConfig"),
        ("vision-encoder-decoder", "VisionEncoderDecoderConfig"),
        ("vision-text-dual-encoder", "VisionTextDualEncoderConfig"),
        ("visual_bert", "VisualBertConfig"),
        ("vit", "ViTConfig"),
        ("vit_mae", "ViTMAEConfig"),
        ("wav2vec2", "Wav2Vec2Config"),
        ("wav2vec2-conformer", "Wav2Vec2ConformerConfig"),
        ("wavlm", "WavLMConfig"),
        ("xglm", "XGLMConfig"),
        ("xlm", "XLMConfig"),
        ("xlm-prophetnet", "XLMProphetNetConfig"),
        ("xlm-roberta", "XLMRobertaConfig"),
        ("xlm-roberta-xl", "XLMRobertaXLConfig"),
        ("xlnet", "XLNetConfig"),
        ("yolos", "YolosConfig"),
        ("yoso", "YosoConfig"),
    ]
)

CONFIG_ARCHIVE_MAP_MAPPING_NAMES = OrderedDict(
    [
        # Add archive maps here)
        ("albert", "ALBERT_PRETRAINED_CONFIG_ARCHIVE_MAP"),
        ("bart", "BART_PRETRAINED_CONFIG_ARCHIVE_MAP"),
        ("beit", "BEIT_PRETRAINED_CONFIG_ARCHIVE_MAP"),
        ("bert", "BERT_PRETRAINED_CONFIG_ARCHIVE_MAP"),
        ("big_bird", "BIG_BIRD_PRETRAINED_CONFIG_ARCHIVE_MAP"),
        ("bigbird_pegasus", "BIGBIRD_PEGASUS_PRETRAINED_CONFIG_ARCHIVE_MAP"),
        ("blenderbot", "BLENDERBOT_PRETRAINED_CONFIG_ARCHIVE_MAP"),
        ("blenderbot-small", "BLENDERBOT_SMALL_PRETRAINED_CONFIG_ARCHIVE_MAP"),
        ("camembert", "CAMEMBERT_PRETRAINED_CONFIG_ARCHIVE_MAP"),
        ("canine", "CANINE_PRETRAINED_CONFIG_ARCHIVE_MAP"),
        ("clip", "CLIP_PRETRAINED_CONFIG_ARCHIVE_MAP"),
        ("convbert", "CONVBERT_PRETRAINED_CONFIG_ARCHIVE_MAP"),
        ("convnext", "CONVNEXT_PRETRAINED_CONFIG_ARCHIVE_MAP"),
        ("ctrl", "CTRL_PRETRAINED_CONFIG_ARCHIVE_MAP"),
        ("cvt", "CVT_PRETRAINED_CONFIG_ARCHIVE_MAP"),
        ("data2vec-audio", "DATA2VEC_AUDIO_PRETRAINED_CONFIG_ARCHIVE_MAP"),
        ("data2vec-text", "DATA2VEC_TEXT_PRETRAINED_CONFIG_ARCHIVE_MAP"),
        ("data2vec-vision", "DATA2VEC_VISION_PRETRAINED_CONFIG_ARCHIVE_MAP"),
        ("deberta", "DEBERTA_PRETRAINED_CONFIG_ARCHIVE_MAP"),
        ("deberta-v2", "DEBERTA_V2_PRETRAINED_CONFIG_ARCHIVE_MAP"),
        ("deit", "DEIT_PRETRAINED_CONFIG_ARCHIVE_MAP"),
        ("detr", "DETR_PRETRAINED_CONFIG_ARCHIVE_MAP"),
        ("distilbert", "DISTILBERT_PRETRAINED_CONFIG_ARCHIVE_MAP"),
        ("dpr", "DPR_PRETRAINED_CONFIG_ARCHIVE_MAP"),
        ("dpt", "DPT_PRETRAINED_CONFIG_ARCHIVE_MAP"),
        ("electra", "ELECTRA_PRETRAINED_CONFIG_ARCHIVE_MAP"),
        ("flaubert", "FLAUBERT_PRETRAINED_CONFIG_ARCHIVE_MAP"),
        ("flava", "FLAVA_PRETRAINED_CONFIG_ARCHIVE_MAP"),
        ("fnet", "FNET_PRETRAINED_CONFIG_ARCHIVE_MAP"),
        ("fsmt", "FSMT_PRETRAINED_CONFIG_ARCHIVE_MAP"),
        ("funnel", "FUNNEL_PRETRAINED_CONFIG_ARCHIVE_MAP"),
        ("glpn", "GLPN_PRETRAINED_CONFIG_ARCHIVE_MAP"),
        ("gpt2", "GPT2_PRETRAINED_CONFIG_ARCHIVE_MAP"),
        ("gpt_neo", "GPT_NEO_PRETRAINED_CONFIG_ARCHIVE_MAP"),
        ("gpt_neox", "GPT_NEOX_PRETRAINED_CONFIG_ARCHIVE_MAP"),
        ("gptj", "GPTJ_PRETRAINED_CONFIG_ARCHIVE_MAP"),
        ("hubert", "HUBERT_PRETRAINED_CONFIG_ARCHIVE_MAP"),
        ("ibert", "IBERT_PRETRAINED_CONFIG_ARCHIVE_MAP"),
        ("imagegpt", "IMAGEGPT_PRETRAINED_CONFIG_ARCHIVE_MAP"),
        ("layoutlm", "LAYOUTLM_PRETRAINED_CONFIG_ARCHIVE_MAP"),
        ("layoutlmv2", "LAYOUTLMV2_PRETRAINED_CONFIG_ARCHIVE_MAP"),
        ("layoutlmv3", "LAYOUTLMV3_PRETRAINED_CONFIG_ARCHIVE_MAP"),
        ("led", "LED_PRETRAINED_CONFIG_ARCHIVE_MAP"),
        ("levit", "LEVIT_PRETRAINED_CONFIG_ARCHIVE_MAP"),
        ("longformer", "LONGFORMER_PRETRAINED_CONFIG_ARCHIVE_MAP"),
        ("luke", "LUKE_PRETRAINED_CONFIG_ARCHIVE_MAP"),
        ("lxmert", "LXMERT_PRETRAINED_CONFIG_ARCHIVE_MAP"),
        ("m2m_100", "M2M_100_PRETRAINED_CONFIG_ARCHIVE_MAP"),
        ("maskformer", "MASKFORMER_PRETRAINED_CONFIG_ARCHIVE_MAP"),
        ("mbart", "MBART_PRETRAINED_CONFIG_ARCHIVE_MAP"),
        ("mctct", "MCTCT_PRETRAINED_CONFIG_ARCHIVE_MAP"),
        ("megatron-bert", "MEGATRON_BERT_PRETRAINED_CONFIG_ARCHIVE_MAP"),
        ("mpnet", "MPNET_PRETRAINED_CONFIG_ARCHIVE_MAP"),
        ("nystromformer", "NYSTROMFORMER_PRETRAINED_CONFIG_ARCHIVE_MAP"),
        ("openai-gpt", "OPENAI_GPT_PRETRAINED_CONFIG_ARCHIVE_MAP"),
        ("opt", "OPT_PRETRAINED_CONFIG_ARCHIVE_MAP"),
        ("pegasus", "PEGASUS_PRETRAINED_CONFIG_ARCHIVE_MAP"),
        ("perceiver", "PERCEIVER_PRETRAINED_CONFIG_ARCHIVE_MAP"),
        ("plbart", "PLBART_PRETRAINED_CONFIG_ARCHIVE_MAP"),
        ("poolformer", "POOLFORMER_PRETRAINED_CONFIG_ARCHIVE_MAP"),
        ("prophetnet", "PROPHETNET_PRETRAINED_CONFIG_ARCHIVE_MAP"),
        ("qdqbert", "QDQBERT_PRETRAINED_CONFIG_ARCHIVE_MAP"),
        ("realm", "REALM_PRETRAINED_CONFIG_ARCHIVE_MAP"),
        ("regnet", "REGNET_PRETRAINED_CONFIG_ARCHIVE_MAP"),
        ("rembert", "REMBERT_PRETRAINED_CONFIG_ARCHIVE_MAP"),
        ("resnet", "RESNET_PRETRAINED_CONFIG_ARCHIVE_MAP"),
        ("retribert", "RETRIBERT_PRETRAINED_CONFIG_ARCHIVE_MAP"),
        ("roberta", "ROBERTA_PRETRAINED_CONFIG_ARCHIVE_MAP"),
        ("roformer", "ROFORMER_PRETRAINED_CONFIG_ARCHIVE_MAP"),
        ("segformer", "SEGFORMER_PRETRAINED_CONFIG_ARCHIVE_MAP"),
        ("sew", "SEW_PRETRAINED_CONFIG_ARCHIVE_MAP"),
        ("sew-d", "SEW_D_PRETRAINED_CONFIG_ARCHIVE_MAP"),
        ("speech_to_text", "SPEECH_TO_TEXT_PRETRAINED_CONFIG_ARCHIVE_MAP"),
        ("speech_to_text_2", "SPEECH_TO_TEXT_2_PRETRAINED_CONFIG_ARCHIVE_MAP"),
        ("splinter", "SPLINTER_PRETRAINED_CONFIG_ARCHIVE_MAP"),
        ("squeezebert", "SQUEEZEBERT_PRETRAINED_CONFIG_ARCHIVE_MAP"),
        ("swin", "SWIN_PRETRAINED_CONFIG_ARCHIVE_MAP"),
        ("t5", "T5_PRETRAINED_CONFIG_ARCHIVE_MAP"),
        ("tapas", "TAPAS_PRETRAINED_CONFIG_ARCHIVE_MAP"),
        ("transfo-xl", "TRANSFO_XL_PRETRAINED_CONFIG_ARCHIVE_MAP"),
        ("unispeech", "UNISPEECH_PRETRAINED_CONFIG_ARCHIVE_MAP"),
        ("unispeech-sat", "UNISPEECH_SAT_PRETRAINED_CONFIG_ARCHIVE_MAP"),
        ("van", "VAN_PRETRAINED_CONFIG_ARCHIVE_MAP"),
        ("vilt", "VILT_PRETRAINED_CONFIG_ARCHIVE_MAP"),
        ("visual_bert", "VISUAL_BERT_PRETRAINED_CONFIG_ARCHIVE_MAP"),
        ("vit", "VIT_PRETRAINED_CONFIG_ARCHIVE_MAP"),
        ("vit_mae", "VIT_MAE_PRETRAINED_CONFIG_ARCHIVE_MAP"),
        ("wav2vec2", "WAV_2_VEC_2_PRETRAINED_CONFIG_ARCHIVE_MAP"),
        ("wav2vec2-conformer", "WAV2VEC2_CONFORMER_PRETRAINED_CONFIG_ARCHIVE_MAP"),
        ("xglm", "XGLM_PRETRAINED_CONFIG_ARCHIVE_MAP"),
        ("xlm", "XLM_PRETRAINED_CONFIG_ARCHIVE_MAP"),
        ("xlm-prophetnet", "XLM_PROPHETNET_PRETRAINED_CONFIG_ARCHIVE_MAP"),
        ("xlm-roberta", "XLM_ROBERTA_PRETRAINED_CONFIG_ARCHIVE_MAP"),
        ("xlnet", "XLNET_PRETRAINED_CONFIG_ARCHIVE_MAP"),
        ("yolos", "YOLOS_PRETRAINED_CONFIG_ARCHIVE_MAP"),
        ("yoso", "YOSO_PRETRAINED_CONFIG_ARCHIVE_MAP"),
    ]
)

MODEL_NAMES_MAPPING = OrderedDict(
    [
        # Add full (and cased) model names here
        ("albert", "ALBERT"),
        ("bart", "BART"),
        ("barthez", "BARThez"),
        ("bartpho", "BARTpho"),
        ("beit", "BEiT"),
        ("bert", "BERT"),
        ("bert-generation", "Bert Generation"),
        ("bert-japanese", "BertJapanese"),
        ("bertweet", "BERTweet"),
        ("big_bird", "BigBird"),
        ("bigbird_pegasus", "BigBird-Pegasus"),
        ("blenderbot", "Blenderbot"),
        ("blenderbot-small", "BlenderbotSmall"),
        ("bort", "BORT"),
        ("byt5", "ByT5"),
        ("camembert", "CamemBERT"),
        ("canine", "CANINE"),
        ("clip", "CLIP"),
        ("convbert", "ConvBERT"),
        ("convnext", "ConvNeXT"),
        ("cpm", "CPM"),
        ("ctrl", "CTRL"),
        ("cvt", "CvT"),
        ("data2vec-audio", "Data2VecAudio"),
        ("data2vec-text", "Data2VecText"),
        ("data2vec-vision", "Data2VecVision"),
        ("deberta", "DeBERTa"),
        ("deberta-v2", "DeBERTa-v2"),
        ("decision_transformer", "Decision Transformer"),
        ("deit", "DeiT"),
        ("detr", "DETR"),
        ("dialogpt", "DialoGPT"),
        ("distilbert", "DistilBERT"),
        ("dit", "DiT"),
        ("dpr", "DPR"),
        ("dpt", "DPT"),
        ("electra", "ELECTRA"),
        ("encoder-decoder", "Encoder decoder"),
        ("flaubert", "FlauBERT"),
        ("flava", "FLAVA"),
        ("fnet", "FNet"),
        ("fsmt", "FairSeq Machine-Translation"),
        ("funnel", "Funnel Transformer"),
        ("glpn", "GLPN"),
        ("gpt2", "OpenAI GPT-2"),
        ("gpt_neo", "GPT Neo"),
        ("gpt_neox", "GPT NeoX"),
        ("gptj", "GPT-J"),
        ("herbert", "HerBERT"),
        ("hubert", "Hubert"),
        ("ibert", "I-BERT"),
        ("imagegpt", "ImageGPT"),
        ("layoutlm", "LayoutLM"),
        ("layoutlmv2", "LayoutLMv2"),
        ("layoutlmv3", "LayoutLMv3"),
        ("layoutxlm", "LayoutXLM"),
        ("led", "LED"),
        ("levit", "LeViT"),
        ("longformer", "Longformer"),
        ("luke", "LUKE"),
        ("lxmert", "LXMERT"),
        ("m2m_100", "M2M100"),
        ("marian", "Marian"),
        ("maskformer", "MaskFormer"),
        ("mbart", "mBART"),
        ("mbart50", "mBART-50"),
<<<<<<< HEAD
        ("mctct", "M-CTC-T"),
        ("megatron-bert", "MegatronBert"),
        ("megatron_gpt2", "MegatronGPT2"),
=======
        ("megatron-bert", "Megatron-BERT"),
        ("megatron_gpt2", "Megatron-GPT2"),
>>>>>>> 19a8a303
        ("mluke", "mLUKE"),
        ("mobilebert", "MobileBERT"),
        ("mpnet", "MPNet"),
        ("mt5", "MT5"),
        ("nystromformer", "Nyströmformer"),
        ("openai-gpt", "OpenAI GPT"),
        ("opt", "OPT"),
        ("pegasus", "Pegasus"),
        ("perceiver", "Perceiver"),
        ("phobert", "PhoBERT"),
        ("plbart", "PLBart"),
        ("poolformer", "PoolFormer"),
        ("prophetnet", "ProphetNet"),
        ("qdqbert", "QDQBert"),
        ("rag", "RAG"),
        ("realm", "REALM"),
        ("reformer", "Reformer"),
        ("regnet", "RegNet"),
        ("rembert", "RemBERT"),
        ("resnet", "ResNet"),
        ("retribert", "RetriBERT"),
        ("roberta", "RoBERTa"),
        ("roformer", "RoFormer"),
        ("segformer", "SegFormer"),
        ("sew", "SEW"),
        ("sew-d", "SEW-D"),
        ("speech-encoder-decoder", "Speech Encoder decoder"),
        ("speech_to_text", "Speech2Text"),
        ("speech_to_text_2", "Speech2Text2"),
        ("splinter", "Splinter"),
        ("squeezebert", "SqueezeBERT"),
        ("swin", "Swin Transformer"),
        ("t5", "T5"),
        ("t5v1.1", "T5v1.1"),
        ("tapas", "TAPAS"),
        ("tapex", "TAPEX"),
        ("trajectory_transformer", "Trajectory Transformer"),
        ("transfo-xl", "Transformer-XL"),
        ("trocr", "TrOCR"),
        ("unispeech", "UniSpeech"),
        ("unispeech-sat", "UniSpeechSat"),
        ("van", "VAN"),
        ("vilt", "ViLT"),
        ("vision-encoder-decoder", "Vision Encoder decoder"),
        ("vision-encoder-decoder", "Vision Encoder decoder"),
        ("vision-text-dual-encoder", "VisionTextDualEncoder"),
        ("visual_bert", "VisualBERT"),
        ("vit", "ViT"),
        ("vit_mae", "ViTMAE"),
        ("wav2vec2", "Wav2Vec2"),
        ("wav2vec2-conformer", "Wav2Vec2-Conformer"),
        ("wav2vec2_phoneme", "Wav2Vec2Phoneme"),
        ("wavlm", "WavLM"),
        ("xglm", "XGLM"),
        ("xlm", "XLM"),
        ("xlm-prophetnet", "XLM-ProphetNet"),
        ("xlm-roberta", "XLM-RoBERTa"),
        ("xlm-roberta-xl", "XLM-RoBERTa-XL"),
        ("xlnet", "XLNet"),
        ("xls_r", "XLS-R"),
        ("xlsr_wav2vec2", "XLSR-Wav2Vec2"),
        ("yolos", "YOLOS"),
        ("yoso", "YOSO"),
    ]
)

SPECIAL_MODEL_TYPE_TO_MODULE_NAME = OrderedDict(
    [
        ("openai-gpt", "openai"),
        ("data2vec-audio", "data2vec"),
        ("data2vec-text", "data2vec"),
        ("data2vec-vision", "data2vec"),
    ]
)


def model_type_to_module_name(key):
    """Converts a config key to the corresponding module."""
    # Special treatment
    if key in SPECIAL_MODEL_TYPE_TO_MODULE_NAME:
        return SPECIAL_MODEL_TYPE_TO_MODULE_NAME[key]

    return key.replace("-", "_")


def config_class_to_model_type(config):
    """Converts a config class name to the corresponding model type"""
    for key, cls in CONFIG_MAPPING_NAMES.items():
        if cls == config:
            return key
    return None


class _LazyConfigMapping(OrderedDict):
    """
    A dictionary that lazily load its values when they are requested.
    """

    def __init__(self, mapping):
        self._mapping = mapping
        self._extra_content = {}
        self._modules = {}

    def __getitem__(self, key):
        if key in self._extra_content:
            return self._extra_content[key]
        if key not in self._mapping:
            raise KeyError(key)
        value = self._mapping[key]
        module_name = model_type_to_module_name(key)
        if module_name not in self._modules:
            self._modules[module_name] = importlib.import_module(f".{module_name}", "transformers.models")
        if hasattr(self._modules[module_name], value):
            return getattr(self._modules[module_name], value)

        # Some of the mappings have entries model_type -> config of another model type. In that case we try to grab the
        # object at the top level.
        transformers_module = importlib.import_module("transformers")
        return getattr(transformers_module, value)

    def keys(self):
        return list(self._mapping.keys()) + list(self._extra_content.keys())

    def values(self):
        return [self[k] for k in self._mapping.keys()] + list(self._extra_content.values())

    def items(self):
        return [(k, self[k]) for k in self._mapping.keys()] + list(self._extra_content.items())

    def __iter__(self):
        return iter(list(self._mapping.keys()) + list(self._extra_content.keys()))

    def __contains__(self, item):
        return item in self._mapping or item in self._extra_content

    def register(self, key, value):
        """
        Register a new configuration in this mapping.
        """
        if key in self._mapping.keys():
            raise ValueError(f"'{key}' is already used by a Transformers config, pick another name.")
        self._extra_content[key] = value


CONFIG_MAPPING = _LazyConfigMapping(CONFIG_MAPPING_NAMES)


class _LazyLoadAllMappings(OrderedDict):
    """
    A mapping that will load all pairs of key values at the first access (either by indexing, requestions keys, values,
    etc.)

    Args:
        mapping: The mapping to load.
    """

    def __init__(self, mapping):
        self._mapping = mapping
        self._initialized = False
        self._data = {}

    def _initialize(self):
        if self._initialized:
            return
        warnings.warn(
            "ALL_PRETRAINED_CONFIG_ARCHIVE_MAP is deprecated and will be removed in v5 of Transformers. "
            "It does not contain all available model checkpoints, far from it. Checkout hf.co/models for that.",
            FutureWarning,
        )

        for model_type, map_name in self._mapping.items():
            module_name = model_type_to_module_name(model_type)
            module = importlib.import_module(f".{module_name}", "transformers.models")
            mapping = getattr(module, map_name)
            self._data.update(mapping)

        self._initialized = True

    def __getitem__(self, key):
        self._initialize()
        return self._data[key]

    def keys(self):
        self._initialize()
        return self._data.keys()

    def values(self):
        self._initialize()
        return self._data.values()

    def items(self):
        self._initialize()
        return self._data.keys()

    def __iter__(self):
        self._initialize()
        return iter(self._data)

    def __contains__(self, item):
        self._initialize()
        return item in self._data


ALL_PRETRAINED_CONFIG_ARCHIVE_MAP = _LazyLoadAllMappings(CONFIG_ARCHIVE_MAP_MAPPING_NAMES)


def _get_class_name(model_class: Union[str, List[str]]):
    if isinstance(model_class, (list, tuple)):
        return " or ".join([f"[`{c}`]" for c in model_class if c is not None])
    return f"[`{model_class}`]"


def _list_model_options(indent, config_to_class=None, use_model_types=True):
    if config_to_class is None and not use_model_types:
        raise ValueError("Using `use_model_types=False` requires a `config_to_class` dictionary.")
    if use_model_types:
        if config_to_class is None:
            model_type_to_name = {model_type: f"[`{config}`]" for model_type, config in CONFIG_MAPPING_NAMES.items()}
        else:
            model_type_to_name = {
                model_type: _get_class_name(model_class)
                for model_type, model_class in config_to_class.items()
                if model_type in MODEL_NAMES_MAPPING
            }
        lines = [
            f"{indent}- **{model_type}** -- {model_type_to_name[model_type]} ({MODEL_NAMES_MAPPING[model_type]} model)"
            for model_type in sorted(model_type_to_name.keys())
        ]
    else:
        config_to_name = {
            CONFIG_MAPPING_NAMES[config]: _get_class_name(clas)
            for config, clas in config_to_class.items()
            if config in CONFIG_MAPPING_NAMES
        }
        config_to_model_name = {
            config: MODEL_NAMES_MAPPING[model_type] for model_type, config in CONFIG_MAPPING_NAMES.items()
        }
        lines = [
            f"{indent}- [`{config_name}`] configuration class:"
            f" {config_to_name[config_name]} ({config_to_model_name[config_name]} model)"
            for config_name in sorted(config_to_name.keys())
        ]
    return "\n".join(lines)


def replace_list_option_in_docstrings(config_to_class=None, use_model_types=True):
    def docstring_decorator(fn):
        docstrings = fn.__doc__
        lines = docstrings.split("\n")
        i = 0
        while i < len(lines) and re.search(r"^(\s*)List options\s*$", lines[i]) is None:
            i += 1
        if i < len(lines):
            indent = re.search(r"^(\s*)List options\s*$", lines[i]).groups()[0]
            if use_model_types:
                indent = f"{indent}    "
            lines[i] = _list_model_options(indent, config_to_class=config_to_class, use_model_types=use_model_types)
            docstrings = "\n".join(lines)
        else:
            raise ValueError(
                f"The function {fn} should have an empty 'List options' in its docstring as placeholder, current"
                f" docstring is:\n{docstrings}"
            )
        fn.__doc__ = docstrings
        return fn

    return docstring_decorator


class AutoConfig:
    r"""
    This is a generic configuration class that will be instantiated as one of the configuration classes of the library
    when created with the [`~AutoConfig.from_pretrained`] class method.

    This class cannot be instantiated directly using `__init__()` (throws an error).
    """

    def __init__(self):
        raise EnvironmentError(
            "AutoConfig is designed to be instantiated "
            "using the `AutoConfig.from_pretrained(pretrained_model_name_or_path)` method."
        )

    @classmethod
    def for_model(cls, model_type: str, *args, **kwargs):
        if model_type in CONFIG_MAPPING:
            config_class = CONFIG_MAPPING[model_type]
            return config_class(*args, **kwargs)
        raise ValueError(
            f"Unrecognized model identifier: {model_type}. Should contain one of {', '.join(CONFIG_MAPPING.keys())}"
        )

    @classmethod
    @replace_list_option_in_docstrings()
    def from_pretrained(cls, pretrained_model_name_or_path, **kwargs):
        r"""
        Instantiate one of the configuration classes of the library from a pretrained model configuration.

        The configuration class to instantiate is selected based on the `model_type` property of the config object that
        is loaded, or when it's missing, by falling back to using pattern matching on `pretrained_model_name_or_path`:

        List options

        Args:
            pretrained_model_name_or_path (`str` or `os.PathLike`):
                Can be either:

                    - A string, the *model id* of a pretrained model configuration hosted inside a model repo on
                      huggingface.co. Valid model ids can be located at the root-level, like `bert-base-uncased`, or
                      namespaced under a user or organization name, like `dbmdz/bert-base-german-cased`.
                    - A path to a *directory* containing a configuration file saved using the
                      [`~PretrainedConfig.save_pretrained`] method, or the [`~PreTrainedModel.save_pretrained`] method,
                      e.g., `./my_model_directory/`.
                    - A path or url to a saved configuration JSON *file*, e.g.,
                      `./my_model_directory/configuration.json`.
            cache_dir (`str` or `os.PathLike`, *optional*):
                Path to a directory in which a downloaded pretrained model configuration should be cached if the
                standard cache should not be used.
            force_download (`bool`, *optional*, defaults to `False`):
                Whether or not to force the (re-)download the model weights and configuration files and override the
                cached versions if they exist.
            resume_download (`bool`, *optional*, defaults to `False`):
                Whether or not to delete incompletely received files. Will attempt to resume the download if such a
                file exists.
            proxies (`Dict[str, str]`, *optional*):
                A dictionary of proxy servers to use by protocol or endpoint, e.g., `{'http': 'foo.bar:3128',
                'http://hostname': 'foo.bar:4012'}`. The proxies are used on each request.
            revision (`str`, *optional*, defaults to `"main"`):
                The specific model version to use. It can be a branch name, a tag name, or a commit id, since we use a
                git-based system for storing models and other artifacts on huggingface.co, so `revision` can be any
                identifier allowed by git.
            return_unused_kwargs (`bool`, *optional*, defaults to `False`):
                If `False`, then this function returns just the final configuration object.

                If `True`, then this functions returns a `Tuple(config, unused_kwargs)` where *unused_kwargs* is a
                dictionary consisting of the key/value pairs whose keys are not configuration attributes: i.e., the
                part of `kwargs` which has not been used to update `config` and is otherwise ignored.
            trust_remote_code (`bool`, *optional*, defaults to `False`):
                Whether or not to allow for custom models defined on the Hub in their own modeling files. This option
                should only be set to `True` for repositories you trust and in which you have read the code, as it will
                execute code present on the Hub on your local machine.
            kwargs(additional keyword arguments, *optional*):
                The values in kwargs of any keys which are configuration attributes will be used to override the loaded
                values. Behavior concerning key/value pairs whose keys are *not* configuration attributes is controlled
                by the `return_unused_kwargs` keyword parameter.

        Examples:

        ```python
        >>> from transformers import AutoConfig

        >>> # Download configuration from huggingface.co and cache.
        >>> config = AutoConfig.from_pretrained("bert-base-uncased")

        >>> # Download configuration from huggingface.co (user-uploaded) and cache.
        >>> config = AutoConfig.from_pretrained("dbmdz/bert-base-german-cased")

        >>> # If configuration file is in a directory (e.g., was saved using *save_pretrained('./test/saved_model/')*).
        >>> config = AutoConfig.from_pretrained("./test/bert_saved_model/")

        >>> # Load a specific configuration file.
        >>> config = AutoConfig.from_pretrained("./test/bert_saved_model/my_configuration.json")

        >>> # Change some config attributes when loading a pretrained config.
        >>> config = AutoConfig.from_pretrained("bert-base-uncased", output_attentions=True, foo=False)
        >>> config.output_attentions
        True

        >>> config, unused_kwargs = AutoConfig.from_pretrained(
        ...     "bert-base-uncased", output_attentions=True, foo=False, return_unused_kwargs=True
        ... )
        >>> config.output_attentions
        True

        >>> unused_kwargs
        {'foo': False}
        ```"""
        kwargs["_from_auto"] = True
        kwargs["name_or_path"] = pretrained_model_name_or_path
        trust_remote_code = kwargs.pop("trust_remote_code", False)
        config_dict, _ = PretrainedConfig.get_config_dict(pretrained_model_name_or_path, **kwargs)
        if "auto_map" in config_dict and "AutoConfig" in config_dict["auto_map"]:
            if not trust_remote_code:
                raise ValueError(
                    f"Loading {pretrained_model_name_or_path} requires you to execute the configuration file in that"
                    " repo on your local machine. Make sure you have read the code there to avoid malicious use, then"
                    " set the option `trust_remote_code=True` to remove this error."
                )
            if kwargs.get("revision", None) is None:
                logger.warning(
                    "Explicitly passing a `revision` is encouraged when loading a configuration with custom code to "
                    "ensure no malicious code has been contributed in a newer revision."
                )
            class_ref = config_dict["auto_map"]["AutoConfig"]
            module_file, class_name = class_ref.split(".")
            config_class = get_class_from_dynamic_module(
                pretrained_model_name_or_path, module_file + ".py", class_name, **kwargs
            )
            return config_class.from_pretrained(pretrained_model_name_or_path, **kwargs)
        elif "model_type" in config_dict:
            config_class = CONFIG_MAPPING[config_dict["model_type"]]
            return config_class.from_dict(config_dict, **kwargs)
        else:
            # Fallback: use pattern matching on the string.
            # We go from longer names to shorter names to catch roberta before bert (for instance)
            for pattern in sorted(CONFIG_MAPPING.keys(), key=len, reverse=True):
                if pattern in str(pretrained_model_name_or_path):
                    return CONFIG_MAPPING[pattern].from_dict(config_dict, **kwargs)

        raise ValueError(
            f"Unrecognized model in {pretrained_model_name_or_path}. "
            f"Should have a `model_type` key in its {CONFIG_NAME}, or contain one of the following strings "
            f"in its name: {', '.join(CONFIG_MAPPING.keys())}"
        )

    @staticmethod
    def register(model_type, config):
        """
        Register a new configuration for this class.

        Args:
            model_type (`str`): The model type like "bert" or "gpt".
            config ([`PretrainedConfig`]): The config to register.
        """
        if issubclass(config, PretrainedConfig) and config.model_type != model_type:
            raise ValueError(
                "The config you are passing has a `model_type` attribute that is not consistent with the model type "
                f"you passed (config has {config.model_type} and you passed {model_type}. Fix one of those so they "
                "match!"
            )
        CONFIG_MAPPING.register(model_type, config)<|MERGE_RESOLUTION|>--- conflicted
+++ resolved
@@ -315,14 +315,9 @@
         ("maskformer", "MaskFormer"),
         ("mbart", "mBART"),
         ("mbart50", "mBART-50"),
-<<<<<<< HEAD
         ("mctct", "M-CTC-T"),
-        ("megatron-bert", "MegatronBert"),
-        ("megatron_gpt2", "MegatronGPT2"),
-=======
         ("megatron-bert", "Megatron-BERT"),
         ("megatron_gpt2", "Megatron-GPT2"),
->>>>>>> 19a8a303
         ("mluke", "mLUKE"),
         ("mobilebert", "MobileBERT"),
         ("mpnet", "MPNet"),
