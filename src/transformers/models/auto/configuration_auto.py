# coding=utf-8
# Copyright 2018 The HuggingFace Inc. team.
#
# Licensed under the Apache License, Version 2.0 (the "License");
# you may not use this file except in compliance with the License.
# You may obtain a copy of the License at
#
#     http://www.apache.org/licenses/LICENSE-2.0
#
# Unless required by applicable law or agreed to in writing, software
# distributed under the License is distributed on an "AS IS" BASIS,
# WITHOUT WARRANTIES OR CONDITIONS OF ANY KIND, either express or implied.
# See the License for the specific language governing permissions and
# limitations under the License.
""" Auto Config class. """
import importlib
import re
import warnings
from collections import OrderedDict
from typing import List, Union

from ...configuration_utils import PretrainedConfig
from ...file_utils import CONFIG_NAME


CONFIG_MAPPING_NAMES = OrderedDict(
    [
        # Add configs here
        ("vision-encoder-decoder", "VisionEncoderDecoderConfig"),
        ("trocr", "TrOCRConfig"),
        ("fnet", "FNetConfig"),
        ("gptj", "GPTJConfig"),
        ("layoutlmv2", "LayoutLMv2Config"),
        ("beit", "BeitConfig"),
        ("rembert", "RemBertConfig"),
        ("visual_bert", "VisualBertConfig"),
        ("canine", "CanineConfig"),
        ("roformer", "RoFormerConfig"),
        ("clip", "CLIPConfig"),
        ("bigbird_pegasus", "BigBirdPegasusConfig"),
        ("deit", "DeiTConfig"),
        ("luke", "LukeConfig"),
        ("detr", "DetrConfig"),
        ("gpt_neo", "GPTNeoConfig"),
        ("big_bird", "BigBirdConfig"),
        ("speech_to_text_2", "Speech2Text2Config"),
        ("speech_to_text", "Speech2TextConfig"),
        ("vit", "ViTConfig"),
        ("wav2vec2", "Wav2Vec2Config"),
        ("m2m_100", "M2M100Config"),
        ("convbert", "ConvBertConfig"),
        ("led", "LEDConfig"),
        ("blenderbot-small", "BlenderbotSmallConfig"),
        ("retribert", "RetriBertConfig"),
        ("ibert", "IBertConfig"),
        ("mt5", "MT5Config"),
        ("t5", "T5Config"),
        ("mobilebert", "MobileBertConfig"),
        ("distilbert", "DistilBertConfig"),
        ("albert", "AlbertConfig"),
        ("bert-generation", "BertGenerationConfig"),
        ("camembert", "CamembertConfig"),
        ("xlm-roberta", "XLMRobertaConfig"),
        ("pegasus", "PegasusConfig"),
        ("marian", "MarianConfig"),
        ("mbart", "MBartConfig"),
        ("megatron-bert", "MegatronBertConfig"),
        ("mpnet", "MPNetConfig"),
        ("bart", "BartConfig"),
        ("blenderbot", "BlenderbotConfig"),
        ("reformer", "ReformerConfig"),
        ("longformer", "LongformerConfig"),
        ("roberta", "RobertaConfig"),
        ("deberta-v2", "DebertaV2Config"),
        ("deberta", "DebertaConfig"),
        ("flaubert", "FlaubertConfig"),
        ("fsmt", "FSMTConfig"),
        ("squeezebert", "SqueezeBertConfig"),
        ("hubert", "HubertConfig"),
        ("bert", "BertConfig"),
        ("openai-gpt", "OpenAIGPTConfig"),
        ("gpt2", "GPT2Config"),
        ("transfo-xl", "TransfoXLConfig"),
        ("xlnet", "XLNetConfig"),
        ("xlm-prophetnet", "XLMProphetNetConfig"),
        ("prophetnet", "ProphetNetConfig"),
        ("xlm", "XLMConfig"),
        ("ctrl", "CTRLConfig"),
        ("electra", "ElectraConfig"),
        ("speech-encoder-decoder", "SpeechEncoderDecoderConfig"),
        ("encoder-decoder", "EncoderDecoderConfig"),
        ("funnel", "FunnelConfig"),
        ("lxmert", "LxmertConfig"),
        ("dpr", "DPRConfig"),
        ("layoutlm", "LayoutLMConfig"),
        ("rag", "RagConfig"),
        ("tapas", "TapasConfig"),
        ("splinter", "SplinterConfig"),
<<<<<<< HEAD
        ("unispeech", "UniSpeechConfig"),
        ("unispeech-sat", "UniSpeechSatConfig"),
=======
        ("sew-d", "SEWDConfig"),
        ("sew", "SEWConfig"),
>>>>>>> 3fefa292
    ]
)

CONFIG_ARCHIVE_MAP_MAPPING_NAMES = OrderedDict(
    [
        # Add archive maps here
        ("fnet", "FNET_PRETRAINED_CONFIG_ARCHIVE_MAP"),
        ("pegasus", "PEGASUS_PRETRAINED_CONFIG_ARCHIVE_MAP"),
        ("gptj", "GPTJ_PRETRAINED_CONFIG_ARCHIVE_MAP"),
        ("layoutlmv2", "LAYOUTLMV2_PRETRAINED_CONFIG_ARCHIVE_MAP"),
        ("beit", "BEIT_PRETRAINED_CONFIG_ARCHIVE_MAP"),
        ("rembert", "REMBERT_PRETRAINED_CONFIG_ARCHIVE_MAP"),
        ("visual_bert", "VISUAL_BERT_PRETRAINED_CONFIG_ARCHIVE_MAP"),
        ("canine", "CANINE_PRETRAINED_CONFIG_ARCHIVE_MAP"),
        ("roformer", "ROFORMER_PRETRAINED_CONFIG_ARCHIVE_MAP"),
        ("clip", "CLIP_PRETRAINED_CONFIG_ARCHIVE_MAP"),
        ("bigbird_pegasus", "BIGBIRD_PEGASUS_PRETRAINED_CONFIG_ARCHIVE_MAP"),
        ("deit", "DEIT_PRETRAINED_CONFIG_ARCHIVE_MAP"),
        ("luke", "LUKE_PRETRAINED_CONFIG_ARCHIVE_MAP"),
        ("detr", "DETR_PRETRAINED_CONFIG_ARCHIVE_MAP"),
        ("gpt_neo", "GPT_NEO_PRETRAINED_CONFIG_ARCHIVE_MAP"),
        ("big_bird", "BIG_BIRD_PRETRAINED_CONFIG_ARCHIVE_MAP"),
        ("megatron-bert", "MEGATRON_BERT_PRETRAINED_CONFIG_ARCHIVE_MAP"),
        ("speech_to_text", "SPEECH_TO_TEXT_PRETRAINED_CONFIG_ARCHIVE_MAP"),
        ("speech_to_text_2", "SPEECH_TO_TEXT_2_PRETRAINED_CONFIG_ARCHIVE_MAP"),
        ("vit", "VIT_PRETRAINED_CONFIG_ARCHIVE_MAP"),
        ("wav2vec2", "WAV_2_VEC_2_PRETRAINED_CONFIG_ARCHIVE_MAP"),
        ("m2m_100", "M2M_100_PRETRAINED_CONFIG_ARCHIVE_MAP"),
        ("convbert", "CONVBERT_PRETRAINED_CONFIG_ARCHIVE_MAP"),
        ("led", "LED_PRETRAINED_CONFIG_ARCHIVE_MAP"),
        ("blenderbot-small", "BLENDERBOT_SMALL_PRETRAINED_CONFIG_ARCHIVE_MAP"),
        ("bert", "BERT_PRETRAINED_CONFIG_ARCHIVE_MAP"),
        ("bart", "BART_PRETRAINED_CONFIG_ARCHIVE_MAP"),
        ("blenderbot", "BLENDERBOT_PRETRAINED_CONFIG_ARCHIVE_MAP"),
        ("mbart", "MBART_PRETRAINED_CONFIG_ARCHIVE_MAP"),
        ("openai-gpt", "OPENAI_GPT_PRETRAINED_CONFIG_ARCHIVE_MAP"),
        ("transfo-xl", "TRANSFO_XL_PRETRAINED_CONFIG_ARCHIVE_MAP"),
        ("gpt2", "GPT2_PRETRAINED_CONFIG_ARCHIVE_MAP"),
        ("ctrl", "CTRL_PRETRAINED_CONFIG_ARCHIVE_MAP"),
        ("xlnet", "XLNET_PRETRAINED_CONFIG_ARCHIVE_MAP"),
        ("xlm", "XLM_PRETRAINED_CONFIG_ARCHIVE_MAP"),
        ("roberta", "ROBERTA_PRETRAINED_CONFIG_ARCHIVE_MAP"),
        ("distilbert", "DISTILBERT_PRETRAINED_CONFIG_ARCHIVE_MAP"),
        ("albert", "ALBERT_PRETRAINED_CONFIG_ARCHIVE_MAP"),
        ("camembert", "CAMEMBERT_PRETRAINED_CONFIG_ARCHIVE_MAP"),
        ("t5", "T5_PRETRAINED_CONFIG_ARCHIVE_MAP"),
        ("xlm-roberta", "XLM_ROBERTA_PRETRAINED_CONFIG_ARCHIVE_MAP"),
        ("flaubert", "FLAUBERT_PRETRAINED_CONFIG_ARCHIVE_MAP"),
        ("fsmt", "FSMT_PRETRAINED_CONFIG_ARCHIVE_MAP"),
        ("electra", "ELECTRA_PRETRAINED_CONFIG_ARCHIVE_MAP"),
        ("longformer", "LONGFORMER_PRETRAINED_CONFIG_ARCHIVE_MAP"),
        ("retribert", "RETRIBERT_PRETRAINED_CONFIG_ARCHIVE_MAP"),
        ("funnel", "FUNNEL_PRETRAINED_CONFIG_ARCHIVE_MAP"),
        ("lxmert", "LXMERT_PRETRAINED_CONFIG_ARCHIVE_MAP"),
        ("layoutlm", "LAYOUTLM_PRETRAINED_CONFIG_ARCHIVE_MAP"),
        ("dpr", "DPR_PRETRAINED_CONFIG_ARCHIVE_MAP"),
        ("deberta", "DEBERTA_PRETRAINED_CONFIG_ARCHIVE_MAP"),
        ("deberta-v2", "DEBERTA_V2_PRETRAINED_CONFIG_ARCHIVE_MAP"),
        ("squeezebert", "SQUEEZEBERT_PRETRAINED_CONFIG_ARCHIVE_MAP"),
        ("xlm-prophetnet", "XLM_PROPHETNET_PRETRAINED_CONFIG_ARCHIVE_MAP"),
        ("prophetnet", "PROPHETNET_PRETRAINED_CONFIG_ARCHIVE_MAP"),
        ("mpnet", "MPNET_PRETRAINED_CONFIG_ARCHIVE_MAP"),
        ("tapas", "TAPAS_PRETRAINED_CONFIG_ARCHIVE_MAP"),
        ("ibert", "IBERT_PRETRAINED_CONFIG_ARCHIVE_MAP"),
        ("hubert", "HUBERT_PRETRAINED_CONFIG_ARCHIVE_MAP"),
        ("splinter", "SPLINTER_PRETRAINED_CONFIG_ARCHIVE_MAP"),
<<<<<<< HEAD
        ("unispeech", "UNISPEECH_PRETRAINED_CONFIG_ARCHIVE_MAP"),
        ("unispeech-sat", "UNISPEECH_SAT_PRETRAINED_CONFIG_ARCHIVE_MAP"),
=======
        ("sew-d", "SEW_D_PRETRAINED_CONFIG_ARCHIVE_MAP"),
        ("sew", "SEW_PRETRAINED_CONFIG_ARCHIVE_MAP"),
>>>>>>> 3fefa292
    ]
)

MODEL_NAMES_MAPPING = OrderedDict(
    [
        # Add full (and cased) model names here
        ("vision-encoder-decoder", "Vision Encoder decoder"),
        ("trocr", "TrOCR"),
        ("fnet", "FNet"),
        ("gptj", "GPT-J"),
        ("beit", "BeiT"),
        ("rembert", "RemBERT"),
        ("layoutlmv2", "LayoutLMv2"),
        ("visual_bert", "VisualBert"),
        ("canine", "Canine"),
        ("roformer", "RoFormer"),
        ("clip", "CLIP"),
        ("bigbird_pegasus", "BigBirdPegasus"),
        ("deit", "DeiT"),
        ("luke", "LUKE"),
        ("detr", "DETR"),
        ("gpt_neo", "GPT Neo"),
        ("big_bird", "BigBird"),
        ("speech_to_text_2", "Speech2Text2"),
        ("speech_to_text", "Speech2Text"),
        ("vit", "ViT"),
        ("wav2vec2", "Wav2Vec2"),
        ("m2m_100", "M2M100"),
        ("convbert", "ConvBERT"),
        ("led", "LED"),
        ("blenderbot-small", "BlenderbotSmall"),
        ("retribert", "RetriBERT"),
        ("ibert", "I-BERT"),
        ("t5", "T5"),
        ("mobilebert", "MobileBERT"),
        ("distilbert", "DistilBERT"),
        ("albert", "ALBERT"),
        ("bert-generation", "Bert Generation"),
        ("camembert", "CamemBERT"),
        ("xlm-roberta", "XLM-RoBERTa"),
        ("pegasus", "Pegasus"),
        ("blenderbot", "Blenderbot"),
        ("marian", "Marian"),
        ("mbart", "mBART"),
        ("megatron-bert", "MegatronBert"),
        ("bart", "BART"),
        ("reformer", "Reformer"),
        ("longformer", "Longformer"),
        ("roberta", "RoBERTa"),
        ("flaubert", "FlauBERT"),
        ("fsmt", "FairSeq Machine-Translation"),
        ("squeezebert", "SqueezeBERT"),
        ("bert", "BERT"),
        ("openai-gpt", "OpenAI GPT"),
        ("gpt2", "OpenAI GPT-2"),
        ("transfo-xl", "Transformer-XL"),
        ("xlnet", "XLNet"),
        ("xlm", "XLM"),
        ("ctrl", "CTRL"),
        ("electra", "ELECTRA"),
        ("encoder-decoder", "Encoder decoder"),
        ("speech-encoder-decoder", "Speech Encoder decoder"),
        ("funnel", "Funnel Transformer"),
        ("lxmert", "LXMERT"),
        ("deberta-v2", "DeBERTa-v2"),
        ("deberta", "DeBERTa"),
        ("layoutlm", "LayoutLM"),
        ("dpr", "DPR"),
        ("rag", "RAG"),
        ("xlm-prophetnet", "XLMProphetNet"),
        ("prophetnet", "ProphetNet"),
        ("mt5", "mT5"),
        ("mpnet", "MPNet"),
        ("tapas", "TAPAS"),
        ("hubert", "Hubert"),
        ("barthez", "BARThez"),
        ("phobert", "PhoBERT"),
        ("bartpho", "BARTpho"),
        ("cpm", "CPM"),
        ("bertweet", "Bertweet"),
        ("bert-japanese", "BertJapanese"),
        ("byt5", "ByT5"),
        ("mbart50", "mBART-50"),
        ("splinter", "Splinter"),
<<<<<<< HEAD
        ("unispeech", "UniSpeech"),
        ("unispeech-sat", "UniSpeechSat"),
=======
        ("sew-d", "SEW-D"),
        ("sew", "SEW"),
>>>>>>> 3fefa292
    ]
)

SPECIAL_MODEL_TYPE_TO_MODULE_NAME = OrderedDict([("openai-gpt", "openai")])


def model_type_to_module_name(key):
    """Converts a config key to the corresponding module."""
    # Special treatment
    if key in SPECIAL_MODEL_TYPE_TO_MODULE_NAME:
        return SPECIAL_MODEL_TYPE_TO_MODULE_NAME[key]

    return key.replace("-", "_")


def config_class_to_model_type(config):
    """Converts a config class name to the corresponding model type"""
    for key, cls in CONFIG_MAPPING_NAMES.items():
        if cls == config:
            return key
    return None


class _LazyConfigMapping(OrderedDict):
    """
    A dictionary that lazily load its values when they are requested.
    """

    def __init__(self, mapping):
        self._mapping = mapping
        self._extra_content = {}
        self._modules = {}

    def __getitem__(self, key):
        if key in self._extra_content:
            return self._extra_content[key]
        if key not in self._mapping:
            raise KeyError(key)
        value = self._mapping[key]
        module_name = model_type_to_module_name(key)
        if module_name not in self._modules:
            self._modules[module_name] = importlib.import_module(f".{module_name}", "transformers.models")
        return getattr(self._modules[module_name], value)

    def keys(self):
        return list(self._mapping.keys()) + list(self._extra_content.keys())

    def values(self):
        return [self[k] for k in self._mapping.keys()] + list(self._extra_content.values())

    def items(self):
        return [(k, self[k]) for k in self._mapping.keys()] + list(self._extra_content.items())

    def __iter__(self):
        return iter(list(self._mapping.keys()) + list(self._extra_content.keys()))

    def __contains__(self, item):
        return item in self._mapping or item in self._extra_content

    def register(self, key, value):
        """
        Register a new configuration in this mapping.
        """
        if key in self._mapping.keys():
            raise ValueError(f"'{key}' is already used by a Transformers config, pick another name.")
        self._extra_content[key] = value


CONFIG_MAPPING = _LazyConfigMapping(CONFIG_MAPPING_NAMES)


class _LazyLoadAllMappings(OrderedDict):
    """
    A mapping that will load all pairs of key values at the first access (either by indexing, requestions keys, values,
    etc.)

    Args:
        mapping: The mapping to load.
    """

    def __init__(self, mapping):
        self._mapping = mapping
        self._initialized = False
        self._data = {}

    def _initialize(self):
        if self._initialized:
            return
        warnings.warn(
            "ALL_PRETRAINED_CONFIG_ARCHIVE_MAP is deprecated and will be removed in v5 of Transformers. "
            "It does not contain all available model checkpoints, far from it. Checkout hf.co/models for that.",
            FutureWarning,
        )

        for model_type, map_name in self._mapping.items():
            module_name = model_type_to_module_name(model_type)
            module = importlib.import_module(f".{module_name}", "transformers.models")
            mapping = getattr(module, map_name)
            self._data.update(mapping)

        self._initialized = True

    def __getitem__(self, key):
        self._initialize()
        return self._data[key]

    def keys(self):
        self._initialize()
        return self._data.keys()

    def values(self):
        self._initialize()
        return self._data.values()

    def items(self):
        self._initialize()
        return self._data.keys()

    def __iter__(self):
        self._initialize()
        return iter(self._data)

    def __contains__(self, item):
        self._initialize()
        return item in self._data


ALL_PRETRAINED_CONFIG_ARCHIVE_MAP = _LazyLoadAllMappings(CONFIG_ARCHIVE_MAP_MAPPING_NAMES)


def _get_class_name(model_class: Union[str, List[str]]):
    if isinstance(model_class, (list, tuple)):
        return " or ".join([f":class:`~transformers.{c}`" for c in model_class if c is not None])
    return f":class:`~transformers.{model_class}`"


def _list_model_options(indent, config_to_class=None, use_model_types=True):
    if config_to_class is None and not use_model_types:
        raise ValueError("Using `use_model_types=False` requires a `config_to_class` dictionary.")
    if use_model_types:
        if config_to_class is None:
            model_type_to_name = {
                model_type: f":class:`~transformers.{config}`" for model_type, config in CONFIG_MAPPING_NAMES.items()
            }
        else:
            model_type_to_name = {
                model_type: _get_class_name(model_class)
                for model_type, model_class in config_to_class.items()
                if model_type in MODEL_NAMES_MAPPING
            }
        lines = [
            f"{indent}- **{model_type}** -- {model_type_to_name[model_type]} ({MODEL_NAMES_MAPPING[model_type]} model)"
            for model_type in sorted(model_type_to_name.keys())
        ]
    else:
        config_to_name = {
            CONFIG_MAPPING_NAMES[config]: _get_class_name(clas)
            for config, clas in config_to_class.items()
            if config in CONFIG_MAPPING_NAMES
        }
        config_to_model_name = {
            config: MODEL_NAMES_MAPPING[model_type] for model_type, config in CONFIG_MAPPING_NAMES.items()
        }
        lines = [
            f"{indent}- :class:`~transformers.{config_name}` configuration class: {config_to_name[config_name]} ({config_to_model_name[config_name]} model)"
            for config_name in sorted(config_to_name.keys())
        ]
    return "\n".join(lines)


def replace_list_option_in_docstrings(config_to_class=None, use_model_types=True):
    def docstring_decorator(fn):
        docstrings = fn.__doc__
        lines = docstrings.split("\n")
        i = 0
        while i < len(lines) and re.search(r"^(\s*)List options\s*$", lines[i]) is None:
            i += 1
        if i < len(lines):
            indent = re.search(r"^(\s*)List options\s*$", lines[i]).groups()[0]
            if use_model_types:
                indent = f"{indent}    "
            lines[i] = _list_model_options(indent, config_to_class=config_to_class, use_model_types=use_model_types)
            docstrings = "\n".join(lines)
        else:
            raise ValueError(
                f"The function {fn} should have an empty 'List options' in its docstring as placeholder, current docstring is:\n{docstrings}"
            )
        fn.__doc__ = docstrings
        return fn

    return docstring_decorator


class AutoConfig:
    r"""
    This is a generic configuration class that will be instantiated as one of the configuration classes of the library
    when created with the :meth:`~transformers.AutoConfig.from_pretrained` class method.

    This class cannot be instantiated directly using ``__init__()`` (throws an error).
    """

    def __init__(self):
        raise EnvironmentError(
            "AutoConfig is designed to be instantiated "
            "using the `AutoConfig.from_pretrained(pretrained_model_name_or_path)` method."
        )

    @classmethod
    def for_model(cls, model_type: str, *args, **kwargs):
        if model_type in CONFIG_MAPPING:
            config_class = CONFIG_MAPPING[model_type]
            return config_class(*args, **kwargs)
        raise ValueError(
            f"Unrecognized model identifier: {model_type}. Should contain one of {', '.join(CONFIG_MAPPING.keys())}"
        )

    @classmethod
    @replace_list_option_in_docstrings()
    def from_pretrained(cls, pretrained_model_name_or_path, **kwargs):
        r"""
        Instantiate one of the configuration classes of the library from a pretrained model configuration.

        The configuration class to instantiate is selected based on the :obj:`model_type` property of the config object
        that is loaded, or when it's missing, by falling back to using pattern matching on
        :obj:`pretrained_model_name_or_path`:

        List options

        Args:
            pretrained_model_name_or_path (:obj:`str` or :obj:`os.PathLike`):
                Can be either:

                    - A string, the `model id` of a pretrained model configuration hosted inside a model repo on
                      huggingface.co. Valid model ids can be located at the root-level, like ``bert-base-uncased``, or
                      namespaced under a user or organization name, like ``dbmdz/bert-base-german-cased``.
                    - A path to a `directory` containing a configuration file saved using the
                      :meth:`~transformers.PretrainedConfig.save_pretrained` method, or the
                      :meth:`~transformers.PreTrainedModel.save_pretrained` method, e.g., ``./my_model_directory/``.
                    - A path or url to a saved configuration JSON `file`, e.g.,
                      ``./my_model_directory/configuration.json``.
            cache_dir (:obj:`str` or :obj:`os.PathLike`, `optional`):
                Path to a directory in which a downloaded pretrained model configuration should be cached if the
                standard cache should not be used.
            force_download (:obj:`bool`, `optional`, defaults to :obj:`False`):
                Whether or not to force the (re-)download the model weights and configuration files and override the
                cached versions if they exist.
            resume_download (:obj:`bool`, `optional`, defaults to :obj:`False`):
                Whether or not to delete incompletely received files. Will attempt to resume the download if such a
                file exists.
            proxies (:obj:`Dict[str, str]`, `optional`):
                A dictionary of proxy servers to use by protocol or endpoint, e.g., :obj:`{'http': 'foo.bar:3128',
                'http://hostname': 'foo.bar:4012'}`. The proxies are used on each request.
            revision(:obj:`str`, `optional`, defaults to :obj:`"main"`):
                The specific model version to use. It can be a branch name, a tag name, or a commit id, since we use a
                git-based system for storing models and other artifacts on huggingface.co, so ``revision`` can be any
                identifier allowed by git.
            return_unused_kwargs (:obj:`bool`, `optional`, defaults to :obj:`False`):
                If :obj:`False`, then this function returns just the final configuration object.

                If :obj:`True`, then this functions returns a :obj:`Tuple(config, unused_kwargs)` where `unused_kwargs`
                is a dictionary consisting of the key/value pairs whose keys are not configuration attributes: i.e.,
                the part of ``kwargs`` which has not been used to update ``config`` and is otherwise ignored.
            kwargs(additional keyword arguments, `optional`):
                The values in kwargs of any keys which are configuration attributes will be used to override the loaded
                values. Behavior concerning key/value pairs whose keys are *not* configuration attributes is controlled
                by the ``return_unused_kwargs`` keyword parameter.

        Examples::

            >>> from transformers import AutoConfig

            >>> # Download configuration from huggingface.co and cache.
            >>> config = AutoConfig.from_pretrained('bert-base-uncased')

            >>> # Download configuration from huggingface.co (user-uploaded) and cache.
            >>> config = AutoConfig.from_pretrained('dbmdz/bert-base-german-cased')

            >>> # If configuration file is in a directory (e.g., was saved using `save_pretrained('./test/saved_model/')`).
            >>> config = AutoConfig.from_pretrained('./test/bert_saved_model/')

            >>> # Load a specific configuration file.
            >>> config = AutoConfig.from_pretrained('./test/bert_saved_model/my_configuration.json')

            >>> # Change some config attributes when loading a pretrained config.
            >>> config = AutoConfig.from_pretrained('bert-base-uncased', output_attentions=True, foo=False)
            >>> config.output_attentions
            True
            >>> config, unused_kwargs = AutoConfig.from_pretrained('bert-base-uncased', output_attentions=True, foo=False, return_unused_kwargs=True)
            >>> config.output_attentions
            True
            >>> config.unused_kwargs
            {'foo': False}
        """
        kwargs["_from_auto"] = True
        config_dict, _ = PretrainedConfig.get_config_dict(pretrained_model_name_or_path, **kwargs)
        if "model_type" in config_dict:
            config_class = CONFIG_MAPPING[config_dict["model_type"]]
            return config_class.from_dict(config_dict, **kwargs)
        else:
            # Fallback: use pattern matching on the string.
            for pattern, config_class in CONFIG_MAPPING.items():
                if pattern in str(pretrained_model_name_or_path):
                    return config_class.from_dict(config_dict, **kwargs)

        raise ValueError(
            f"Unrecognized model in {pretrained_model_name_or_path}. "
            f"Should have a `model_type` key in its {CONFIG_NAME}, or contain one of the following strings "
            f"in its name: {', '.join(CONFIG_MAPPING.keys())}"
        )

    @staticmethod
    def register(model_type, config):
        """
        Register a new configuration for this class.

        Args:
            model_type (:obj:`str`): The model type like "bert" or "gpt".
            config (:class:`~transformers.PretrainedConfig`): The config to register.
        """
        if issubclass(config, PretrainedConfig) and config.model_type != model_type:
            raise ValueError(
                "The config you are passing has a `model_type` attribute that is not consistent with the model type "
                f"you passed (config has {config.model_type} and you passed {model_type}. Fix one of those so they "
                "match!"
            )
        CONFIG_MAPPING.register(model_type, config)<|MERGE_RESOLUTION|>--- conflicted
+++ resolved
@@ -96,13 +96,10 @@
         ("rag", "RagConfig"),
         ("tapas", "TapasConfig"),
         ("splinter", "SplinterConfig"),
-<<<<<<< HEAD
+        ("sew-d", "SEWDConfig"),
+        ("sew", "SEWConfig"),
         ("unispeech", "UniSpeechConfig"),
         ("unispeech-sat", "UniSpeechSatConfig"),
-=======
-        ("sew-d", "SEWDConfig"),
-        ("sew", "SEWConfig"),
->>>>>>> 3fefa292
     ]
 )
 
@@ -169,13 +166,10 @@
         ("ibert", "IBERT_PRETRAINED_CONFIG_ARCHIVE_MAP"),
         ("hubert", "HUBERT_PRETRAINED_CONFIG_ARCHIVE_MAP"),
         ("splinter", "SPLINTER_PRETRAINED_CONFIG_ARCHIVE_MAP"),
-<<<<<<< HEAD
-        ("unispeech", "UNISPEECH_PRETRAINED_CONFIG_ARCHIVE_MAP"),
-        ("unispeech-sat", "UNISPEECH_SAT_PRETRAINED_CONFIG_ARCHIVE_MAP"),
-=======
         ("sew-d", "SEW_D_PRETRAINED_CONFIG_ARCHIVE_MAP"),
         ("sew", "SEW_PRETRAINED_CONFIG_ARCHIVE_MAP"),
->>>>>>> 3fefa292
+        ("unispeech-sat", "UNISPEECH_SAT_PRETRAINED_CONFIG_ARCHIVE_MAP"),
+        ("unispeech", "UNISPEECH_PRETRAINED_CONFIG_ARCHIVE_MAP"),
     ]
 )
 
@@ -260,13 +254,10 @@
         ("byt5", "ByT5"),
         ("mbart50", "mBART-50"),
         ("splinter", "Splinter"),
-<<<<<<< HEAD
-        ("unispeech", "UniSpeech"),
-        ("unispeech-sat", "UniSpeechSat"),
-=======
         ("sew-d", "SEW-D"),
         ("sew", "SEW"),
->>>>>>> 3fefa292
+        ("unispeech-sat", "UniSpeechSat"),
+        ("unispeech", "UniSpeech"),
     ]
 )
 
