--- conflicted
+++ resolved
@@ -117,11 +117,8 @@
         ("informer", "InformerConfig"),
         ("instructblip", "InstructBlipConfig"),
         ("jukebox", "JukeboxConfig"),
-<<<<<<< HEAD
         ("lagllama", "LagLlamaConfig"),
-=======
         ("kosmos-2", "Kosmos2Config"),
->>>>>>> cf32c941
         ("layoutlm", "LayoutLMConfig"),
         ("layoutlmv2", "LayoutLMv2Config"),
         ("layoutlmv3", "LayoutLMv3Config"),
@@ -336,11 +333,8 @@
         ("informer", "INFORMER_PRETRAINED_CONFIG_ARCHIVE_MAP"),
         ("instructblip", "INSTRUCTBLIP_PRETRAINED_CONFIG_ARCHIVE_MAP"),
         ("jukebox", "JUKEBOX_PRETRAINED_CONFIG_ARCHIVE_MAP"),
-<<<<<<< HEAD
         ("lagllama", "LAGLLAMA_PRETRAINED_CONFIG_ARCHIVE_MAP"),
-=======
         ("kosmos-2", "KOSMOS2_PRETRAINED_CONFIG_ARCHIVE_MAP"),
->>>>>>> cf32c941
         ("layoutlm", "LAYOUTLM_PRETRAINED_CONFIG_ARCHIVE_MAP"),
         ("layoutlmv2", "LAYOUTLMV2_PRETRAINED_CONFIG_ARCHIVE_MAP"),
         ("layoutlmv3", "LAYOUTLMV3_PRETRAINED_CONFIG_ARCHIVE_MAP"),
@@ -556,11 +550,8 @@
         ("informer", "Informer"),
         ("instructblip", "InstructBLIP"),
         ("jukebox", "Jukebox"),
-<<<<<<< HEAD
         ("lagllama", "LagLlama"),
-=======
         ("kosmos-2", "KOSMOS-2"),
->>>>>>> cf32c941
         ("layoutlm", "LayoutLM"),
         ("layoutlmv2", "LayoutLMv2"),
         ("layoutlmv3", "LayoutLMv3"),
