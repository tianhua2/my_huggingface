--- conflicted
+++ resolved
@@ -396,11 +396,8 @@
         ("swinv2", "Swinv2ForImageClassification"),
         ("van", "VanForImageClassification"),
         ("vit", "ViTForImageClassification"),
-<<<<<<< HEAD
         ("efficientformer", "EfficientformerForImageClassification"),
-=======
         ("vit_msn", "ViTMSNForImageClassification"),
->>>>>>> afce73bd
     ]
 )
 
