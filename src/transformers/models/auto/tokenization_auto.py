# coding=utf-8
# Copyright 2018 The HuggingFace Inc. team.
#
# Licensed under the Apache License, Version 2.0 (the "License");
# you may not use this file except in compliance with the License.
# You may obtain a copy of the License at
#
#     http://www.apache.org/licenses/LICENSE-2.0
#
# Unless required by applicable law or agreed to in writing, software
# distributed under the License is distributed on an "AS IS" BASIS,
# WITHOUT WARRANTIES OR CONDITIONS OF ANY KIND, either express or implied.
# See the License for the specific language governing permissions and
# limitations under the License.
""" Auto Tokenizer class."""

import importlib
import json
import os
from collections import OrderedDict
from typing import TYPE_CHECKING, Dict, Optional, Tuple, Union

from ...configuration_utils import PretrainedConfig
from ...dynamic_module_utils import get_class_from_dynamic_module
from ...tokenization_utils import PreTrainedTokenizer
from ...tokenization_utils_base import TOKENIZER_CONFIG_FILE
from ...tokenization_utils_fast import PreTrainedTokenizerFast
from ...utils import get_file_from_repo, is_sentencepiece_available, is_tokenizers_available, logging
from ..encoder_decoder import EncoderDecoderConfig
from .auto_factory import _LazyAutoMapping
from .configuration_auto import (
    CONFIG_MAPPING_NAMES,
    AutoConfig,
    config_class_to_model_type,
    model_type_to_module_name,
    replace_list_option_in_docstrings,
)


logger = logging.get_logger(__name__)

if TYPE_CHECKING:
    # This significantly improves completion suggestion performance when
    # the transformers package is used with Microsoft's Pylance language server.
    TOKENIZER_MAPPING_NAMES: OrderedDict[str, Tuple[Optional[str], Optional[str]]] = OrderedDict()
else:
    TOKENIZER_MAPPING_NAMES = OrderedDict(
        [
            (
                "albert",
                (
                    "AlbertTokenizer" if is_sentencepiece_available() else None,
                    "AlbertTokenizerFast" if is_tokenizers_available() else None,
                ),
            ),
            ("bart", ("BartTokenizer", "BartTokenizerFast")),
            (
                "barthez",
                (
                    "BarthezTokenizer" if is_sentencepiece_available() else None,
                    "BarthezTokenizerFast" if is_tokenizers_available() else None,
                ),
            ),
            ("bartpho", ("BartphoTokenizer", None)),
            ("bert", ("BertTokenizer", "BertTokenizerFast" if is_tokenizers_available() else None)),
            ("bert-generation", ("BertGenerationTokenizer" if is_sentencepiece_available() else None, None)),
            ("bert-japanese", ("BertJapaneseTokenizer", None)),
            ("bertweet", ("BertweetTokenizer", None)),
            (
                "big_bird",
                (
                    "BigBirdTokenizer" if is_sentencepiece_available() else None,
                    "BigBirdTokenizerFast" if is_tokenizers_available() else None,
                ),
            ),
            ("bigbird_pegasus", ("PegasusTokenizer", "PegasusTokenizerFast" if is_tokenizers_available() else None)),
            ("blenderbot", ("BlenderbotTokenizer", "BlenderbotTokenizerFast")),
            ("blenderbot-small", ("BlenderbotSmallTokenizer", None)),
            ("bloom", (None, "BloomTokenizerFast" if is_tokenizers_available() else None)),
            ("byt5", ("ByT5Tokenizer", None)),
            (
                "camembert",
                (
                    "CamembertTokenizer" if is_sentencepiece_available() else None,
                    "CamembertTokenizerFast" if is_tokenizers_available() else None,
                ),
            ),
            ("canine", ("CanineTokenizer", None)),
            (
                "clip",
                (
                    "CLIPTokenizer",
                    "CLIPTokenizerFast" if is_tokenizers_available() else None,
                ),
            ),
            ("codegen", ("CodeGenTokenizer", "CodeGenTokenizerFast" if is_tokenizers_available() else None)),
            ("convbert", ("ConvBertTokenizer", "ConvBertTokenizerFast" if is_tokenizers_available() else None)),
            (
                "cpm",
                (
                    "CpmTokenizer" if is_sentencepiece_available() else None,
                    "CpmTokenizerFast" if is_tokenizers_available() else None,
                ),
            ),
            ("ctrl", ("CTRLTokenizer", None)),
            ("data2vec-text", ("RobertaTokenizer", "RobertaTokenizerFast" if is_tokenizers_available() else None)),
            ("deberta", ("DebertaTokenizer", "DebertaTokenizerFast" if is_tokenizers_available() else None)),
            (
                "deberta-v2",
                (
                    "DebertaV2Tokenizer" if is_sentencepiece_available() else None,
                    "DebertaV2TokenizerFast" if is_tokenizers_available() else None,
                ),
            ),
            ("distilbert", ("DistilBertTokenizer", "DistilBertTokenizerFast" if is_tokenizers_available() else None)),
            (
                "dpr",
                (
                    "DPRQuestionEncoderTokenizer",
                    "DPRQuestionEncoderTokenizerFast" if is_tokenizers_available() else None,
                ),
            ),
            ("electra", ("ElectraTokenizer", "ElectraTokenizerFast" if is_tokenizers_available() else None)),
            ("flaubert", ("FlaubertTokenizer", None)),
            ("fnet", ("FNetTokenizer", "FNetTokenizerFast" if is_tokenizers_available() else None)),
            ("fsmt", ("FSMTTokenizer", None)),
            ("funnel", ("FunnelTokenizer", "FunnelTokenizerFast" if is_tokenizers_available() else None)),
            ("gpt2", ("GPT2Tokenizer", "GPT2TokenizerFast" if is_tokenizers_available() else None)),
            ("gpt_neo", ("GPT2Tokenizer", "GPT2TokenizerFast" if is_tokenizers_available() else None)),
            ("gpt_neox", (None, "GPTNeoXTokenizerFast" if is_tokenizers_available() else None)),
            ("gptj", ("GPT2Tokenizer", "GPT2TokenizerFast" if is_tokenizers_available() else None)),
            ("groupvit", ("CLIPTokenizer", "CLIPTokenizerFast" if is_tokenizers_available() else None)),
            ("herbert", ("HerbertTokenizer", "HerbertTokenizerFast" if is_tokenizers_available() else None)),
            ("hubert", ("Wav2Vec2CTCTokenizer", None)),
            ("ibert", ("RobertaTokenizer", "RobertaTokenizerFast" if is_tokenizers_available() else None)),
            ("layoutlm", ("LayoutLMTokenizer", "LayoutLMTokenizerFast" if is_tokenizers_available() else None)),
            ("layoutlmv2", ("LayoutLMv2Tokenizer", "LayoutLMv2TokenizerFast" if is_tokenizers_available() else None)),
            ("layoutlmv3", ("LayoutLMv3Tokenizer", "LayoutLMv3TokenizerFast" if is_tokenizers_available() else None)),
            ("layoutxlm", ("LayoutXLMTokenizer", "LayoutXLMTokenizerFast" if is_tokenizers_available() else None)),
            ("led", ("LEDTokenizer", "LEDTokenizerFast" if is_tokenizers_available() else None)),
            ("longformer", ("LongformerTokenizer", "LongformerTokenizerFast" if is_tokenizers_available() else None)),
            (
                "longt5",
                (
                    "T5Tokenizer" if is_sentencepiece_available() else None,
                    "T5TokenizerFast" if is_tokenizers_available() else None,
                ),
            ),
            ("luke", ("LukeTokenizer", None)),
            ("lxmert", ("LxmertTokenizer", "LxmertTokenizerFast" if is_tokenizers_available() else None)),
            ("m2m_100", ("M2M100Tokenizer" if is_sentencepiece_available() else None, None)),
            ("marian", ("MarianTokenizer" if is_sentencepiece_available() else None, None)),
            (
                "mbart",
                (
                    "MBartTokenizer" if is_sentencepiece_available() else None,
                    "MBartTokenizerFast" if is_tokenizers_available() else None,
                ),
            ),
            (
                "mbart50",
                (
                    "MBart50Tokenizer" if is_sentencepiece_available() else None,
                    "MBart50TokenizerFast" if is_tokenizers_available() else None,
                ),
            ),
            ("megatron-bert", ("BertTokenizer", "BertTokenizerFast" if is_tokenizers_available() else None)),
            ("mluke", ("MLukeTokenizer" if is_sentencepiece_available() else None, None)),
            ("mobilebert", ("MobileBertTokenizer", "MobileBertTokenizerFast" if is_tokenizers_available() else None)),
            ("mpnet", ("MPNetTokenizer", "MPNetTokenizerFast" if is_tokenizers_available() else None)),
            (
                "mt5",
                (
                    "MT5Tokenizer" if is_sentencepiece_available() else None,
                    "MT5TokenizerFast" if is_tokenizers_available() else None,
                ),
            ),
            ("mvp", ("MvpTokenizer", "MvpTokenizerFast" if is_tokenizers_available() else None)),
            ("nezha", ("BertTokenizer", "BertTokenizerFast" if is_tokenizers_available() else None)),
            (
                "nllb",
                (
                    "NllbTokenizer" if is_sentencepiece_available() else None,
                    "NllbTokenizerFast" if is_tokenizers_available() else None,
                ),
            ),
            (
                "nystromformer",
                (
                    "AlbertTokenizer" if is_sentencepiece_available() else None,
                    "AlbertTokenizerFast" if is_tokenizers_available() else None,
                ),
            ),
            ("openai-gpt", ("OpenAIGPTTokenizer", "OpenAIGPTTokenizerFast" if is_tokenizers_available() else None)),
            ("opt", ("GPT2Tokenizer", None)),
            ("owlvit", ("CLIPTokenizer", "CLIPTokenizerFast" if is_tokenizers_available() else None)),
            (
                "pegasus",
                (
                    "PegasusTokenizer" if is_sentencepiece_available() else None,
                    "PegasusTokenizerFast" if is_tokenizers_available() else None,
                ),
            ),
            (
                "perceiver",
                (
                    "PerceiverTokenizer",
                    None,
                ),
            ),
            ("phobert", ("PhobertTokenizer", None)),
            ("plbart", ("PLBartTokenizer" if is_sentencepiece_available() else None, None)),
            ("prophetnet", ("ProphetNetTokenizer", None)),
            ("qdqbert", ("BertTokenizer", "BertTokenizerFast" if is_tokenizers_available() else None)),
            ("rag", ("RagTokenizer", None)),
            ("realm", ("RealmTokenizer", "RealmTokenizerFast" if is_tokenizers_available() else None)),
            (
                "reformer",
                (
                    "ReformerTokenizer" if is_sentencepiece_available() else None,
                    "ReformerTokenizerFast" if is_tokenizers_available() else None,
                ),
            ),
            (
                "rembert",
                (
                    "RemBertTokenizer" if is_sentencepiece_available() else None,
                    "RemBertTokenizerFast" if is_tokenizers_available() else None,
                ),
            ),
            ("retribert", ("RetriBertTokenizer", "RetriBertTokenizerFast" if is_tokenizers_available() else None)),
            ("roberta", ("RobertaTokenizer", "RobertaTokenizerFast" if is_tokenizers_available() else None)),
            ("roformer", ("RoFormerTokenizer", "RoFormerTokenizerFast" if is_tokenizers_available() else None)),
            ("speech_to_text", ("Speech2TextTokenizer" if is_sentencepiece_available() else None, None)),
            ("speech_to_text_2", ("Speech2Text2Tokenizer", None)),
            ("splinter", ("SplinterTokenizer", "SplinterTokenizerFast")),
            (
                "squeezebert",
                ("SqueezeBertTokenizer", "SqueezeBertTokenizerFast" if is_tokenizers_available() else None),
            ),
            (
                "t5",
                (
                    "T5Tokenizer" if is_sentencepiece_available() else None,
                    "T5TokenizerFast" if is_tokenizers_available() else None,
                ),
            ),
            ("tapas", ("TapasTokenizer", None)),
            ("tapex", ("TapexTokenizer", None)),
            ("transfo-xl", ("TransfoXLTokenizer", None)),
<<<<<<< HEAD
            ("trillson_efficient", ("Speech2TextTokenizer" if is_sentencepiece_available() else None, None)),
            ("trillson_efficient", ("Speech2Text2Tokenizer", None)),
            ("trillson_efficient", ("Speech2Text2Tokenizer", None)),
=======
            ("vilt", ("BertTokenizer", "BertTokenizerFast" if is_tokenizers_available() else None)),
>>>>>>> 1e380c7d
            ("visual_bert", ("BertTokenizer", "BertTokenizerFast" if is_tokenizers_available() else None)),
            ("wav2vec2", ("Wav2Vec2CTCTokenizer", None)),
            ("wav2vec2-conformer", ("Wav2Vec2CTCTokenizer", None)),
            ("wav2vec2_phoneme", ("Wav2Vec2PhonemeCTCTokenizer", None)),
            (
                "xglm",
                (
                    "XGLMTokenizer" if is_sentencepiece_available() else None,
                    "XGLMTokenizerFast" if is_tokenizers_available() else None,
                ),
            ),
            ("xlm", ("XLMTokenizer", None)),
            ("xlm-prophetnet", ("XLMProphetNetTokenizer" if is_sentencepiece_available() else None, None)),
            (
                "xlm-roberta",
                (
                    "XLMRobertaTokenizer" if is_sentencepiece_available() else None,
                    "XLMRobertaTokenizerFast" if is_tokenizers_available() else None,
                ),
            ),
            ("xlm-roberta-xl", ("RobertaTokenizer", "RobertaTokenizerFast" if is_tokenizers_available() else None)),
            (
                "xlnet",
                (
                    "XLNetTokenizer" if is_sentencepiece_available() else None,
                    "XLNetTokenizerFast" if is_tokenizers_available() else None,
                ),
            ),
            (
                "yoso",
                (
                    "AlbertTokenizer" if is_sentencepiece_available() else None,
                    "AlbertTokenizerFast" if is_tokenizers_available() else None,
                ),
            ),
        ]
    )

TOKENIZER_MAPPING = _LazyAutoMapping(CONFIG_MAPPING_NAMES, TOKENIZER_MAPPING_NAMES)

CONFIG_TO_TYPE = {v: k for k, v in CONFIG_MAPPING_NAMES.items()}


def tokenizer_class_from_name(class_name: str):
    if class_name == "PreTrainedTokenizerFast":
        return PreTrainedTokenizerFast

    for module_name, tokenizers in TOKENIZER_MAPPING_NAMES.items():
        if class_name in tokenizers:
            module_name = model_type_to_module_name(module_name)

            module = importlib.import_module(f".{module_name}", "transformers.models")
            try:
                return getattr(module, class_name)
            except AttributeError:
                continue

    for config, tokenizers in TOKENIZER_MAPPING._extra_content.items():
        for tokenizer in tokenizers:
            if getattr(tokenizer, "__name__", None) == class_name:
                return tokenizer

    # We did not fine the class, but maybe it's because a dep is missing. In that case, the class will be in the main
    # init and we return the proper dummy to get an appropriate error message.
    main_module = importlib.import_module("transformers")
    if hasattr(main_module, class_name):
        return getattr(main_module, class_name)

    return None


def get_tokenizer_config(
    pretrained_model_name_or_path: Union[str, os.PathLike],
    cache_dir: Optional[Union[str, os.PathLike]] = None,
    force_download: bool = False,
    resume_download: bool = False,
    proxies: Optional[Dict[str, str]] = None,
    use_auth_token: Optional[Union[bool, str]] = None,
    revision: Optional[str] = None,
    local_files_only: bool = False,
    **kwargs,
):
    """
    Loads the tokenizer configuration from a pretrained model tokenizer configuration.

    Args:
        pretrained_model_name_or_path (`str` or `os.PathLike`):
            This can be either:

            - a string, the *model id* of a pretrained model configuration hosted inside a model repo on
              huggingface.co. Valid model ids can be located at the root-level, like `bert-base-uncased`, or namespaced
              under a user or organization name, like `dbmdz/bert-base-german-cased`.
            - a path to a *directory* containing a configuration file saved using the
              [`~PreTrainedTokenizer.save_pretrained`] method, e.g., `./my_model_directory/`.

        cache_dir (`str` or `os.PathLike`, *optional*):
            Path to a directory in which a downloaded pretrained model configuration should be cached if the standard
            cache should not be used.
        force_download (`bool`, *optional*, defaults to `False`):
            Whether or not to force to (re-)download the configuration files and override the cached versions if they
            exist.
        resume_download (`bool`, *optional*, defaults to `False`):
            Whether or not to delete incompletely received file. Attempts to resume the download if such a file exists.
        proxies (`Dict[str, str]`, *optional*):
            A dictionary of proxy servers to use by protocol or endpoint, e.g., `{'http': 'foo.bar:3128',
            'http://hostname': 'foo.bar:4012'}.` The proxies are used on each request.
        use_auth_token (`str` or *bool*, *optional*):
            The token to use as HTTP bearer authorization for remote files. If `True`, will use the token generated
            when running `transformers-cli login` (stored in `~/.huggingface`).
        revision (`str`, *optional*, defaults to `"main"`):
            The specific model version to use. It can be a branch name, a tag name, or a commit id, since we use a
            git-based system for storing models and other artifacts on huggingface.co, so `revision` can be any
            identifier allowed by git.
        local_files_only (`bool`, *optional*, defaults to `False`):
            If `True`, will only try to load the tokenizer configuration from local files.

    <Tip>

    Passing `use_auth_token=True` is required when you want to use a private model.

    </Tip>

    Returns:
        `Dict`: The configuration of the tokenizer.

    Examples:

    ```python
    # Download configuration from huggingface.co and cache.
    tokenizer_config = get_tokenizer_config("bert-base-uncased")
    # This model does not have a tokenizer config so the result will be an empty dict.
    tokenizer_config = get_tokenizer_config("xlm-roberta-base")

    # Save a pretrained tokenizer locally and you can reload its config
    from transformers import AutoTokenizer

    tokenizer = AutoTokenizer.from_pretrained("bert-base-cased")
    tokenizer.save_pretrained("tokenizer-test")
    tokenizer_config = get_tokenizer_config("tokenizer-test")
    ```"""
    resolved_config_file = get_file_from_repo(
        pretrained_model_name_or_path,
        TOKENIZER_CONFIG_FILE,
        cache_dir=cache_dir,
        force_download=force_download,
        resume_download=resume_download,
        proxies=proxies,
        use_auth_token=use_auth_token,
        revision=revision,
        local_files_only=local_files_only,
    )
    if resolved_config_file is None:
        logger.info("Could not locate the tokenizer configuration file, will try to use the model config instead.")
        return {}

    with open(resolved_config_file, encoding="utf-8") as reader:
        return json.load(reader)


class AutoTokenizer:
    r"""
    This is a generic tokenizer class that will be instantiated as one of the tokenizer classes of the library when
    created with the [`AutoTokenizer.from_pretrained`] class method.

    This class cannot be instantiated directly using `__init__()` (throws an error).
    """

    def __init__(self):
        raise EnvironmentError(
            "AutoTokenizer is designed to be instantiated "
            "using the `AutoTokenizer.from_pretrained(pretrained_model_name_or_path)` method."
        )

    @classmethod
    @replace_list_option_in_docstrings(TOKENIZER_MAPPING_NAMES)
    def from_pretrained(cls, pretrained_model_name_or_path, *inputs, **kwargs):
        r"""
        Instantiate one of the tokenizer classes of the library from a pretrained model vocabulary.

        The tokenizer class to instantiate is selected based on the `model_type` property of the config object (either
        passed as an argument or loaded from `pretrained_model_name_or_path` if possible), or when it's missing, by
        falling back to using pattern matching on `pretrained_model_name_or_path`:

        List options

        Params:
            pretrained_model_name_or_path (`str` or `os.PathLike`):
                Can be either:

                    - A string, the *model id* of a predefined tokenizer hosted inside a model repo on huggingface.co.
                      Valid model ids can be located at the root-level, like `bert-base-uncased`, or namespaced under a
                      user or organization name, like `dbmdz/bert-base-german-cased`.
                    - A path to a *directory* containing vocabulary files required by the tokenizer, for instance saved
                      using the [`~PreTrainedTokenizer.save_pretrained`] method, e.g., `./my_model_directory/`.
                    - A path or url to a single saved vocabulary file if and only if the tokenizer only requires a
                      single vocabulary file (like Bert or XLNet), e.g.: `./my_model_directory/vocab.txt`. (Not
                      applicable to all derived classes)
            inputs (additional positional arguments, *optional*):
                Will be passed along to the Tokenizer `__init__()` method.
            config ([`PretrainedConfig`], *optional*)
                The configuration object used to dertermine the tokenizer class to instantiate.
            cache_dir (`str` or `os.PathLike`, *optional*):
                Path to a directory in which a downloaded pretrained model configuration should be cached if the
                standard cache should not be used.
            force_download (`bool`, *optional*, defaults to `False`):
                Whether or not to force the (re-)download the model weights and configuration files and override the
                cached versions if they exist.
            resume_download (`bool`, *optional*, defaults to `False`):
                Whether or not to delete incompletely received files. Will attempt to resume the download if such a
                file exists.
            proxies (`Dict[str, str]`, *optional*):
                A dictionary of proxy servers to use by protocol or endpoint, e.g., `{'http': 'foo.bar:3128',
                'http://hostname': 'foo.bar:4012'}`. The proxies are used on each request.
            revision (`str`, *optional*, defaults to `"main"`):
                The specific model version to use. It can be a branch name, a tag name, or a commit id, since we use a
                git-based system for storing models and other artifacts on huggingface.co, so `revision` can be any
                identifier allowed by git.
            subfolder (`str`, *optional*):
                In case the relevant files are located inside a subfolder of the model repo on huggingface.co (e.g. for
                facebook/rag-token-base), specify it here.
            use_fast (`bool`, *optional*, defaults to `True`):
                Whether or not to try to load the fast version of the tokenizer.
            tokenizer_type (`str`, *optional*):
                Tokenizer type to be loaded.
            trust_remote_code (`bool`, *optional*, defaults to `False`):
                Whether or not to allow for custom models defined on the Hub in their own modeling files. This option
                should only be set to `True` for repositories you trust and in which you have read the code, as it will
                execute code present on the Hub on your local machine.
            kwargs (additional keyword arguments, *optional*):
                Will be passed to the Tokenizer `__init__()` method. Can be used to set special tokens like
                `bos_token`, `eos_token`, `unk_token`, `sep_token`, `pad_token`, `cls_token`, `mask_token`,
                `additional_special_tokens`. See parameters in the `__init__()` for more details.

        Examples:

        ```python
        >>> from transformers import AutoTokenizer

        >>> # Download vocabulary from huggingface.co and cache.
        >>> tokenizer = AutoTokenizer.from_pretrained("bert-base-uncased")

        >>> # Download vocabulary from huggingface.co (user-uploaded) and cache.
        >>> tokenizer = AutoTokenizer.from_pretrained("dbmdz/bert-base-german-cased")

        >>> # If vocabulary files are in a directory (e.g. tokenizer was saved using *save_pretrained('./test/saved_model/')*)
        >>> tokenizer = AutoTokenizer.from_pretrained("./test/bert_saved_model/")

        >>> # Download vocabulary from huggingface.co and define model-specific arguments
        >>> tokenizer = AutoTokenizer.from_pretrained("roberta-base", add_prefix_space=True)
        ```"""
        config = kwargs.pop("config", None)
        kwargs["_from_auto"] = True

        use_fast = kwargs.pop("use_fast", True)
        tokenizer_type = kwargs.pop("tokenizer_type", None)
        trust_remote_code = kwargs.pop("trust_remote_code", False)

        # First, let's see whether the tokenizer_type is passed so that we can leverage it
        if tokenizer_type is not None:
            tokenizer_class = None
            tokenizer_class_tuple = TOKENIZER_MAPPING_NAMES.get(tokenizer_type, None)

            if tokenizer_class_tuple is None:
                raise ValueError(
                    f"Passed `tokenizer_type` {tokenizer_type} does not exist. `tokenizer_type` should be one of "
                    f"{', '.join(c for c in TOKENIZER_MAPPING_NAMES.keys())}."
                )

            tokenizer_class_name, tokenizer_fast_class_name = tokenizer_class_tuple

            if use_fast and tokenizer_fast_class_name is not None:
                tokenizer_class = tokenizer_class_from_name(tokenizer_fast_class_name)

            if tokenizer_class is None:
                tokenizer_class = tokenizer_class_from_name(tokenizer_class_name)

            if tokenizer_class is None:
                raise ValueError(f"Tokenizer class {tokenizer_class_name} is not currently imported.")

            return tokenizer_class.from_pretrained(pretrained_model_name_or_path, *inputs, **kwargs)

        # Next, let's try to use the tokenizer_config file to get the tokenizer class.
        tokenizer_config = get_tokenizer_config(pretrained_model_name_or_path, **kwargs)
        config_tokenizer_class = tokenizer_config.get("tokenizer_class")
        tokenizer_auto_map = None
        if "auto_map" in tokenizer_config:
            if isinstance(tokenizer_config["auto_map"], (tuple, list)):
                # Legacy format for dynamic tokenizers
                tokenizer_auto_map = tokenizer_config["auto_map"]
            else:
                tokenizer_auto_map = tokenizer_config["auto_map"].get("AutoTokenizer", None)

        # If that did not work, let's try to use the config.
        if config_tokenizer_class is None:
            if not isinstance(config, PretrainedConfig):
                config = AutoConfig.from_pretrained(
                    pretrained_model_name_or_path, trust_remote_code=trust_remote_code, **kwargs
                )
            config_tokenizer_class = config.tokenizer_class
            if hasattr(config, "auto_map") and "AutoTokenizer" in config.auto_map:
                tokenizer_auto_map = config.auto_map["AutoTokenizer"]

        # If we have the tokenizer class from the tokenizer config or the model config we're good!
        if config_tokenizer_class is not None:
            tokenizer_class = None
            if tokenizer_auto_map is not None:
                if not trust_remote_code:
                    raise ValueError(
                        f"Loading {pretrained_model_name_or_path} requires you to execute the tokenizer file in that"
                        " repo on your local machine. Make sure you have read the code there to avoid malicious use,"
                        " then set the option `trust_remote_code=True` to remove this error."
                    )
                if kwargs.get("revision", None) is None:
                    logger.warning(
                        "Explicitly passing a `revision` is encouraged when loading a model with custom code to ensure"
                        " no malicious code has been contributed in a newer revision."
                    )

                if use_fast and tokenizer_auto_map[1] is not None:
                    class_ref = tokenizer_auto_map[1]
                else:
                    class_ref = tokenizer_auto_map[0]

                module_file, class_name = class_ref.split(".")
                tokenizer_class = get_class_from_dynamic_module(
                    pretrained_model_name_or_path, module_file + ".py", class_name, **kwargs
                )

            elif use_fast and not config_tokenizer_class.endswith("Fast"):
                tokenizer_class_candidate = f"{config_tokenizer_class}Fast"
                tokenizer_class = tokenizer_class_from_name(tokenizer_class_candidate)
            if tokenizer_class is None:
                tokenizer_class_candidate = config_tokenizer_class
                tokenizer_class = tokenizer_class_from_name(tokenizer_class_candidate)

            if tokenizer_class is None:
                raise ValueError(
                    f"Tokenizer class {tokenizer_class_candidate} does not exist or is not currently imported."
                )
            return tokenizer_class.from_pretrained(pretrained_model_name_or_path, *inputs, **kwargs)

        # Otherwise we have to be creative.
        # if model is an encoder decoder, the encoder tokenizer class is used by default
        if isinstance(config, EncoderDecoderConfig):
            if type(config.decoder) is not type(config.encoder):  # noqa: E721
                logger.warning(
                    f"The encoder model config class: {config.encoder.__class__} is different from the decoder model "
                    f"config class: {config.decoder.__class__}. It is not recommended to use the "
                    "`AutoTokenizer.from_pretrained()` method in this case. Please use the encoder and decoder "
                    "specific tokenizer classes."
                )
            config = config.encoder

        model_type = config_class_to_model_type(type(config).__name__)
        if model_type is not None:
            tokenizer_class_py, tokenizer_class_fast = TOKENIZER_MAPPING[type(config)]
            if tokenizer_class_fast and (use_fast or tokenizer_class_py is None):
                return tokenizer_class_fast.from_pretrained(pretrained_model_name_or_path, *inputs, **kwargs)
            else:
                if tokenizer_class_py is not None:
                    return tokenizer_class_py.from_pretrained(pretrained_model_name_or_path, *inputs, **kwargs)
                else:
                    raise ValueError(
                        "This tokenizer cannot be instantiated. Please make sure you have `sentencepiece` installed "
                        "in order to use this tokenizer."
                    )

        raise ValueError(
            f"Unrecognized configuration class {config.__class__} to build an AutoTokenizer.\n"
            f"Model type should be one of {', '.join(c.__name__ for c in TOKENIZER_MAPPING.keys())}."
        )

    def register(config_class, slow_tokenizer_class=None, fast_tokenizer_class=None):
        """
        Register a new tokenizer in this mapping.


        Args:
            config_class ([`PretrainedConfig`]):
                The configuration corresponding to the model to register.
            slow_tokenizer_class ([`PretrainedTokenizer`], *optional*):
                The slow tokenizer to register.
            slow_tokenizer_class ([`PretrainedTokenizerFast`], *optional*):
                The fast tokenizer to register.
        """
        if slow_tokenizer_class is None and fast_tokenizer_class is None:
            raise ValueError("You need to pass either a `slow_tokenizer_class` or a `fast_tokenizer_class")
        if slow_tokenizer_class is not None and issubclass(slow_tokenizer_class, PreTrainedTokenizerFast):
            raise ValueError("You passed a fast tokenizer in the `slow_tokenizer_class`.")
        if fast_tokenizer_class is not None and issubclass(fast_tokenizer_class, PreTrainedTokenizer):
            raise ValueError("You passed a slow tokenizer in the `fast_tokenizer_class`.")

        if (
            slow_tokenizer_class is not None
            and fast_tokenizer_class is not None
            and issubclass(fast_tokenizer_class, PreTrainedTokenizerFast)
            and fast_tokenizer_class.slow_tokenizer_class != slow_tokenizer_class
        ):
            raise ValueError(
                "The fast tokenizer class you are passing has a `slow_tokenizer_class` attribute that is not "
                "consistent with the slow tokenizer class you passed (fast tokenizer has "
                f"{fast_tokenizer_class.slow_tokenizer_class} and you passed {slow_tokenizer_class}. Fix one of those "
                "so they match!"
            )

        # Avoid resetting a set slow/fast tokenizer if we are passing just the other ones.
        if config_class in TOKENIZER_MAPPING._extra_content:
            existing_slow, existing_fast = TOKENIZER_MAPPING[config_class]
            if slow_tokenizer_class is None:
                slow_tokenizer_class = existing_slow
            if fast_tokenizer_class is None:
                fast_tokenizer_class = existing_fast

        TOKENIZER_MAPPING.register(config_class, (slow_tokenizer_class, fast_tokenizer_class))<|MERGE_RESOLUTION|>--- conflicted
+++ resolved
@@ -248,13 +248,7 @@
             ("tapas", ("TapasTokenizer", None)),
             ("tapex", ("TapexTokenizer", None)),
             ("transfo-xl", ("TransfoXLTokenizer", None)),
-<<<<<<< HEAD
-            ("trillson_efficient", ("Speech2TextTokenizer" if is_sentencepiece_available() else None, None)),
-            ("trillson_efficient", ("Speech2Text2Tokenizer", None)),
-            ("trillson_efficient", ("Speech2Text2Tokenizer", None)),
-=======
             ("vilt", ("BertTokenizer", "BertTokenizerFast" if is_tokenizers_available() else None)),
->>>>>>> 1e380c7d
             ("visual_bert", ("BertTokenizer", "BertTokenizerFast" if is_tokenizers_available() else None)),
             ("wav2vec2", ("Wav2Vec2CTCTokenizer", None)),
             ("wav2vec2-conformer", ("Wav2Vec2CTCTokenizer", None)),
