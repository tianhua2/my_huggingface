# coding=utf-8
# Copyright 2018 The HuggingFace Inc. team.
#
# Licensed under the Apache License, Version 2.0 (the "License");
# you may not use this file except in compliance with the License.
# You may obtain a copy of the License at
#
#     http://www.apache.org/licenses/LICENSE-2.0
#
# Unless required by applicable law or agreed to in writing, software
# distributed under the License is distributed on an "AS IS" BASIS,
# WITHOUT WARRANTIES OR CONDITIONS OF ANY KIND, either express or implied.
# See the License for the specific language governing permissions and
# limitations under the License.
""" Auto Tokenizer class."""

import importlib
import json
import os
import warnings
from collections import OrderedDict
from typing import TYPE_CHECKING, Dict, Optional, Tuple, Union

from ...configuration_utils import PretrainedConfig
from ...dynamic_module_utils import get_class_from_dynamic_module, resolve_trust_remote_code
from ...tokenization_utils import PreTrainedTokenizer
from ...tokenization_utils_base import TOKENIZER_CONFIG_FILE
from ...utils import (
    cached_file,
    extract_commit_hash,
    is_g2p_en_available,
    is_sentencepiece_available,
    is_tokenizers_available,
    logging,
)
from ..encoder_decoder import EncoderDecoderConfig
from .auto_factory import _LazyAutoMapping
from .configuration_auto import (
    CONFIG_MAPPING_NAMES,
    AutoConfig,
    config_class_to_model_type,
    model_type_to_module_name,
    replace_list_option_in_docstrings,
)


if is_tokenizers_available():
    from ...tokenization_utils_fast import PreTrainedTokenizerFast
else:
    PreTrainedTokenizerFast = None


logger = logging.get_logger(__name__)

if TYPE_CHECKING:
    # This significantly improves completion suggestion performance when
    # the transformers package is used with Microsoft's Pylance language server.
    TOKENIZER_MAPPING_NAMES: OrderedDict[str, Tuple[Optional[str], Optional[str]]] = OrderedDict()
else:
    TOKENIZER_MAPPING_NAMES = OrderedDict(
        [
            (
                "albert",
                (
                    "AlbertTokenizer" if is_sentencepiece_available() else None,
                    "AlbertTokenizerFast" if is_tokenizers_available() else None,
                ),
            ),
            ("align", ("BertTokenizer", "BertTokenizerFast" if is_tokenizers_available() else None)),
            ("bark", ("BertTokenizer", "BertTokenizerFast" if is_tokenizers_available() else None)),
            ("bart", ("BartTokenizer", "BartTokenizerFast")),
            (
                "barthez",
                (
                    "BarthezTokenizer" if is_sentencepiece_available() else None,
                    "BarthezTokenizerFast" if is_tokenizers_available() else None,
                ),
            ),
            ("bartpho", ("BartphoTokenizer", None)),
            ("bert", ("BertTokenizer", "BertTokenizerFast" if is_tokenizers_available() else None)),
            ("bert-generation", ("BertGenerationTokenizer" if is_sentencepiece_available() else None, None)),
            ("bert-japanese", ("BertJapaneseTokenizer", None)),
            ("bertweet", ("BertweetTokenizer", None)),
            (
                "big_bird",
                (
                    "BigBirdTokenizer" if is_sentencepiece_available() else None,
                    "BigBirdTokenizerFast" if is_tokenizers_available() else None,
                ),
            ),
            ("bigbird_pegasus", ("PegasusTokenizer", "PegasusTokenizerFast" if is_tokenizers_available() else None)),
            ("biogpt", ("BioGptTokenizer", None)),
            ("blenderbot", ("BlenderbotTokenizer", "BlenderbotTokenizerFast")),
            ("blenderbot-small", ("BlenderbotSmallTokenizer", None)),
            ("blip", ("BertTokenizer", "BertTokenizerFast" if is_tokenizers_available() else None)),
            ("blip-2", ("GPT2Tokenizer", "GPT2TokenizerFast" if is_tokenizers_available() else None)),
            ("bloom", (None, "BloomTokenizerFast" if is_tokenizers_available() else None)),
            ("bridgetower", ("RobertaTokenizer", "RobertaTokenizerFast" if is_tokenizers_available() else None)),
            ("bros", ("BertTokenizer", "BertTokenizerFast" if is_tokenizers_available() else None)),
            ("byt5", ("ByT5Tokenizer", None)),
            (
                "camembert",
                (
                    "CamembertTokenizer" if is_sentencepiece_available() else None,
                    "CamembertTokenizerFast" if is_tokenizers_available() else None,
                ),
            ),
            ("canine", ("CanineTokenizer", None)),
            ("chinese_clip", ("BertTokenizer", "BertTokenizerFast" if is_tokenizers_available() else None)),
            (
                "clap",
                (
                    "RobertaTokenizer",
                    "RobertaTokenizerFast" if is_tokenizers_available() else None,
                ),
            ),
            (
                "clip",
                (
                    "CLIPTokenizer",
                    "CLIPTokenizerFast" if is_tokenizers_available() else None,
                ),
            ),
            (
                "clipseg",
                (
                    "CLIPTokenizer",
                    "CLIPTokenizerFast" if is_tokenizers_available() else None,
                ),
            ),
            ("clvp", ("ClvpTokenizer", None)),
            (
                "code_llama",
                (
                    "CodeLlamaTokenizer" if is_sentencepiece_available() else None,
                    "CodeLlamaTokenizerFast" if is_tokenizers_available() else None,
                ),
            ),
            ("codegen", ("CodeGenTokenizer", "CodeGenTokenizerFast" if is_tokenizers_available() else None)),
            ("cohere", (None, "CohereTokenizerFast" if is_tokenizers_available() else None)),
            ("convbert", ("ConvBertTokenizer", "ConvBertTokenizerFast" if is_tokenizers_available() else None)),
            (
                "cpm",
                (
                    "CpmTokenizer" if is_sentencepiece_available() else None,
                    "CpmTokenizerFast" if is_tokenizers_available() else None,
                ),
            ),
            ("cpmant", ("CpmAntTokenizer", None)),
            ("ctrl", ("CTRLTokenizer", None)),
            ("data2vec-audio", ("Wav2Vec2CTCTokenizer", None)),
            ("data2vec-text", ("RobertaTokenizer", "RobertaTokenizerFast" if is_tokenizers_available() else None)),
            ("dbrx", ("GPT2Tokenizer", "GPT2TokenizerFast" if is_tokenizers_available() else None)),
            ("deberta", ("DebertaTokenizer", "DebertaTokenizerFast" if is_tokenizers_available() else None)),
            (
                "deberta-v2",
                (
                    "DebertaV2Tokenizer" if is_sentencepiece_available() else None,
                    "DebertaV2TokenizerFast" if is_tokenizers_available() else None,
                ),
            ),
            ("distilbert", ("DistilBertTokenizer", "DistilBertTokenizerFast" if is_tokenizers_available() else None)),
            (
                "dpr",
                (
                    "DPRQuestionEncoderTokenizer",
                    "DPRQuestionEncoderTokenizerFast" if is_tokenizers_available() else None,
                ),
            ),
            ("electra", ("ElectraTokenizer", "ElectraTokenizerFast" if is_tokenizers_available() else None)),
            ("ernie", ("BertTokenizer", "BertTokenizerFast" if is_tokenizers_available() else None)),
            ("ernie_m", ("ErnieMTokenizer" if is_sentencepiece_available() else None, None)),
            ("esm", ("EsmTokenizer", None)),
            ("falcon", (None, "PreTrainedTokenizerFast" if is_tokenizers_available() else None)),
            (
                "fastspeech2_conformer",
                ("FastSpeech2ConformerTokenizer" if is_g2p_en_available() else None, None),
            ),
            ("flaubert", ("FlaubertTokenizer", None)),
            ("fnet", ("FNetTokenizer", "FNetTokenizerFast" if is_tokenizers_available() else None)),
            ("fsmt", ("FSMTTokenizer", None)),
            ("funnel", ("FunnelTokenizer", "FunnelTokenizerFast" if is_tokenizers_available() else None)),
            (
                "gemma",
                (
                    "GemmaTokenizer" if is_sentencepiece_available() else None,
                    "GemmaTokenizerFast" if is_tokenizers_available() else None,
                ),
            ),
            ("git", ("BertTokenizer", "BertTokenizerFast" if is_tokenizers_available() else None)),
            ("gpt-sw3", ("GPTSw3Tokenizer" if is_sentencepiece_available() else None, None)),
            ("gpt2", ("GPT2Tokenizer", "GPT2TokenizerFast" if is_tokenizers_available() else None)),
            ("gpt_bigcode", ("GPT2Tokenizer", "GPT2TokenizerFast" if is_tokenizers_available() else None)),
            ("gpt_neo", ("GPT2Tokenizer", "GPT2TokenizerFast" if is_tokenizers_available() else None)),
            ("gpt_neox", (None, "GPTNeoXTokenizerFast" if is_tokenizers_available() else None)),
            ("gpt_neox_japanese", ("GPTNeoXJapaneseTokenizer", None)),
            ("gptj", ("GPT2Tokenizer", "GPT2TokenizerFast" if is_tokenizers_available() else None)),
            ("gptsan-japanese", ("GPTSanJapaneseTokenizer", None)),
            ("grounding-dino", ("BertTokenizer", "BertTokenizerFast" if is_tokenizers_available() else None)),
            ("groupvit", ("CLIPTokenizer", "CLIPTokenizerFast" if is_tokenizers_available() else None)),
            ("herbert", ("HerbertTokenizer", "HerbertTokenizerFast" if is_tokenizers_available() else None)),
            ("hubert", ("Wav2Vec2CTCTokenizer", None)),
            ("ibert", ("RobertaTokenizer", "RobertaTokenizerFast" if is_tokenizers_available() else None)),
            ("idefics", (None, "LlamaTokenizerFast" if is_tokenizers_available() else None)),
            ("idefics2", ("LlamaTokenizer", "LlamaTokenizerFast" if is_tokenizers_available() else None)),
            ("instructblip", ("GPT2Tokenizer", "GPT2TokenizerFast" if is_tokenizers_available() else None)),
            (
<<<<<<< HEAD
                "jetmoe",
=======
                "jamba",
>>>>>>> e74d793a
                (
                    "LlamaTokenizer" if is_sentencepiece_available() else None,
                    "LlamaTokenizerFast" if is_tokenizers_available() else None,
                ),
            ),
            ("jukebox", ("JukeboxTokenizer", None)),
            (
                "kosmos-2",
                (
                    "XLMRobertaTokenizer" if is_sentencepiece_available() else None,
                    "XLMRobertaTokenizerFast" if is_tokenizers_available() else None,
                ),
            ),
            ("layoutlm", ("LayoutLMTokenizer", "LayoutLMTokenizerFast" if is_tokenizers_available() else None)),
            ("layoutlmv2", ("LayoutLMv2Tokenizer", "LayoutLMv2TokenizerFast" if is_tokenizers_available() else None)),
            ("layoutlmv3", ("LayoutLMv3Tokenizer", "LayoutLMv3TokenizerFast" if is_tokenizers_available() else None)),
            ("layoutxlm", ("LayoutXLMTokenizer", "LayoutXLMTokenizerFast" if is_tokenizers_available() else None)),
            ("led", ("LEDTokenizer", "LEDTokenizerFast" if is_tokenizers_available() else None)),
            ("lilt", ("LayoutLMv3Tokenizer", "LayoutLMv3TokenizerFast" if is_tokenizers_available() else None)),
            (
                "llama",
                (
                    "LlamaTokenizer" if is_sentencepiece_available() else None,
                    "LlamaTokenizerFast" if is_tokenizers_available() else None,
                ),
            ),
            ("llava", ("LlamaTokenizer", "LlamaTokenizerFast" if is_tokenizers_available() else None)),
            ("llava_next", ("LlamaTokenizer", "LlamaTokenizerFast" if is_tokenizers_available() else None)),
            ("longformer", ("LongformerTokenizer", "LongformerTokenizerFast" if is_tokenizers_available() else None)),
            (
                "longt5",
                (
                    "T5Tokenizer" if is_sentencepiece_available() else None,
                    "T5TokenizerFast" if is_tokenizers_available() else None,
                ),
            ),
            ("luke", ("LukeTokenizer", None)),
            ("lxmert", ("LxmertTokenizer", "LxmertTokenizerFast" if is_tokenizers_available() else None)),
            ("m2m_100", ("M2M100Tokenizer" if is_sentencepiece_available() else None, None)),
            ("mamba", (None, "GPTNeoXTokenizerFast" if is_tokenizers_available() else None)),
            ("marian", ("MarianTokenizer" if is_sentencepiece_available() else None, None)),
            (
                "mbart",
                (
                    "MBartTokenizer" if is_sentencepiece_available() else None,
                    "MBartTokenizerFast" if is_tokenizers_available() else None,
                ),
            ),
            (
                "mbart50",
                (
                    "MBart50Tokenizer" if is_sentencepiece_available() else None,
                    "MBart50TokenizerFast" if is_tokenizers_available() else None,
                ),
            ),
            ("mega", ("RobertaTokenizer", "RobertaTokenizerFast" if is_tokenizers_available() else None)),
            ("megatron-bert", ("BertTokenizer", "BertTokenizerFast" if is_tokenizers_available() else None)),
            ("mgp-str", ("MgpstrTokenizer", None)),
            (
                "mistral",
                (
                    "LlamaTokenizer" if is_sentencepiece_available() else None,
                    "LlamaTokenizerFast" if is_tokenizers_available() else None,
                ),
            ),
            (
                "mixtral",
                (
                    "LlamaTokenizer" if is_sentencepiece_available() else None,
                    "LlamaTokenizerFast" if is_tokenizers_available() else None,
                ),
            ),
            ("mluke", ("MLukeTokenizer" if is_sentencepiece_available() else None, None)),
            ("mobilebert", ("MobileBertTokenizer", "MobileBertTokenizerFast" if is_tokenizers_available() else None)),
            ("mpnet", ("MPNetTokenizer", "MPNetTokenizerFast" if is_tokenizers_available() else None)),
            ("mpt", (None, "GPTNeoXTokenizerFast" if is_tokenizers_available() else None)),
            ("mra", ("RobertaTokenizer", "RobertaTokenizerFast" if is_tokenizers_available() else None)),
            (
                "mt5",
                (
                    "MT5Tokenizer" if is_sentencepiece_available() else None,
                    "MT5TokenizerFast" if is_tokenizers_available() else None,
                ),
            ),
            ("musicgen", ("T5Tokenizer", "T5TokenizerFast" if is_tokenizers_available() else None)),
            ("musicgen_melody", ("T5Tokenizer", "T5TokenizerFast" if is_tokenizers_available() else None)),
            ("mvp", ("MvpTokenizer", "MvpTokenizerFast" if is_tokenizers_available() else None)),
            ("nezha", ("BertTokenizer", "BertTokenizerFast" if is_tokenizers_available() else None)),
            (
                "nllb",
                (
                    "NllbTokenizer" if is_sentencepiece_available() else None,
                    "NllbTokenizerFast" if is_tokenizers_available() else None,
                ),
            ),
            (
                "nllb-moe",
                (
                    "NllbTokenizer" if is_sentencepiece_available() else None,
                    "NllbTokenizerFast" if is_tokenizers_available() else None,
                ),
            ),
            (
                "nystromformer",
                (
                    "AlbertTokenizer" if is_sentencepiece_available() else None,
                    "AlbertTokenizerFast" if is_tokenizers_available() else None,
                ),
            ),
            ("olmo", (None, "GPTNeoXTokenizerFast" if is_tokenizers_available() else None)),
            ("oneformer", ("CLIPTokenizer", "CLIPTokenizerFast" if is_tokenizers_available() else None)),
            (
                "openai-gpt",
                ("OpenAIGPTTokenizer", "OpenAIGPTTokenizerFast" if is_tokenizers_available() else None),
            ),
            ("opt", ("GPT2Tokenizer", "GPT2TokenizerFast" if is_tokenizers_available() else None)),
            ("owlv2", ("CLIPTokenizer", "CLIPTokenizerFast" if is_tokenizers_available() else None)),
            ("owlvit", ("CLIPTokenizer", "CLIPTokenizerFast" if is_tokenizers_available() else None)),
            (
                "pegasus",
                (
                    "PegasusTokenizer" if is_sentencepiece_available() else None,
                    "PegasusTokenizerFast" if is_tokenizers_available() else None,
                ),
            ),
            (
                "pegasus_x",
                (
                    "PegasusTokenizer" if is_sentencepiece_available() else None,
                    "PegasusTokenizerFast" if is_tokenizers_available() else None,
                ),
            ),
            (
                "perceiver",
                (
                    "PerceiverTokenizer",
                    None,
                ),
            ),
            (
                "persimmon",
                (
                    "LlamaTokenizer" if is_sentencepiece_available() else None,
                    "LlamaTokenizerFast" if is_tokenizers_available() else None,
                ),
            ),
            ("phi", ("CodeGenTokenizer", "CodeGenTokenizerFast" if is_tokenizers_available() else None)),
            ("phobert", ("PhobertTokenizer", None)),
            ("pix2struct", ("T5Tokenizer", "T5TokenizerFast" if is_tokenizers_available() else None)),
            ("plbart", ("PLBartTokenizer" if is_sentencepiece_available() else None, None)),
            ("prophetnet", ("ProphetNetTokenizer", None)),
            ("qdqbert", ("BertTokenizer", "BertTokenizerFast" if is_tokenizers_available() else None)),
            (
                "qwen2",
                (
                    "Qwen2Tokenizer",
                    "Qwen2TokenizerFast" if is_tokenizers_available() else None,
                ),
            ),
            (
                "qwen2_moe",
                (
                    "Qwen2Tokenizer",
                    "Qwen2TokenizerFast" if is_tokenizers_available() else None,
                ),
            ),
            ("rag", ("RagTokenizer", None)),
            ("realm", ("RealmTokenizer", "RealmTokenizerFast" if is_tokenizers_available() else None)),
            (
                "recurrent_gemma",
                (
                    "GemmaTokenizer" if is_sentencepiece_available() else None,
                    "GemmaTokenizerFast" if is_tokenizers_available() else None,
                ),
            ),
            (
                "reformer",
                (
                    "ReformerTokenizer" if is_sentencepiece_available() else None,
                    "ReformerTokenizerFast" if is_tokenizers_available() else None,
                ),
            ),
            (
                "rembert",
                (
                    "RemBertTokenizer" if is_sentencepiece_available() else None,
                    "RemBertTokenizerFast" if is_tokenizers_available() else None,
                ),
            ),
            ("retribert", ("RetriBertTokenizer", "RetriBertTokenizerFast" if is_tokenizers_available() else None)),
            ("roberta", ("RobertaTokenizer", "RobertaTokenizerFast" if is_tokenizers_available() else None)),
            (
                "roberta-prelayernorm",
                ("RobertaTokenizer", "RobertaTokenizerFast" if is_tokenizers_available() else None),
            ),
            ("roc_bert", ("RoCBertTokenizer", None)),
            ("roformer", ("RoFormerTokenizer", "RoFormerTokenizerFast" if is_tokenizers_available() else None)),
            ("rwkv", (None, "GPTNeoXTokenizerFast" if is_tokenizers_available() else None)),
            (
                "seamless_m4t",
                (
                    "SeamlessM4TTokenizer" if is_sentencepiece_available() else None,
                    "SeamlessM4TTokenizerFast" if is_tokenizers_available() else None,
                ),
            ),
            (
                "seamless_m4t_v2",
                (
                    "SeamlessM4TTokenizer" if is_sentencepiece_available() else None,
                    "SeamlessM4TTokenizerFast" if is_tokenizers_available() else None,
                ),
            ),
            ("siglip", ("SiglipTokenizer" if is_sentencepiece_available() else None, None)),
            ("speech_to_text", ("Speech2TextTokenizer" if is_sentencepiece_available() else None, None)),
            ("speech_to_text_2", ("Speech2Text2Tokenizer", None)),
            ("speecht5", ("SpeechT5Tokenizer" if is_sentencepiece_available() else None, None)),
            ("splinter", ("SplinterTokenizer", "SplinterTokenizerFast")),
            (
                "squeezebert",
                ("SqueezeBertTokenizer", "SqueezeBertTokenizerFast" if is_tokenizers_available() else None),
            ),
            ("stablelm", (None, "GPTNeoXTokenizerFast" if is_tokenizers_available() else None)),
            ("starcoder2", ("GPT2Tokenizer", "GPT2TokenizerFast" if is_tokenizers_available() else None)),
            (
                "switch_transformers",
                (
                    "T5Tokenizer" if is_sentencepiece_available() else None,
                    "T5TokenizerFast" if is_tokenizers_available() else None,
                ),
            ),
            (
                "t5",
                (
                    "T5Tokenizer" if is_sentencepiece_available() else None,
                    "T5TokenizerFast" if is_tokenizers_available() else None,
                ),
            ),
            ("tapas", ("TapasTokenizer", None)),
            ("tapex", ("TapexTokenizer", None)),
            ("transfo-xl", ("TransfoXLTokenizer", None)),
            ("tvp", ("BertTokenizer", "BertTokenizerFast" if is_tokenizers_available() else None)),
            (
                "udop",
                (
                    "UdopTokenizer" if is_sentencepiece_available() else None,
                    "UdopTokenizerFast" if is_tokenizers_available() else None,
                ),
            ),
            (
                "umt5",
                (
                    "T5Tokenizer" if is_sentencepiece_available() else None,
                    "T5TokenizerFast" if is_tokenizers_available() else None,
                ),
            ),
            ("vilt", ("BertTokenizer", "BertTokenizerFast" if is_tokenizers_available() else None)),
            ("vipllava", ("LlamaTokenizer", "LlamaTokenizerFast" if is_tokenizers_available() else None)),
            ("visual_bert", ("BertTokenizer", "BertTokenizerFast" if is_tokenizers_available() else None)),
            ("vits", ("VitsTokenizer", None)),
            ("wav2vec2", ("Wav2Vec2CTCTokenizer", None)),
            ("wav2vec2-bert", ("Wav2Vec2CTCTokenizer", None)),
            ("wav2vec2-conformer", ("Wav2Vec2CTCTokenizer", None)),
            ("wav2vec2_phoneme", ("Wav2Vec2PhonemeCTCTokenizer", None)),
            ("whisper", ("WhisperTokenizer", "WhisperTokenizerFast" if is_tokenizers_available() else None)),
            ("xclip", ("CLIPTokenizer", "CLIPTokenizerFast" if is_tokenizers_available() else None)),
            (
                "xglm",
                (
                    "XGLMTokenizer" if is_sentencepiece_available() else None,
                    "XGLMTokenizerFast" if is_tokenizers_available() else None,
                ),
            ),
            ("xlm", ("XLMTokenizer", None)),
            ("xlm-prophetnet", ("XLMProphetNetTokenizer" if is_sentencepiece_available() else None, None)),
            (
                "xlm-roberta",
                (
                    "XLMRobertaTokenizer" if is_sentencepiece_available() else None,
                    "XLMRobertaTokenizerFast" if is_tokenizers_available() else None,
                ),
            ),
            (
                "xlm-roberta-xl",
                (
                    "XLMRobertaTokenizer" if is_sentencepiece_available() else None,
                    "XLMRobertaTokenizerFast" if is_tokenizers_available() else None,
                ),
            ),
            (
                "xlnet",
                (
                    "XLNetTokenizer" if is_sentencepiece_available() else None,
                    "XLNetTokenizerFast" if is_tokenizers_available() else None,
                ),
            ),
            (
                "xmod",
                (
                    "XLMRobertaTokenizer" if is_sentencepiece_available() else None,
                    "XLMRobertaTokenizerFast" if is_tokenizers_available() else None,
                ),
            ),
            (
                "yoso",
                (
                    "AlbertTokenizer" if is_sentencepiece_available() else None,
                    "AlbertTokenizerFast" if is_tokenizers_available() else None,
                ),
            ),
        ]
    )

TOKENIZER_MAPPING = _LazyAutoMapping(CONFIG_MAPPING_NAMES, TOKENIZER_MAPPING_NAMES)

CONFIG_TO_TYPE = {v: k for k, v in CONFIG_MAPPING_NAMES.items()}


def tokenizer_class_from_name(class_name: str):
    if class_name == "PreTrainedTokenizerFast":
        return PreTrainedTokenizerFast

    for module_name, tokenizers in TOKENIZER_MAPPING_NAMES.items():
        if class_name in tokenizers:
            module_name = model_type_to_module_name(module_name)

            module = importlib.import_module(f".{module_name}", "transformers.models")
            try:
                return getattr(module, class_name)
            except AttributeError:
                continue

    for config, tokenizers in TOKENIZER_MAPPING._extra_content.items():
        for tokenizer in tokenizers:
            if getattr(tokenizer, "__name__", None) == class_name:
                return tokenizer

    # We did not fine the class, but maybe it's because a dep is missing. In that case, the class will be in the main
    # init and we return the proper dummy to get an appropriate error message.
    main_module = importlib.import_module("transformers")
    if hasattr(main_module, class_name):
        return getattr(main_module, class_name)

    return None


def get_tokenizer_config(
    pretrained_model_name_or_path: Union[str, os.PathLike],
    cache_dir: Optional[Union[str, os.PathLike]] = None,
    force_download: bool = False,
    resume_download: bool = False,
    proxies: Optional[Dict[str, str]] = None,
    token: Optional[Union[bool, str]] = None,
    revision: Optional[str] = None,
    local_files_only: bool = False,
    subfolder: str = "",
    **kwargs,
):
    """
    Loads the tokenizer configuration from a pretrained model tokenizer configuration.

    Args:
        pretrained_model_name_or_path (`str` or `os.PathLike`):
            This can be either:

            - a string, the *model id* of a pretrained model configuration hosted inside a model repo on
              huggingface.co.
            - a path to a *directory* containing a configuration file saved using the
              [`~PreTrainedTokenizer.save_pretrained`] method, e.g., `./my_model_directory/`.

        cache_dir (`str` or `os.PathLike`, *optional*):
            Path to a directory in which a downloaded pretrained model configuration should be cached if the standard
            cache should not be used.
        force_download (`bool`, *optional*, defaults to `False`):
            Whether or not to force to (re-)download the configuration files and override the cached versions if they
            exist.
        resume_download (`bool`, *optional*, defaults to `False`):
            Whether or not to delete incompletely received file. Attempts to resume the download if such a file exists.
        proxies (`Dict[str, str]`, *optional*):
            A dictionary of proxy servers to use by protocol or endpoint, e.g., `{'http': 'foo.bar:3128',
            'http://hostname': 'foo.bar:4012'}.` The proxies are used on each request.
        token (`str` or *bool*, *optional*):
            The token to use as HTTP bearer authorization for remote files. If `True`, will use the token generated
            when running `huggingface-cli login` (stored in `~/.huggingface`).
        revision (`str`, *optional*, defaults to `"main"`):
            The specific model version to use. It can be a branch name, a tag name, or a commit id, since we use a
            git-based system for storing models and other artifacts on huggingface.co, so `revision` can be any
            identifier allowed by git.
        local_files_only (`bool`, *optional*, defaults to `False`):
            If `True`, will only try to load the tokenizer configuration from local files.
        subfolder (`str`, *optional*, defaults to `""`):
            In case the tokenizer config is located inside a subfolder of the model repo on huggingface.co, you can
            specify the folder name here.

    <Tip>

    Passing `token=True` is required when you want to use a private model.

    </Tip>

    Returns:
        `Dict`: The configuration of the tokenizer.

    Examples:

    ```python
    # Download configuration from huggingface.co and cache.
    tokenizer_config = get_tokenizer_config("google-bert/bert-base-uncased")
    # This model does not have a tokenizer config so the result will be an empty dict.
    tokenizer_config = get_tokenizer_config("FacebookAI/xlm-roberta-base")

    # Save a pretrained tokenizer locally and you can reload its config
    from transformers import AutoTokenizer

    tokenizer = AutoTokenizer.from_pretrained("google-bert/bert-base-cased")
    tokenizer.save_pretrained("tokenizer-test")
    tokenizer_config = get_tokenizer_config("tokenizer-test")
    ```"""
    use_auth_token = kwargs.pop("use_auth_token", None)
    if use_auth_token is not None:
        warnings.warn(
            "The `use_auth_token` argument is deprecated and will be removed in v5 of Transformers. Please use `token` instead.",
            FutureWarning,
        )
        if token is not None:
            raise ValueError("`token` and `use_auth_token` are both specified. Please set only the argument `token`.")
        token = use_auth_token

    commit_hash = kwargs.get("_commit_hash", None)
    resolved_config_file = cached_file(
        pretrained_model_name_or_path,
        TOKENIZER_CONFIG_FILE,
        cache_dir=cache_dir,
        force_download=force_download,
        resume_download=resume_download,
        proxies=proxies,
        token=token,
        revision=revision,
        local_files_only=local_files_only,
        subfolder=subfolder,
        _raise_exceptions_for_gated_repo=False,
        _raise_exceptions_for_missing_entries=False,
        _raise_exceptions_for_connection_errors=False,
        _commit_hash=commit_hash,
    )
    if resolved_config_file is None:
        logger.info("Could not locate the tokenizer configuration file, will try to use the model config instead.")
        return {}
    commit_hash = extract_commit_hash(resolved_config_file, commit_hash)

    with open(resolved_config_file, encoding="utf-8") as reader:
        result = json.load(reader)
    result["_commit_hash"] = commit_hash
    return result


class AutoTokenizer:
    r"""
    This is a generic tokenizer class that will be instantiated as one of the tokenizer classes of the library when
    created with the [`AutoTokenizer.from_pretrained`] class method.

    This class cannot be instantiated directly using `__init__()` (throws an error).
    """

    def __init__(self):
        raise EnvironmentError(
            "AutoTokenizer is designed to be instantiated "
            "using the `AutoTokenizer.from_pretrained(pretrained_model_name_or_path)` method."
        )

    @classmethod
    @replace_list_option_in_docstrings(TOKENIZER_MAPPING_NAMES)
    def from_pretrained(cls, pretrained_model_name_or_path, *inputs, **kwargs):
        r"""
        Instantiate one of the tokenizer classes of the library from a pretrained model vocabulary.

        The tokenizer class to instantiate is selected based on the `model_type` property of the config object (either
        passed as an argument or loaded from `pretrained_model_name_or_path` if possible), or when it's missing, by
        falling back to using pattern matching on `pretrained_model_name_or_path`:

        List options

        Params:
            pretrained_model_name_or_path (`str` or `os.PathLike`):
                Can be either:

                    - A string, the *model id* of a predefined tokenizer hosted inside a model repo on huggingface.co.
                    - A path to a *directory* containing vocabulary files required by the tokenizer, for instance saved
                      using the [`~PreTrainedTokenizer.save_pretrained`] method, e.g., `./my_model_directory/`.
                    - A path or url to a single saved vocabulary file if and only if the tokenizer only requires a
                      single vocabulary file (like Bert or XLNet), e.g.: `./my_model_directory/vocab.txt`. (Not
                      applicable to all derived classes)
            inputs (additional positional arguments, *optional*):
                Will be passed along to the Tokenizer `__init__()` method.
            config ([`PretrainedConfig`], *optional*)
                The configuration object used to determine the tokenizer class to instantiate.
            cache_dir (`str` or `os.PathLike`, *optional*):
                Path to a directory in which a downloaded pretrained model configuration should be cached if the
                standard cache should not be used.
            force_download (`bool`, *optional*, defaults to `False`):
                Whether or not to force the (re-)download the model weights and configuration files and override the
                cached versions if they exist.
            resume_download (`bool`, *optional*, defaults to `False`):
                Whether or not to delete incompletely received files. Will attempt to resume the download if such a
                file exists.
            proxies (`Dict[str, str]`, *optional*):
                A dictionary of proxy servers to use by protocol or endpoint, e.g., `{'http': 'foo.bar:3128',
                'http://hostname': 'foo.bar:4012'}`. The proxies are used on each request.
            revision (`str`, *optional*, defaults to `"main"`):
                The specific model version to use. It can be a branch name, a tag name, or a commit id, since we use a
                git-based system for storing models and other artifacts on huggingface.co, so `revision` can be any
                identifier allowed by git.
            subfolder (`str`, *optional*):
                In case the relevant files are located inside a subfolder of the model repo on huggingface.co (e.g. for
                facebook/rag-token-base), specify it here.
            use_fast (`bool`, *optional*, defaults to `True`):
                Use a [fast Rust-based tokenizer](https://huggingface.co/docs/tokenizers/index) if it is supported for
                a given model. If a fast tokenizer is not available for a given model, a normal Python-based tokenizer
                is returned instead.
            tokenizer_type (`str`, *optional*):
                Tokenizer type to be loaded.
            trust_remote_code (`bool`, *optional*, defaults to `False`):
                Whether or not to allow for custom models defined on the Hub in their own modeling files. This option
                should only be set to `True` for repositories you trust and in which you have read the code, as it will
                execute code present on the Hub on your local machine.
            kwargs (additional keyword arguments, *optional*):
                Will be passed to the Tokenizer `__init__()` method. Can be used to set special tokens like
                `bos_token`, `eos_token`, `unk_token`, `sep_token`, `pad_token`, `cls_token`, `mask_token`,
                `additional_special_tokens`. See parameters in the `__init__()` for more details.

        Examples:

        ```python
        >>> from transformers import AutoTokenizer

        >>> # Download vocabulary from huggingface.co and cache.
        >>> tokenizer = AutoTokenizer.from_pretrained("google-bert/bert-base-uncased")

        >>> # Download vocabulary from huggingface.co (user-uploaded) and cache.
        >>> tokenizer = AutoTokenizer.from_pretrained("dbmdz/bert-base-german-cased")

        >>> # If vocabulary files are in a directory (e.g. tokenizer was saved using *save_pretrained('./test/saved_model/')*)
        >>> # tokenizer = AutoTokenizer.from_pretrained("./test/bert_saved_model/")

        >>> # Download vocabulary from huggingface.co and define model-specific arguments
        >>> tokenizer = AutoTokenizer.from_pretrained("FacebookAI/roberta-base", add_prefix_space=True)
        ```"""
        use_auth_token = kwargs.pop("use_auth_token", None)
        if use_auth_token is not None:
            warnings.warn(
                "The `use_auth_token` argument is deprecated and will be removed in v5 of Transformers. Please use `token` instead.",
                FutureWarning,
            )
            if kwargs.get("token", None) is not None:
                raise ValueError(
                    "`token` and `use_auth_token` are both specified. Please set only the argument `token`."
                )
            kwargs["token"] = use_auth_token

        config = kwargs.pop("config", None)
        kwargs["_from_auto"] = True

        use_fast = kwargs.pop("use_fast", True)
        tokenizer_type = kwargs.pop("tokenizer_type", None)
        trust_remote_code = kwargs.pop("trust_remote_code", None)

        # First, let's see whether the tokenizer_type is passed so that we can leverage it
        if tokenizer_type is not None:
            tokenizer_class = None
            tokenizer_class_tuple = TOKENIZER_MAPPING_NAMES.get(tokenizer_type, None)

            if tokenizer_class_tuple is None:
                raise ValueError(
                    f"Passed `tokenizer_type` {tokenizer_type} does not exist. `tokenizer_type` should be one of "
                    f"{', '.join(c for c in TOKENIZER_MAPPING_NAMES.keys())}."
                )

            tokenizer_class_name, tokenizer_fast_class_name = tokenizer_class_tuple

            if use_fast:
                if tokenizer_fast_class_name is not None:
                    tokenizer_class = tokenizer_class_from_name(tokenizer_fast_class_name)
                else:
                    logger.warning(
                        "`use_fast` is set to `True` but the tokenizer class does not have a fast version. "
                        " Falling back to the slow version."
                    )
            if tokenizer_class is None:
                tokenizer_class = tokenizer_class_from_name(tokenizer_class_name)

            if tokenizer_class is None:
                raise ValueError(f"Tokenizer class {tokenizer_class_name} is not currently imported.")

            return tokenizer_class.from_pretrained(pretrained_model_name_or_path, *inputs, **kwargs)

        # Next, let's try to use the tokenizer_config file to get the tokenizer class.
        tokenizer_config = get_tokenizer_config(pretrained_model_name_or_path, **kwargs)
        if "_commit_hash" in tokenizer_config:
            kwargs["_commit_hash"] = tokenizer_config["_commit_hash"]
        config_tokenizer_class = tokenizer_config.get("tokenizer_class")
        tokenizer_auto_map = None
        if "auto_map" in tokenizer_config:
            if isinstance(tokenizer_config["auto_map"], (tuple, list)):
                # Legacy format for dynamic tokenizers
                tokenizer_auto_map = tokenizer_config["auto_map"]
            else:
                tokenizer_auto_map = tokenizer_config["auto_map"].get("AutoTokenizer", None)

        # If that did not work, let's try to use the config.
        if config_tokenizer_class is None:
            if not isinstance(config, PretrainedConfig):
                config = AutoConfig.from_pretrained(
                    pretrained_model_name_or_path, trust_remote_code=trust_remote_code, **kwargs
                )
            config_tokenizer_class = config.tokenizer_class
            if hasattr(config, "auto_map") and "AutoTokenizer" in config.auto_map:
                tokenizer_auto_map = config.auto_map["AutoTokenizer"]

        has_remote_code = tokenizer_auto_map is not None
        has_local_code = type(config) in TOKENIZER_MAPPING or (
            config_tokenizer_class is not None
            and (
                tokenizer_class_from_name(config_tokenizer_class) is not None
                or tokenizer_class_from_name(config_tokenizer_class + "Fast") is not None
            )
        )
        trust_remote_code = resolve_trust_remote_code(
            trust_remote_code, pretrained_model_name_or_path, has_local_code, has_remote_code
        )

        if has_remote_code and trust_remote_code:
            if use_fast and tokenizer_auto_map[1] is not None:
                class_ref = tokenizer_auto_map[1]
            else:
                class_ref = tokenizer_auto_map[0]
            tokenizer_class = get_class_from_dynamic_module(class_ref, pretrained_model_name_or_path, **kwargs)
            _ = kwargs.pop("code_revision", None)
            if os.path.isdir(pretrained_model_name_or_path):
                tokenizer_class.register_for_auto_class()
            return tokenizer_class.from_pretrained(
                pretrained_model_name_or_path, *inputs, trust_remote_code=trust_remote_code, **kwargs
            )
        elif config_tokenizer_class is not None:
            tokenizer_class = None
            if use_fast and not config_tokenizer_class.endswith("Fast"):
                tokenizer_class_candidate = f"{config_tokenizer_class}Fast"
                tokenizer_class = tokenizer_class_from_name(tokenizer_class_candidate)
            if tokenizer_class is None:
                tokenizer_class_candidate = config_tokenizer_class
                tokenizer_class = tokenizer_class_from_name(tokenizer_class_candidate)
            if tokenizer_class is None:
                raise ValueError(
                    f"Tokenizer class {tokenizer_class_candidate} does not exist or is not currently imported."
                )
            return tokenizer_class.from_pretrained(pretrained_model_name_or_path, *inputs, **kwargs)

        # Otherwise we have to be creative.
        # if model is an encoder decoder, the encoder tokenizer class is used by default
        if isinstance(config, EncoderDecoderConfig):
            if type(config.decoder) is not type(config.encoder):  # noqa: E721
                logger.warning(
                    f"The encoder model config class: {config.encoder.__class__} is different from the decoder model "
                    f"config class: {config.decoder.__class__}. It is not recommended to use the "
                    "`AutoTokenizer.from_pretrained()` method in this case. Please use the encoder and decoder "
                    "specific tokenizer classes."
                )
            config = config.encoder

        model_type = config_class_to_model_type(type(config).__name__)
        if model_type is not None:
            tokenizer_class_py, tokenizer_class_fast = TOKENIZER_MAPPING[type(config)]
            if tokenizer_class_fast and (use_fast or tokenizer_class_py is None):
                return tokenizer_class_fast.from_pretrained(pretrained_model_name_or_path, *inputs, **kwargs)
            else:
                if tokenizer_class_py is not None:
                    return tokenizer_class_py.from_pretrained(pretrained_model_name_or_path, *inputs, **kwargs)
                else:
                    raise ValueError(
                        "This tokenizer cannot be instantiated. Please make sure you have `sentencepiece` installed "
                        "in order to use this tokenizer."
                    )

        raise ValueError(
            f"Unrecognized configuration class {config.__class__} to build an AutoTokenizer.\n"
            f"Model type should be one of {', '.join(c.__name__ for c in TOKENIZER_MAPPING.keys())}."
        )

    def register(config_class, slow_tokenizer_class=None, fast_tokenizer_class=None, exist_ok=False):
        """
        Register a new tokenizer in this mapping.


        Args:
            config_class ([`PretrainedConfig`]):
                The configuration corresponding to the model to register.
            slow_tokenizer_class ([`PretrainedTokenizer`], *optional*):
                The slow tokenizer to register.
            fast_tokenizer_class ([`PretrainedTokenizerFast`], *optional*):
                The fast tokenizer to register.
        """
        if slow_tokenizer_class is None and fast_tokenizer_class is None:
            raise ValueError("You need to pass either a `slow_tokenizer_class` or a `fast_tokenizer_class")
        if slow_tokenizer_class is not None and issubclass(slow_tokenizer_class, PreTrainedTokenizerFast):
            raise ValueError("You passed a fast tokenizer in the `slow_tokenizer_class`.")
        if fast_tokenizer_class is not None and issubclass(fast_tokenizer_class, PreTrainedTokenizer):
            raise ValueError("You passed a slow tokenizer in the `fast_tokenizer_class`.")

        if (
            slow_tokenizer_class is not None
            and fast_tokenizer_class is not None
            and issubclass(fast_tokenizer_class, PreTrainedTokenizerFast)
            and fast_tokenizer_class.slow_tokenizer_class != slow_tokenizer_class
        ):
            raise ValueError(
                "The fast tokenizer class you are passing has a `slow_tokenizer_class` attribute that is not "
                "consistent with the slow tokenizer class you passed (fast tokenizer has "
                f"{fast_tokenizer_class.slow_tokenizer_class} and you passed {slow_tokenizer_class}. Fix one of those "
                "so they match!"
            )

        # Avoid resetting a set slow/fast tokenizer if we are passing just the other ones.
        if config_class in TOKENIZER_MAPPING._extra_content:
            existing_slow, existing_fast = TOKENIZER_MAPPING[config_class]
            if slow_tokenizer_class is None:
                slow_tokenizer_class = existing_slow
            if fast_tokenizer_class is None:
                fast_tokenizer_class = existing_fast

        TOKENIZER_MAPPING.register(config_class, (slow_tokenizer_class, fast_tokenizer_class), exist_ok=exist_ok)<|MERGE_RESOLUTION|>--- conflicted
+++ resolved
@@ -205,11 +205,14 @@
             ("idefics2", ("LlamaTokenizer", "LlamaTokenizerFast" if is_tokenizers_available() else None)),
             ("instructblip", ("GPT2Tokenizer", "GPT2TokenizerFast" if is_tokenizers_available() else None)),
             (
-<<<<<<< HEAD
                 "jetmoe",
-=======
+                (
+                    "LlamaTokenizer" if is_sentencepiece_available() else None,
+                    "LlamaTokenizerFast" if is_tokenizers_available() else None,
+                ),
+            ),
+            (
                 "jamba",
->>>>>>> e74d793a
                 (
                     "LlamaTokenizer" if is_sentencepiece_available() else None,
                     "LlamaTokenizerFast" if is_tokenizers_available() else None,
