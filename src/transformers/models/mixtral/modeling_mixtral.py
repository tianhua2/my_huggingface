# coding=utf-8
# Copyright 2023 Mistral AI and the HuggingFace Inc. team. All rights reserved.
#
# This code is based on EleutherAI's GPT-NeoX library and the GPT-NeoX
# and OPT implementations in this library. It has been modified from its
# original forms to accommodate minor architectural differences compared
# to GPT-NeoX and OPT used by the Meta AI team that trained the model.
#
# Licensed under the Apache License, Version 2.0 (the "License");
# you may not use this file except in compliance with the License.
# You may obtain a copy of the License at
#
#     http://www.apache.org/licenses/LICENSE-2.0
#
# Unless required by applicable law or agreed to in writing, software
# distributed under the License is distributed on an "AS IS" BASIS,
# WITHOUT WARRANTIES OR CONDITIONS OF ANY KIND, either express or implied.
# See the License for the specific language governing permissions and
# limitations under the License.
""" PyTorch Mixtral model."""
import inspect
import math
import warnings
import numpy as np
from typing import List, Optional, Tuple, Union

import torch
import torch.nn.functional as F
import torch.utils.checkpoint
from torch import nn
from torch.nn import BCEWithLogitsLoss, CrossEntropyLoss, MSELoss

from ...activations import ACT2FN
from ...modeling_attn_mask_utils import _prepare_4d_causal_attention_mask
from ...modeling_outputs import BaseModelOutputWithPast, CausalLMOutputWithPast, SequenceClassifierOutputWithPast
from ...modeling_utils import PreTrainedModel
from ...utils import (
    add_start_docstrings,
    add_start_docstrings_to_model_forward,
    is_flash_attn_2_available,
    is_stk_available,
    is_megablocks_available,
    logging,
    replace_return_docstrings,
)
from .configuration_mixtral import MixtralConfig


if is_flash_attn_2_available():
    from flash_attn import flash_attn_func, flash_attn_varlen_func
    from flash_attn.bert_padding import index_first_axis, pad_input, unpad_input  # noqa

    _flash_supports_window_size = "window_size" in list(inspect.signature(flash_attn_func).parameters)


USE_MEGABLOCKS = is_stk_available() and is_megablocks_available()

logger = logging.get_logger(__name__)

_CONFIG_FOR_DOC = "MixtralConfig"


if is_stk_available():
    import stk

if is_megablocks_available():
    import megablocks.ops as ops


# Copied from transformers.models.llama.modeling_llama._get_unpad_data
def _get_unpad_data(attention_mask):
    seqlens_in_batch = attention_mask.sum(dim=-1, dtype=torch.int32)
    indices = torch.nonzero(attention_mask.flatten(), as_tuple=False).flatten()
    max_seqlen_in_batch = seqlens_in_batch.max().item()
    cu_seqlens = F.pad(torch.cumsum(seqlens_in_batch, dim=0, dtype=torch.torch.int32), (1, 0))
    return (
        indices,
        cu_seqlens,
        max_seqlen_in_batch,
    )


def promote_scalar(x: torch.Tensor) -> torch.Tensor:
    return x.view(1) if len(x.size()) == 0 else x


# Copied from transformers.models.llama.modeling_llama.LlamaRMSNorm with Llama->Mixtral
class MixtralRMSNorm(nn.Module):
    def __init__(self, hidden_size, eps=1e-6):
        """
        MixtralRMSNorm is equivalent to T5LayerNorm
        """
        super().__init__()
        self.weight = nn.Parameter(torch.ones(hidden_size))
        self.variance_epsilon = eps

    def forward(self, hidden_states):
        input_dtype = hidden_states.dtype
        hidden_states = hidden_states.to(torch.float32)
        variance = hidden_states.pow(2).mean(-1, keepdim=True)
        hidden_states = hidden_states * torch.rsqrt(variance + self.variance_epsilon)
        return self.weight * hidden_states.to(input_dtype)


# Copied from transformers.models.llama.modeling_llama.LlamaRotaryEmbedding with Llama->Mixtral
class MixtralRotaryEmbedding(nn.Module):
    def __init__(self, dim, max_position_embeddings=2048, base=10000, device=None):
        super().__init__()

        self.dim = dim
        self.max_position_embeddings = max_position_embeddings
        self.base = base
        inv_freq = 1.0 / (self.base ** (torch.arange(0, self.dim, 2).float().to(device) / self.dim))
        self.register_buffer("inv_freq", inv_freq, persistent=False)

        # Build here to make `torch.jit.trace` work.
        self._set_cos_sin_cache(
            seq_len=max_position_embeddings, device=self.inv_freq.device, dtype=torch.get_default_dtype()
        )

    def _set_cos_sin_cache(self, seq_len, device, dtype):
        self.max_seq_len_cached = seq_len
        t = torch.arange(self.max_seq_len_cached, device=device, dtype=self.inv_freq.dtype)

        freqs = torch.outer(t, self.inv_freq)
        # Different from paper, but it uses a different permutation in order to obtain the same calculation
        emb = torch.cat((freqs, freqs), dim=-1)
        self.register_buffer("cos_cached", emb.cos().to(dtype), persistent=False)
        self.register_buffer("sin_cached", emb.sin().to(dtype), persistent=False)

    def forward(self, x, seq_len=None):
        # x: [bs, num_attention_heads, seq_len, head_size]
        if seq_len > self.max_seq_len_cached:
            self._set_cos_sin_cache(seq_len=seq_len, device=x.device, dtype=x.dtype)

        return (
            self.cos_cached[:seq_len].to(dtype=x.dtype),
            self.sin_cached[:seq_len].to(dtype=x.dtype),
        )


# Copied from transformers.models.llama.modeling_llama.rotate_half
def rotate_half(x):
    """Rotates half the hidden dims of the input."""
    x1 = x[..., : x.shape[-1] // 2]
    x2 = x[..., x.shape[-1] // 2 :]
    return torch.cat((-x2, x1), dim=-1)


# Copied from transformers.models.llama.modeling_llama.apply_rotary_pos_emb
def apply_rotary_pos_emb(q, k, cos, sin, position_ids, unsqueeze_dim=1):
    """Applies Rotary Position Embedding to the query and key tensors.

    Args:
        q (`torch.Tensor`): The query tensor.
        k (`torch.Tensor`): The key tensor.
        cos (`torch.Tensor`): The cosine part of the rotary embedding.
        sin (`torch.Tensor`): The sine part of the rotary embedding.
        position_ids (`torch.Tensor`):
            The position indices of the tokens corresponding to the query and key tensors. For example, this can be
            used to pass offsetted position ids when working with a KV-cache.
        unsqueeze_dim (`int`, *optional*, defaults to 1):
            The 'unsqueeze_dim' argument specifies the dimension along which to unsqueeze cos[position_ids] and
            sin[position_ids] so that they can be properly broadcasted to the dimensions of q and k. For example, note
            that cos[position_ids] and sin[position_ids] have the shape [batch_size, seq_len, head_dim]. Then, if q and
            k have the shape [batch_size, heads, seq_len, head_dim], then setting unsqueeze_dim=1 makes
            cos[position_ids] and sin[position_ids] broadcastable to the shapes of q and k. Similarly, if q and k have
            the shape [batch_size, seq_len, heads, head_dim], then set unsqueeze_dim=2.
    Returns:
        `tuple(torch.Tensor)` comprising of the query and key tensors rotated using the Rotary Position Embedding.
    """
    cos = cos[position_ids].unsqueeze(unsqueeze_dim)
    sin = sin[position_ids].unsqueeze(unsqueeze_dim)
    q_embed = (q * cos) + (rotate_half(q) * sin)
    k_embed = (k * cos) + (rotate_half(k) * sin)
    return q_embed, k_embed


# Copied from transformers.models.llama.modeling_llama.repeat_kv
def repeat_kv(hidden_states: torch.Tensor, n_rep: int) -> torch.Tensor:
    """
    This is the equivalent of torch.repeat_interleave(x, dim=1, repeats=n_rep). The hidden states go from (batch,
    num_key_value_heads, seqlen, head_dim) to (batch, num_attention_heads, seqlen, head_dim)
    """
    batch, num_key_value_heads, slen, head_dim = hidden_states.shape
    if n_rep == 1:
        return hidden_states
    hidden_states = hidden_states[:, :, None, :, :].expand(batch, num_key_value_heads, n_rep, slen, head_dim)
    return hidden_states.reshape(batch, num_key_value_heads * n_rep, slen, head_dim)


# Copied from transformers.models.mistral.modeling_mistral.MistralAttention with Mistral->Mixtral
class MixtralAttention(nn.Module):
    """
    Multi-headed attention from 'Attention Is All You Need' paper. Modified to use sliding window attention: Longformer
    and "Generating Long Sequences with Sparse Transformers".
    """

    def __init__(self, config: MixtralConfig):
        super().__init__()
        self.config = config
        self.hidden_size = config.hidden_size
        self.num_heads = config.num_attention_heads
        self.head_dim = self.hidden_size // self.num_heads
        self.num_key_value_heads = config.num_key_value_heads
        self.num_key_value_groups = self.num_heads // self.num_key_value_heads
        self.max_position_embeddings = config.max_position_embeddings
        self.rope_theta = config.rope_theta
        self.is_causal = True
        self.attention_dropout = config.attention_dropout

        if (self.head_dim * self.num_heads) != self.hidden_size:
            raise ValueError(
                f"hidden_size must be divisible by num_heads (got `hidden_size`: {self.hidden_size}"
                f" and `num_heads`: {self.num_heads})."
            )
        self.q_proj = nn.Linear(self.hidden_size, self.num_heads * self.head_dim, bias=False)
        self.k_proj = nn.Linear(self.hidden_size, self.num_key_value_heads * self.head_dim, bias=False)
        self.v_proj = nn.Linear(self.hidden_size, self.num_key_value_heads * self.head_dim, bias=False)
        self.o_proj = nn.Linear(self.num_heads * self.head_dim, self.hidden_size, bias=False)

        self.rotary_emb = MixtralRotaryEmbedding(
            self.head_dim,
            max_position_embeddings=self.max_position_embeddings,
            base=self.rope_theta,
        )

    def _shape(self, tensor: torch.Tensor, seq_len: int, bsz: int):
        return tensor.view(bsz, seq_len, self.num_heads, self.head_dim).transpose(1, 2).contiguous()

    def forward(
        self,
        hidden_states: torch.Tensor,
        attention_mask: Optional[torch.Tensor] = None,
        position_ids: Optional[torch.LongTensor] = None,
        past_key_value: Optional[Tuple[torch.Tensor]] = None,
        output_attentions: bool = False,
        use_cache: bool = False,
        **kwargs,
    ) -> Tuple[torch.Tensor, Optional[torch.Tensor], Optional[Tuple[torch.Tensor]]]:
        if "padding_mask" in kwargs:
            warnings.warn(
                "Passing `padding_mask` is deprecated and will be removed in v4.37. Please make sure use `attention_mask` instead.`"
            )
        bsz, q_len, _ = hidden_states.size()

        query_states = self.q_proj(hidden_states)
        key_states = self.k_proj(hidden_states)
        value_states = self.v_proj(hidden_states)

        query_states = query_states.view(bsz, q_len, self.num_heads, self.head_dim).transpose(1, 2)
        key_states = key_states.view(bsz, q_len, self.num_key_value_heads, self.head_dim).transpose(1, 2)
        value_states = value_states.view(bsz, q_len, self.num_key_value_heads, self.head_dim).transpose(1, 2)

        kv_seq_len = key_states.shape[-2]
        if past_key_value is not None:
            kv_seq_len += past_key_value[0].shape[-2]
        cos, sin = self.rotary_emb(value_states, seq_len=kv_seq_len)
        query_states, key_states = apply_rotary_pos_emb(query_states, key_states, cos, sin, position_ids)

        if past_key_value is not None:
            # reuse k, v, self_attention
            key_states = torch.cat([past_key_value[0], key_states], dim=2)
            value_states = torch.cat([past_key_value[1], value_states], dim=2)

        past_key_value = (key_states, value_states) if use_cache else None

        # repeat k/v heads if n_kv_heads < n_heads
        key_states = repeat_kv(key_states, self.num_key_value_groups)
        value_states = repeat_kv(value_states, self.num_key_value_groups)

        attn_weights = torch.matmul(query_states, key_states.transpose(2, 3)) / math.sqrt(self.head_dim)

        if attn_weights.size() != (bsz, self.num_heads, q_len, kv_seq_len):
            raise ValueError(
                f"Attention weights should be of size {(bsz, self.num_heads, q_len, kv_seq_len)}, but is"
                f" {attn_weights.size()}"
            )

        if attention_mask is not None:
            if attention_mask.size() != (bsz, 1, q_len, kv_seq_len):
                raise ValueError(
                    f"Attention mask should be of size {(bsz, 1, q_len, kv_seq_len)}, but is {attention_mask.size()}"
                )

            attn_weights = attn_weights + attention_mask

        # upcast attention to fp32
        attn_weights = nn.functional.softmax(attn_weights, dim=-1, dtype=torch.float32).to(query_states.dtype)
        attn_weights = nn.functional.dropout(attn_weights, p=self.attention_dropout, training=self.training)
        attn_output = torch.matmul(attn_weights, value_states)

        if attn_output.size() != (bsz, self.num_heads, q_len, self.head_dim):
            raise ValueError(
                f"`attn_output` should be of size {(bsz, self.num_heads, q_len, self.head_dim)}, but is"
                f" {attn_output.size()}"
            )

        attn_output = attn_output.transpose(1, 2).contiguous()
        attn_output = attn_output.reshape(bsz, q_len, self.hidden_size)

        attn_output = self.o_proj(attn_output)

        if not output_attentions:
            attn_weights = None

        return attn_output, attn_weights, past_key_value


# Copied from transformers.models.mistral.modeling_mistral.MistralFlashAttention2 with Mistral->Mixtral
class MixtralFlashAttention2(MixtralAttention):
    """
    Mixtral flash attention module. This module inherits from `MixtralAttention` as the weights of the module stays
    untouched. The only required change would be on the forward pass where it needs to correctly call the public API of
    flash attention and deal with padding tokens in case the input contains any of them.
    """

    def forward(
        self,
        hidden_states: torch.Tensor,
        attention_mask: Optional[torch.Tensor] = None,
        position_ids: Optional[torch.LongTensor] = None,
        past_key_value: Optional[Tuple[torch.Tensor]] = None,
        output_attentions: bool = False,
        use_cache: bool = False,
        **kwargs,
    ):
        if "padding_mask" in kwargs:
            warnings.warn(
                "Passing `padding_mask` is deprecated and will be removed in v4.37. Please make sure use `attention_mask` instead.`"
            )

            # overwrite attention_mask with padding_mask
            attention_mask = kwargs.pop("padding_mask")
        bsz, q_len, _ = hidden_states.size()

        query_states = self.q_proj(hidden_states)
        key_states = self.k_proj(hidden_states)
        value_states = self.v_proj(hidden_states)

        query_states = query_states.view(bsz, q_len, self.num_heads, self.head_dim).transpose(1, 2)
        key_states = key_states.view(bsz, q_len, self.num_key_value_heads, self.head_dim).transpose(1, 2)
        value_states = value_states.view(bsz, q_len, self.num_key_value_heads, self.head_dim).transpose(1, 2)

        kv_seq_len = key_states.shape[-2]
        if past_key_value is not None:
            kv_seq_len += past_key_value[0].shape[-2]

        # Because the input can be padded, the absolute sequence length depends on the max position id.
        rotary_seq_len = max(kv_seq_len, position_ids[:, -1].max().item()) + 1
        cos, sin = self.rotary_emb(value_states, seq_len=rotary_seq_len)

        query_states, key_states = apply_rotary_pos_emb(query_states, key_states, cos, sin, position_ids)

        use_sliding_windows = (
            _flash_supports_window_size
            and getattr(self.config, "sliding_window", None) is not None
            and kv_seq_len > self.config.sliding_window
        )

        if not _flash_supports_window_size:
            logger.warning_once(
                "The current flash attention version does not support sliding window attention, for a more memory efficient implementation"
                " make sure to upgrade flash-attn library."
            )

        if past_key_value is not None:
            # Activate slicing cache only if the config has a value `sliding_windows` attribute
            if getattr(self.config, "sliding_window", None) is not None and kv_seq_len > self.config.sliding_window:
                slicing_tokens = 1 - self.config.sliding_window

                past_key = past_key_value[0]
                past_value = past_key_value[1]

                past_key = past_key[:, :, slicing_tokens:, :].contiguous()
                past_value = past_value[:, :, slicing_tokens:, :].contiguous()

                if past_key.shape[-2] != self.config.sliding_window - 1:
                    raise ValueError(
                        f"past key must have a shape of (`batch_size, num_heads, self.config.sliding_window-1, head_dim`), got"
                        f" {past_key.shape}"
                    )

                past_key_value = (past_key, past_value)

                if attention_mask is not None:
                    attention_mask = attention_mask[:, slicing_tokens:]
                    attention_mask = torch.cat([attention_mask, torch.ones_like(attention_mask[:, -1:])], dim=-1)

            key_states = torch.cat([past_key_value[0], key_states], dim=2)
            value_states = torch.cat([past_key_value[1], value_states], dim=2)

        past_key_value = (key_states, value_states) if use_cache else None

        # repeat k/v heads if n_kv_heads < n_heads
        key_states = repeat_kv(key_states, self.num_key_value_groups)
        value_states = repeat_kv(value_states, self.num_key_value_groups)
        dropout_rate = 0.0 if not self.training else self.attention_dropout

        # In PEFT, usually we cast the layer norms in float32 for training stability reasons
        # therefore the input hidden states gets silently casted in float32. Hence, we need
        # cast them back in float16 just to be sure everything works as expected.
        input_dtype = query_states.dtype
        if input_dtype == torch.float32:
            # Handle the case where the model is quantized
            if hasattr(self.config, "_pre_quantization_dtype"):
                target_dtype = self.config._pre_quantization_dtype
            else:
                target_dtype = self.q_proj.weight.dtype

            logger.warning_once(
                f"The input hidden states seems to be silently casted in float32, this might be related to"
                f" the fact you have upcasted embedding or layer norm layers in float32. We will cast back the input in"
                f" {target_dtype}."
            )

            query_states = query_states.to(target_dtype)
            key_states = key_states.to(target_dtype)
            value_states = value_states.to(target_dtype)

        # Reashape to the expected shape for Flash Attention
        query_states = query_states.transpose(1, 2)
        key_states = key_states.transpose(1, 2)
        value_states = value_states.transpose(1, 2)

        attn_output = self._flash_attention_forward(
            query_states,
            key_states,
            value_states,
            attention_mask,
            q_len,
            dropout=dropout_rate,
            use_sliding_windows=use_sliding_windows,
        )

        attn_output = attn_output.reshape(bsz, q_len, self.hidden_size).contiguous()
        attn_output = self.o_proj(attn_output)

        if not output_attentions:
            attn_weights = None

        return attn_output, attn_weights, past_key_value

    def _flash_attention_forward(
        self,
        query_states,
        key_states,
        value_states,
        attention_mask,
        query_length,
        dropout=0.0,
        softmax_scale=None,
        use_sliding_windows=False,
    ):
        """
        Calls the forward method of Flash Attention - if the input hidden states contain at least one padding token
        first unpad the input, then computes the attention scores and pad the final attention scores.

        Args:
            query_states (`torch.Tensor`):
                Input query states to be passed to Flash Attention API
            key_states (`torch.Tensor`):
                Input key states to be passed to Flash Attention API
            value_states (`torch.Tensor`):
                Input value states to be passed to Flash Attention API
            attention_mask (`torch.Tensor`):
                The padding mask - corresponds to a tensor of size `(batch_size, seq_len)` where 0 stands for the
                position of padding tokens and 1 for the position of non-padding tokens.
            dropout (`int`, *optional*):
                Attention dropout
            softmax_scale (`float`, *optional*):
                The scaling of QK^T before applying softmax. Default to 1 / sqrt(head_dim)
            use_sliding_windows (`bool`, *optional*):
                Whether to activate sliding window attention.
        """
        # Contains at least one padding token in the sequence
        if attention_mask is not None:
            batch_size = query_states.shape[0]
            query_states, key_states, value_states, indices_q, cu_seq_lens, max_seq_lens = self._upad_input(
                query_states, key_states, value_states, attention_mask, query_length
            )

            cu_seqlens_q, cu_seqlens_k = cu_seq_lens
            max_seqlen_in_batch_q, max_seqlen_in_batch_k = max_seq_lens

            if not use_sliding_windows:
                attn_output_unpad = flash_attn_varlen_func(
                    query_states,
                    key_states,
                    value_states,
                    cu_seqlens_q=cu_seqlens_q,
                    cu_seqlens_k=cu_seqlens_k,
                    max_seqlen_q=max_seqlen_in_batch_q,
                    max_seqlen_k=max_seqlen_in_batch_k,
                    dropout_p=dropout,
                    softmax_scale=softmax_scale,
                    causal=self.is_causal,
                )
            else:
                attn_output_unpad = flash_attn_varlen_func(
                    query_states,
                    key_states,
                    value_states,
                    cu_seqlens_q=cu_seqlens_q,
                    cu_seqlens_k=cu_seqlens_k,
                    max_seqlen_q=max_seqlen_in_batch_q,
                    max_seqlen_k=max_seqlen_in_batch_k,
                    dropout_p=dropout,
                    softmax_scale=softmax_scale,
                    causal=self.is_causal,
                    window_size=(self.config.sliding_window, self.config.sliding_window),
                )

            attn_output = pad_input(attn_output_unpad, indices_q, batch_size, query_length)
        else:
            if not use_sliding_windows:
                attn_output = flash_attn_func(
                    query_states,
                    key_states,
                    value_states,
                    dropout,
                    softmax_scale=softmax_scale,
                    causal=self.is_causal,
                )
            else:
                attn_output = flash_attn_func(
                    query_states,
                    key_states,
                    value_states,
                    dropout,
                    softmax_scale=softmax_scale,
                    causal=self.is_causal,
                    window_size=(self.config.sliding_window, self.config.sliding_window),
                )

        return attn_output

    def _upad_input(self, query_layer, key_layer, value_layer, attention_mask, query_length):
        batch_size, kv_seq_len, num_heads, head_dim = key_layer.shape

        # On the first iteration we need to properly re-create the padding mask
        # by slicing it on the proper place
        if kv_seq_len != attention_mask.shape[-1]:
            attention_mask_num_tokens = attention_mask.shape[-1]
            attention_mask = attention_mask[:, attention_mask_num_tokens - kv_seq_len :]

        indices_k, cu_seqlens_k, max_seqlen_in_batch_k = _get_unpad_data(attention_mask)

        key_layer = index_first_axis(key_layer.reshape(batch_size * kv_seq_len, num_heads, head_dim), indices_k)
        value_layer = index_first_axis(value_layer.reshape(batch_size * kv_seq_len, num_heads, head_dim), indices_k)

        if query_length == kv_seq_len:
            query_layer = index_first_axis(
                query_layer.reshape(batch_size * kv_seq_len, num_heads, head_dim), indices_k
            )
            cu_seqlens_q = cu_seqlens_k
            max_seqlen_in_batch_q = max_seqlen_in_batch_k
            indices_q = indices_k
        elif query_length == 1:
            max_seqlen_in_batch_q = 1
            cu_seqlens_q = torch.arange(
                batch_size + 1, dtype=torch.int32, device=query_layer.device
            )  # There is a memcpy here, that is very bad.
            indices_q = cu_seqlens_q[:-1]
            query_layer = query_layer.squeeze(1)
        else:
            # The -q_len: slice assumes left padding.
            attention_mask = attention_mask[:, -query_length:]
            query_layer, indices_q, cu_seqlens_q, max_seqlen_in_batch_q = unpad_input(query_layer, attention_mask)

        return (
            query_layer,
            key_layer,
            value_layer,
            indices_q,
            (cu_seqlens_q, cu_seqlens_k),
            (max_seqlen_in_batch_q, max_seqlen_in_batch_k),
        )


class MixtralBlockSparseMoE(nn.Module):
    """
    Built on the paper and library Megablocks as described in
    https://arxiv.org/abs/2211.15841. This implementation is
    strictly equivalent to standard MoE with full capacity (no
    dropped tokens). It's faster since it formulates MoE operations
    in terms of block-sparse operations to accomodate imbalanced
    assignments of tokens to experts, whereas standard MoE either
    (1) drop tokens at the cost of reduced performance or (2) set
    capacity factor to number of experts and thus waste computation
    and memory on padding.
    """

    def __init__(self, config):
        super().__init__()
        self.hidden_dim = config.hidden_size
        self.ffn_dim = config.intermediate_size
        self.num_experts = config.num_local_experts
        self.top_k = config.num_experts_per_tok

        # gating
        self.gate = nn.Linear(self.hidden_dim, self.num_experts, bias=False)

        # merged expert weights, all of size  (ffn_dim * n_experts, model_dim)
        self.w1 = nn.Parameter(
            torch.Tensor(self.ffn_dim * self.num_experts, self.hidden_dim)
        )
        self.w2 = nn.Parameter(
            torch.Tensor(self.ffn_dim * self.num_experts, self.hidden_dim)
        )
        self.w3 = nn.Parameter(
            torch.Tensor(self.ffn_dim * self.num_experts, self.hidden_dim)
        )

        # Calculate the number of bits needed to represent the expert indices
        # so that we can pass it to radix sort.
        self.sort_end_bit = max(int(np.ceil(np.log2(self.num_experts))), 1)
        self.blocking = 128
        self.quantize_scatter_num_bits = -1

        # Calculate the number of bits needed to represent the column indices
        # in the intermediate sparse matrix.
        max_column_index = (self.ffn_dim * self.num_experts) // self.blocking
        self.transpose_sort_end_bit = max(
            int(np.ceil(np.log2(max_column_index))), 1)

    def sparse_transpose(self, size, row_indices, column_indices):
        block_columns = size[1] // self.blocking

        # Sort row indices by column indices to get the transposed matrix's
        # column indices.
        #
        # NOTE: Our sort operation uses the same width indices as the input
        # values. To avoid overflow when we have large activation matrices
        # we cast to 32-bit before sorting.
        _, gather_indices = ops.sort(column_indices.int(),
                                     self.transpose_sort_end_bit)

        # There are a constant number of blocks in every row of the sparse
        # matrix. A blocks offset is:
        #
        # row_index * blocks_per_row  column_index % blocks_per_row
        #
        # Once we have the block offsets ordered for transposition we can
        # divide by blocks_per_row to get the transposed column indices.
        column_indices_t = row_indices.gather(0, gather_indices.long())
        block_offsets_t = gather_indices.int()

        zero = torch.zeros((1, ), dtype=torch.int32, device=row_indices.device)
        nnz_per_column = ops.histogram(column_indices, block_columns)
        nnz_per_column = ops.inclusive_cumsum(nnz_per_column, 0)
        offsets_t = torch.cat([zero, nnz_per_column])
        return column_indices_t, offsets_t, block_offsets_t

    def topology(self, x: torch.Tensor, padded_bins: torch.Tensor):
        padded_tokens, _ = x.size()
        assert padded_tokens % self.blocking == 0
        assert self.ffn_dim % self.blocking == 0

        # Offsets for the sparse matrix. All rows have the
        # same number of nonzero blocks dictated by the
        # dimensionality of a single expert.
        block_rows = padded_tokens // self.blocking
        blocks_per_row = self.ffn_dim // self.blocking
        offsets = torch.arange(
            0,
            block_rows * blocks_per_row + 1,
            blocks_per_row,
            dtype=torch.int32,
            device=x.device,
        )

        # Indices for the sparse matrix. The indices for
        # the intermediate matrix are dynamic depending
        # on the mapping of tokens to experts.
        column_indices = ops.topology(padded_bins, self.blocking, block_rows,
                                      blocks_per_row)

        # TODO(tgale): This is unused. Remove the need for this in stk.
        # For now, use meta init to save the device memory.
        data = torch.empty(
            column_indices.numel(),
            self.blocking,
            self.blocking,
            dtype=x.dtype,
            device="meta",
        )
        shape = (padded_tokens, self.ffn_dim * self.num_experts)
        row_indices = stk.ops.row_indices(shape, data, offsets, column_indices)
        column_indices_t, offsets_t, block_offsets_t = self.sparse_transpose(
            shape, row_indices, column_indices)
        return stk.Matrix(
            shape,
            data,
            row_indices,
            column_indices,
            offsets,
            column_indices_t,
            offsets_t,
            block_offsets_t,
        )

    def indices_and_padded_bins(self, selected_experts: torch.Tensor):
        # Sort the expert ids to produce the scatter/gather
        # indices for the permutation.
        selected_experts = selected_experts.int()
        bin_ids, indices = ops.sort(selected_experts, self.sort_end_bit)

        # Histogram the expert ids to identify the number of
        # tokens routed to each expert.
        tokens_per_expert = ops.histogram(selected_experts, self.num_experts)

        # Round the token counts up to the block size used in
        # the matrix muliplications. Caculate the starting
        # position of each bin.
        padded_tokens_per_expert = ops.round_up(tokens_per_expert,
                                                self.blocking)
        padded_bins = ops.inclusive_cumsum(padded_tokens_per_expert, 0)
        padded_bins = promote_scalar(padded_bins)

        # Calculate the bin bounds for the sorted tokens.
        bins = ops.inclusive_cumsum(tokens_per_expert, 0)
        bins = promote_scalar(bins)
        return indices, bin_ids, bins, padded_bins, tokens_per_expert
    
    def forward_megablocks(self, x, weights, selected_experts, input_shape):
        (
            indices,
            bin_ids,
            bins,
            padded_bins,
            _,
        ) = self.indices_and_padded_bins(selected_experts)

        # Permute tokens and pad to prepare expert computation
        # (top_k * sequence_length  padding, model_dim)
        x = ops.padded_gather(x, indices, bin_ids, bins, padded_bins,
                              self.top_k)

        # Create the sparse matrix topology
        with torch.no_grad():
            topo = self.topology(x, padded_bins)

        # Perform the expert computation
        # First Dense x Dense -> Sparse for w1 and w3,
        # (top_k * sequence_length  padding, ffn_dim * n_experts)
        x = stk.Matrix(
            topo.size(),
            F.silu(stk.ops.sdd(x, self.w1.t(), topo).data) *
            stk.ops.sdd(x, self.w3.t(), topo).data,
            topo.row_indices,
            topo.column_indices,
            topo.offsets,
            topo.column_indices_t,
            topo.offsets_t,
            topo.block_offsets_t,
        )

        # Then Sparse x Dense -> Dense for w2
        # (top_k * sequence_length  padding, model_dim)
        x = stk.ops.dsd(x, self.w2)

        # Permute back and remove padding
        # (top_k * sequence_length, model_dim)
        x = ops.padded_scatter(
            x,
            indices,
            bin_ids,
            weights,
            bins,
            padded_bins,
            self.top_k,
            self.quantize_scatter_num_bits,
        )
        return x.view(*input_shape)

    def forward(self, hidden_states: torch.Tensor) -> torch.Tensor:
        """
        x: (sequence_length, model_dim)
        gate_logits: (sequence_length, n_experts)
        """
        batch_size, sequence_length, hidden_dim = hidden_states.shape
        residuals = hidden_states
        hidden_states = hidden_states.view(batch_size * sequence_length, hidden_dim)
        # gate_logits: (batch * sequence_length, n_experts)
        gate_logits = self.gate(hidden_states)
        # all_probs: (batch * sequence_length, n_experts) and upcast for softmax
        all_probs = F.softmax(gate_logits, dim=1, dtype=torch.float)
        # weights, selected_experts: (batch * sequence_length, top-k)
        routing_weights, selected_experts = torch.topk(all_probs, self.top_k, dim=-1)
        routing_weights /= routing_weights.sum(dim=-1, keepdim=True)
        
        # Native torch vs optimized with MegaBlocks
        if USE_MEGABLOCKS:
            routing_weights = routing_weights.flatten().to(hidden_states.dtype)
            selected_experts = selected_experts.flatten()

            return self.forward_megablocks(
                hidden_states,
                routing_weights,
                selected_experts,
                (batch_size, sequence_length, hidden_dim)
            )

        # hidden_states = residuals
        final_hidden_states = torch.zeros((batch_size * sequence_length, hidden_dim)).to(residuals.device)
        expert_mask = torch.nn.functional.one_hot(selected_experts, num_classes=self.num_experts).permute(2,1,0)
        
        # num_experts * top 2, batch * seq, top2
        # combining_weights = torch.einsum("bm,be->ebm", routing_weights, expert_mask.reshape(6,-1))
        w1 = self.w1.split(3584)[expert]
        w2 = self.w2.split(3584)[expert]
        w3 = self.w3.split(3584)[expert]
        
        for expert in range(self.num_experts):

            idx, top_x = torch.where(expert_mask[expert])
            if top_x.shape[0] == 0:
                continue

            # list indexing is a lot faster in torch
            top_x = top_x.tolist()
            idx = idx.tolist()
            current_state = hidden_states[top_x] 
            current_hidden_states = F.silu(current_state @ w1.T)[None,:,:] * (current_state @ w3.T)[None,:,:]
            current_hidden_states = current_hidden_states @ w2
            final_hidden_states[top_x] += (routing_weights[top_x, idx][:,None] * current_hidden_states)[0]

        final_hidden_states = final_hidden_states.reshape(batch_size , sequence_length, hidden_dim)
        return final_hidden_states


class MixtralMoeExpert(nn.Module):
    def __init__(self, config, ffn_dim: int):
        super().__init__()
        self.w1 = nn.Linear(config.d_model, ffn_dim)
        self.w2 = nn.Linear(config.d_model, ffn_dim)
        self.w3 = nn.Linear(ffn_dim, config.d_model)
        self.dropout = nn.Dropout(config.activation_dropout)
        self.act = ACT2FN[config.activation_function]

    def forward(self, hidden_states):
        hidden_states = self.act(self.w1(hidden_states)) * self.w2(hidden_states)
        hidden_states = self.w3(hidden_states)
        return hidden_states


class MixtralBlockSparseMoENaive(nn.Module):
    r"""
    Implementation of the NLLB-MoE sparse MLP module.
    """

    def __init__(self, config, ffn_dim: int):
        super().__init__()
        
        self.hidden_dim = config.hidden_size
        self.ffn_dim = config.intermediate_size
        self.num_experts = config.num_local_experts
        self.top_k = config.num_experts_per_tok

        # gating
        self.gate = nn.Linear(self.hidden_dim, self.num_experts, bias=False)

        # merged expert weights, all of size  (ffn_dim * n_experts, model_dim)
        self.w1 = nn.Parameter(
            torch.randn(self.ffn_dim * self.num_experts, self.hidden_dim)
        )
        self.w2 = nn.Parameter(
            torch.randn(self.ffn_dim * self.num_experts, self.hidden_dim)
        )
        self.w3 = nn.Parameter(
            torch.randn(self.ffn_dim * self.num_experts, self.hidden_dim)
        )

        # Calculate the number of bits needed to represent the expert indices
        # so that we can pass it to radix sort.
        self.sort_end_bit = max(int(np.ceil(np.log2(self.num_experts))), 1)
        self.blocking = 128
        self.quantize_scatter_num_bits = -1

        # Calculate the number of bits needed to represent the column indices
        # in the intermediate sparse matrix.
        max_column_index = (self.ffn_dim * self.num_experts) // self.blocking
        self.transpose_sort_end_bit = max(
            int(np.ceil(np.log2(max_column_index))), 1)

        # self.experts = nn.ModuleDict()
        # for idx in range(self.num_experts):
        #     self.experts[f"expert_{idx}"] = expert_class(config, ffn_dim)

    def forward(self, x: torch.Tensor) -> torch.Tensor:
        """
        x: (sequence_length, model_dim)
        gate_logits: (sequence_length, n_experts)
        """
        # optional reshape
        input_shape = x.shape
        hidden_states = x.view(-1, input_shape[-1])

        # gate_logits: (sequence_length, n_experts)
        gate_logits = self.gate(hidden_states)
        # all_probs: (sequence_length, n_experts) and upcast for softmax
        all_probs = F.softmax(gate_logits, dim=1, dtype=torch.float)
        # weights, selected_experts: (sequence_length, top-k)
        weights, selected_experts = torch.topk(all_probs, self.top_k, dim=-1)
        weights /= weights.sum(dim=-1, keepdim=True)
        
        # Native torch vs optimized with MegaBlocks
        if USE_MEGABLOCKS:
            weights = weights.flatten().to(hidden_states.dtype)
            selected_experts = selected_experts.flatten()

            return self.forward_megablocks(
                hidden_states,
                weights,
                selected_experts,
                input_shape
            )

        hidden_states = x
        final_hidden_states = torch.zeros(input_shape).to(x.device)
        # Naive pure pytorch
        top_1_mask = torch.nn.functional.one_hot(selected_experts, num_classes=self.num_experts)
        router_mask = weights.bool()
        hidden_states = hidden_states.reshape((input_shape[0] * input_shape[1]), input_shape[-1])
        
        for idx, expert in enumerate(self.experts.values()):
            token_indices = router_mask[:, idx]
            combining_weights = router_probs[token_indices, idx]
            expert_output = expert(masked_hidden_states[idx, token_indices])
            if self.moe_token_dropout > 0:
                if self.training:
                    expert_output = self.token_dropout(expert_output)
                else:
                    expert_output *= 1 - self.moe_token_dropout
            masked_hidden_states[idx, token_indices] = torch.einsum("b,be->be", combining_weights, expert_output)
        hidden_states = masked_hidden_states.sum(dim=0).reshape(batch_size, sequence_length, hidden_dim)
        
        masked_hidden_states = torch.einsum("bm,be->ebm", hidden_states, router_mask)
        # replace top_1_expert_index with min values
        logits_except_top_1 = x.masked_fill(top_1_mask.bool(), float("-inf"))

        for token_idx in range(input_shape[1]):
            current_hidden_state = hidden_states[:, token_idx, :]
            selected_top2_experts = selected_experts[token_idx]

            for i, expert_idx in enumerate(selected_top2_experts):
                expert_hidden_state = self._get_expert_hidden_state(current_hidden_state, expert_idx)
                final_hidden_states[:, token_idx, :] += (expert_hidden_state.squeeze(1) * weights[token_idx, i])

        return final_hidden_states
    

    def _get_expert_hidden_state(self, hidden_state, expert_idx):
        current_expert_in_proj_weight = self.w1[self.ffn_dim * expert_idx : self.ffn_dim * (expert_idx + 1), :].t().unsqueeze(0)
        current_expert_out_proj_weight = self.w3[self.ffn_dim * expert_idx : self.ffn_dim * (expert_idx + 1), :].t().unsqueeze(0)
        current_expert_gate_proj_weight = self.w2[self.ffn_dim * expert_idx : self.ffn_dim * (expert_idx + 1), :].unsqueeze(0)

<<<<<<< HEAD
        projection_1 = torch.bmm(hidden_state.unsqueeze(0), current_expert_in_proj_weight)
        projection_2 = torch.bmm(hidden_state.unsqueeze(0), current_expert_out_proj_weight)
        hidden_state = F.silu(projection_1) * projection_2
=======
        target_dtype = current_expert_in_proj_weight.dtype

        hidden_state = F.silu(torch.bmm(hidden_state.unsqueeze(0).to(target_dtype), current_expert_in_proj_weight)) * torch.bmm(hidden_state.unsqueeze(0).to(target_dtype), current_expert_out_proj_weight)
>>>>>>> 92d143f6
        hidden_state = hidden_state @ current_expert_gate_proj_weight
        return hidden_state

        
class MixtralDecoderLayer(nn.Module):
    def __init__(self, config: MixtralConfig):
        super().__init__()
        self.hidden_size = config.hidden_size
        self.self_attn = (
            MixtralAttention(config=config)
            if not getattr(config, "_flash_attn_2_enabled", False)
            else MixtralFlashAttention2(config)
        )
        self.input_layernorm = MixtralRMSNorm(config.hidden_size, eps=config.rms_norm_eps)
        self.block_sparse_moe = MixtralBlockSparseMoE(config)
        self.post_attention_layernorm = MixtralRMSNorm(config.hidden_size, eps=config.rms_norm_eps)

    def forward(
        self,
        hidden_states: torch.Tensor,
        attention_mask: Optional[torch.Tensor] = None,
        position_ids: Optional[torch.LongTensor] = None,
        past_key_value: Optional[Tuple[torch.Tensor]] = None,
        output_attentions: Optional[bool] = False,
        use_cache: Optional[bool] = False,
        **kwargs,
    ) -> Tuple[torch.FloatTensor, Optional[Tuple[torch.FloatTensor, torch.FloatTensor]]]:
        if "padding_mask" in kwargs:
            warnings.warn(
                "Passing `padding_mask` is deprecated and will be removed in v4.37. Please make sure use `attention_mask` instead.`"
            )
        """
        Args:
            hidden_states (`torch.FloatTensor`): input to the layer of shape `(batch, seq_len, embed_dim)`
            attention_mask (`torch.FloatTensor`, *optional*): attention mask of size
                `(batch, sequence_length)` where padding elements are indicated by 0.
            output_attentions (`bool`, *optional*):
                Whether or not to return the attentions tensors of all attention layers. See `attentions` under
                returned tensors for more detail.
            use_cache (`bool`, *optional*):
                If set to `True`, `past_key_values` key value states are returned and can be used to speed up decoding
                (see `past_key_values`).
            past_key_value (`Tuple(torch.FloatTensor)`, *optional*): cached past key and value projection states
        """

        residual = hidden_states

        hidden_states = self.input_layernorm(hidden_states)

        # Self Attention
        hidden_states, self_attn_weights, present_key_value = self.self_attn(
            hidden_states=hidden_states,
            attention_mask=attention_mask,
            position_ids=position_ids,
            past_key_value=past_key_value,
            output_attentions=output_attentions,
            use_cache=use_cache,
        )
        hidden_states = residual + hidden_states

        # Fully Connected
        residual = hidden_states
        hidden_states = self.post_attention_layernorm(hidden_states)

        hidden_states = self.block_sparse_moe(hidden_states)
        hidden_states = residual + hidden_states

        outputs = (hidden_states,)

        if output_attentions:
            outputs += (self_attn_weights,)

        if use_cache:
            outputs += (present_key_value,)

        return outputs


MIXTRAL_START_DOCSTRING = r"""
    This model inherits from [`PreTrainedModel`]. Check the superclass documentation for the generic methods the
    library implements for all its model (such as downloading or saving, resizing the input embeddings, pruning heads
    etc.)

    This model is also a PyTorch [torch.nn.Module](https://pytorch.org/docs/stable/nn.html#torch.nn.Module) subclass.
    Use it as a regular PyTorch Module and refer to the PyTorch documentation for all matter related to general usage
    and behavior.

    Parameters:
        config ([`MixtralConfig`]):
            Model configuration class with all the parameters of the model. Initializing with a config file does not
            load the weights associated with the model, only the configuration. Check out the
            [`~PreTrainedModel.from_pretrained`] method to load the model weights.
"""


@add_start_docstrings(
    "The bare Mixtral Model outputting raw hidden-states without any specific head on top.",
    MIXTRAL_START_DOCSTRING,
)
# Copied from transformers.models.mistral.modeling_mistral.MistralPreTrainedModel with Mistral->Mixtral
class MixtralPreTrainedModel(PreTrainedModel):
    config_class = MixtralConfig
    base_model_prefix = "model"
    supports_gradient_checkpointing = True
    _no_split_modules = ["MixtralDecoderLayer"]
    _skip_keys_device_placement = "past_key_values"
    _supports_flash_attn_2 = True

    def _init_weights(self, module):
        pass
        # std = self.config.initializer_range
        # if isinstance(module, nn.Linear):
        #     module.weight.data.normal_(mean=0.0, std=std)
        #     if module.bias is not None:
        #         module.bias.data.zero_()
        # elif isinstance(module, nn.Embedding):
        #     module.weight.data.normal_(mean=0.0, std=std)
        #     if module.padding_idx is not None:
        #         module.weight.data[module.padding_idx].zero_()


MIXTRAL_INPUTS_DOCSTRING = r"""
    Args:
        input_ids (`torch.LongTensor` of shape `(batch_size, sequence_length)`):
            Indices of input sequence tokens in the vocabulary. Padding will be ignored by default should you provide
            it.

            Indices can be obtained using [`AutoTokenizer`]. See [`PreTrainedTokenizer.encode`] and
            [`PreTrainedTokenizer.__call__`] for details.

            [What are input IDs?](../glossary#input-ids)
        attention_mask (`torch.Tensor` of shape `(batch_size, sequence_length)`, *optional*):
            Mask to avoid performing attention on padding token indices. Mask values selected in `[0, 1]`:

            - 1 for tokens that are **not masked**,
            - 0 for tokens that are **masked**.

            [What are attention masks?](../glossary#attention-mask)

            Indices can be obtained using [`AutoTokenizer`]. See [`PreTrainedTokenizer.encode`] and
            [`PreTrainedTokenizer.__call__`] for details.

            If `past_key_values` is used, optionally only the last `decoder_input_ids` have to be input (see
            `past_key_values`).

            If you want to change padding behavior, you should read [`modeling_opt._prepare_decoder_attention_mask`]
            and modify to your needs. See diagram 1 in [the paper](https://arxiv.org/abs/1910.13461) for more
            information on the default strategy.

            - 1 indicates the head is **not masked**,
            - 0 indicates the head is **masked**.
        position_ids (`torch.LongTensor` of shape `(batch_size, sequence_length)`, *optional*):
            Indices of positions of each input sequence tokens in the position embeddings. Selected in the range `[0,
            config.n_positions - 1]`.

            [What are position IDs?](../glossary#position-ids)
        past_key_values (`tuple(tuple(torch.FloatTensor))`, *optional*, returned when `use_cache=True` is passed or when `config.use_cache=True`):
            Tuple of `tuple(torch.FloatTensor)` of length `config.n_layers`, with each tuple having 2 tensors of shape
            `(batch_size, num_heads, sequence_length, embed_size_per_head)`) and 2 additional tensors of shape
            `(batch_size, num_heads, encoder_sequence_length, embed_size_per_head)`.

            Contains pre-computed hidden-states (key and values in the self-attention blocks and in the cross-attention
            blocks) that can be used (see `past_key_values` input) to speed up sequential decoding.

            If `past_key_values` are used, the user can optionally input only the last `decoder_input_ids` (those that
            don't have their past key value states given to this model) of shape `(batch_size, 1)` instead of all
            `decoder_input_ids` of shape `(batch_size, sequence_length)`.
        inputs_embeds (`torch.FloatTensor` of shape `(batch_size, sequence_length, hidden_size)`, *optional*):
            Optionally, instead of passing `input_ids` you can choose to directly pass an embedded representation. This
            is useful if you want more control over how to convert `input_ids` indices into associated vectors than the
            model's internal embedding lookup matrix.
        use_cache (`bool`, *optional*):
            If set to `True`, `past_key_values` key value states are returned and can be used to speed up decoding (see
            `past_key_values`).
        output_attentions (`bool`, *optional*):
            Whether or not to return the attentions tensors of all attention layers. See `attentions` under returned
            tensors for more detail.
        output_hidden_states (`bool`, *optional*):
            Whether or not to return the hidden states of all layers. See `hidden_states` under returned tensors for
            more detail.
        return_dict (`bool`, *optional*):
            Whether or not to return a [`~utils.ModelOutput`] instead of a plain tuple.
"""


@add_start_docstrings(
    "The bare Mixtral Model outputting raw hidden-states without any specific head on top.",
    MIXTRAL_START_DOCSTRING,
)
# Copied from transformers.models.mistral.modeling_mistral.MistralModel with MISTRAL->MIXTRAL,Mistral->Mixtral
class MixtralModel(MixtralPreTrainedModel):
    """
    Transformer decoder consisting of *config.num_hidden_layers* layers. Each layer is a [`MixtralDecoderLayer`]

    Args:
        config: MixtralConfig
    """

    def __init__(self, config: MixtralConfig):
        super().__init__(config)
        self.padding_idx = config.pad_token_id
        self.vocab_size = config.vocab_size

        self.embed_tokens = nn.Embedding(config.vocab_size, config.hidden_size, self.padding_idx)
        self.layers = nn.ModuleList([MixtralDecoderLayer(config) for _ in range(config.num_hidden_layers)])
        self.norm = MixtralRMSNorm(config.hidden_size, eps=config.rms_norm_eps)

        self.gradient_checkpointing = False
        # Initialize weights and apply final processing
        self.post_init()

    def get_input_embeddings(self):
        return self.embed_tokens

    def set_input_embeddings(self, value):
        self.embed_tokens = value

    @add_start_docstrings_to_model_forward(MIXTRAL_INPUTS_DOCSTRING)
    def forward(
        self,
        input_ids: torch.LongTensor = None,
        attention_mask: Optional[torch.Tensor] = None,
        position_ids: Optional[torch.LongTensor] = None,
        past_key_values: Optional[List[torch.FloatTensor]] = None,
        inputs_embeds: Optional[torch.FloatTensor] = None,
        use_cache: Optional[bool] = None,
        output_attentions: Optional[bool] = None,
        output_hidden_states: Optional[bool] = None,
        return_dict: Optional[bool] = None,
    ) -> Union[Tuple, BaseModelOutputWithPast]:
        output_attentions = output_attentions if output_attentions is not None else self.config.output_attentions
        output_hidden_states = (
            output_hidden_states if output_hidden_states is not None else self.config.output_hidden_states
        )
        use_cache = use_cache if use_cache is not None else self.config.use_cache

        return_dict = return_dict if return_dict is not None else self.config.use_return_dict

        # retrieve input_ids and inputs_embeds
        if input_ids is not None and inputs_embeds is not None:
            raise ValueError("You cannot specify both decoder_input_ids and decoder_inputs_embeds at the same time")
        elif input_ids is not None:
            batch_size, seq_length = input_ids.shape
        elif inputs_embeds is not None:
            batch_size, seq_length, _ = inputs_embeds.shape
        else:
            raise ValueError("You have to specify either decoder_input_ids or decoder_inputs_embeds")

        seq_length_with_past = seq_length
        past_key_values_length = 0

        if past_key_values is not None:
            past_key_values_length = past_key_values[0][0].shape[2]
            seq_length_with_past = seq_length_with_past + past_key_values_length

        if position_ids is None:
            device = input_ids.device if input_ids is not None else inputs_embeds.device
            position_ids = torch.arange(
                past_key_values_length, seq_length + past_key_values_length, dtype=torch.long, device=device
            )
            position_ids = position_ids.unsqueeze(0).view(-1, seq_length)
        else:
            position_ids = position_ids.view(-1, seq_length).long()

        if inputs_embeds is None:
            inputs_embeds = self.embed_tokens(input_ids)

        if (
            attention_mask is not None
            and hasattr(self.config, "_flash_attn_2_enabled")
            and self.config._flash_attn_2_enabled
            and use_cache
        ):
            is_padding_right = attention_mask[:, -1].sum().item() != batch_size
            if is_padding_right:
                raise ValueError(
                    "You are attempting to perform batched generation with padding_side='right'"
                    " this may lead to unexpected behaviour for Flash Attention version of Mixtral. Make sure to "
                    " call `tokenizer.padding_side  = 'left'` before tokenizing the input. "
                )

        if getattr(self.config, "_flash_attn_2_enabled", False):
            # 2d mask is passed through the layers
            attention_mask = attention_mask if (attention_mask is not None and 0 in attention_mask) else None
        else:
            # 4d mask is passed through the layers
            attention_mask = _prepare_4d_causal_attention_mask(
                attention_mask,
                (batch_size, seq_length),
                inputs_embeds,
                past_key_values_length,
                sliding_window=self.config.sliding_window,
            )

        hidden_states = inputs_embeds

        if self.gradient_checkpointing and self.training:
            if use_cache:
                logger.warning_once(
                    "`use_cache=True` is incompatible with gradient checkpointing. Setting `use_cache=False`..."
                )
                use_cache = False

        # decoder layers
        all_hidden_states = () if output_hidden_states else None
        all_self_attns = () if output_attentions else None
        next_decoder_cache = () if use_cache else None

        for idx, decoder_layer in enumerate(self.layers):
            if output_hidden_states:
                all_hidden_states += (hidden_states,)

            past_key_value = past_key_values[idx] if past_key_values is not None else None

            if self.gradient_checkpointing and self.training:
                layer_outputs = self._gradient_checkpointing_func(
                    decoder_layer.__call__,
                    hidden_states,
                    attention_mask,
                    position_ids,
                    past_key_value,
                    output_attentions,
                    use_cache,
                )
            else:
                layer_outputs = decoder_layer(
                    hidden_states,
                    attention_mask=attention_mask,
                    position_ids=position_ids,
                    past_key_value=past_key_value,
                    output_attentions=output_attentions,
                    use_cache=use_cache,
                )

            hidden_states = layer_outputs[0]

            if use_cache:
                next_decoder_cache += (layer_outputs[2 if output_attentions else 1],)

            if output_attentions:
                all_self_attns += (layer_outputs[1],)

        hidden_states = self.norm(hidden_states)

        # add hidden states from the last decoder layer
        if output_hidden_states:
            all_hidden_states += (hidden_states,)

        next_cache = next_decoder_cache if use_cache else None
        if not return_dict:
            return tuple(v for v in [hidden_states, next_cache, all_hidden_states, all_self_attns] if v is not None)
        return BaseModelOutputWithPast(
            last_hidden_state=hidden_states,
            past_key_values=next_cache,
            hidden_states=all_hidden_states,
            attentions=all_self_attns,
        )


# Copied from transformers.models.mistral.modeling_mistral.MistralForCausalLM with MISTRAL->MIXTRAL,Mistral->Mixtral
class MixtralForCausalLM(MixtralPreTrainedModel):
    _tied_weights_keys = ["lm_head.weight"]

    def __init__(self, config):
        super().__init__(config)
        self.model = MixtralModel(config)
        self.vocab_size = config.vocab_size
        self.lm_head = nn.Linear(config.hidden_size, config.vocab_size, bias=False)

        # Initialize weights and apply final processing
        self.post_init()

    def get_input_embeddings(self):
        return self.model.embed_tokens

    def set_input_embeddings(self, value):
        self.model.embed_tokens = value

    def get_output_embeddings(self):
        return self.lm_head

    def set_output_embeddings(self, new_embeddings):
        self.lm_head = new_embeddings

    def set_decoder(self, decoder):
        self.model = decoder

    def get_decoder(self):
        return self.model

    @add_start_docstrings_to_model_forward(MIXTRAL_INPUTS_DOCSTRING)
    @replace_return_docstrings(output_type=CausalLMOutputWithPast, config_class=_CONFIG_FOR_DOC)
    def forward(
        self,
        input_ids: torch.LongTensor = None,
        attention_mask: Optional[torch.Tensor] = None,
        position_ids: Optional[torch.LongTensor] = None,
        past_key_values: Optional[List[torch.FloatTensor]] = None,
        inputs_embeds: Optional[torch.FloatTensor] = None,
        labels: Optional[torch.LongTensor] = None,
        use_cache: Optional[bool] = None,
        output_attentions: Optional[bool] = None,
        output_hidden_states: Optional[bool] = None,
        return_dict: Optional[bool] = None,
    ) -> Union[Tuple, CausalLMOutputWithPast]:
        r"""
        Args:
            labels (`torch.LongTensor` of shape `(batch_size, sequence_length)`, *optional*):
                Labels for computing the masked language modeling loss. Indices should either be in `[0, ...,
                config.vocab_size]` or -100 (see `input_ids` docstring). Tokens with indices set to `-100` are ignored
                (masked), the loss is only computed for the tokens with labels in `[0, ..., config.vocab_size]`.

        Returns:

        Example:

        ```python
        >>> from transformers import AutoTokenizer, MixtralForCausalLM

        >>> model = MixtralForCausalLM.from_pretrained(PATH_TO_CONVERTED_WEIGHTS)
        >>> tokenizer = AutoTokenizer.from_pretrained(PATH_TO_CONVERTED_TOKENIZER)

        >>> prompt = "Hey, are you conscious? Can you talk to me?"
        >>> inputs = tokenizer(prompt, return_tensors="pt")

        >>> # Generate
        >>> generate_ids = model.generate(inputs.input_ids, max_length=30)
        >>> tokenizer.batch_decode(generate_ids, skip_special_tokens=True, clean_up_tokenization_spaces=False)[0]
        "Hey, are you conscious? Can you talk to me?\nI'm not conscious, but I can talk to you."
        ```"""

        output_attentions = output_attentions if output_attentions is not None else self.config.output_attentions
        output_hidden_states = (
            output_hidden_states if output_hidden_states is not None else self.config.output_hidden_states
        )
        return_dict = return_dict if return_dict is not None else self.config.use_return_dict

        # decoder outputs consists of (dec_features, layer_state, dec_hidden, dec_attn)
        outputs = self.model(
            input_ids=input_ids,
            attention_mask=attention_mask,
            position_ids=position_ids,
            past_key_values=past_key_values,
            inputs_embeds=inputs_embeds,
            use_cache=use_cache,
            output_attentions=output_attentions,
            output_hidden_states=output_hidden_states,
            return_dict=return_dict,
        )

        hidden_states = outputs[0]
        logits = self.lm_head(hidden_states.to(self.lm_head.weight.dtype))
        logits = logits.float()

        loss = None
        if labels is not None:
            # Shift so that tokens < n predict n
            shift_logits = logits[..., :-1, :].contiguous()
            shift_labels = labels[..., 1:].contiguous()
            # Flatten the tokens
            loss_fct = CrossEntropyLoss()
            shift_logits = shift_logits.view(-1, self.config.vocab_size)
            shift_labels = shift_labels.view(-1)
            # Enable model parallelism
            shift_labels = shift_labels.to(shift_logits.device)
            loss = loss_fct(shift_logits, shift_labels)

        if not return_dict:
            output = (logits,) + outputs[1:]
            return (loss,) + output if loss is not None else output

        return CausalLMOutputWithPast(
            loss=loss,
            logits=logits,
            past_key_values=outputs.past_key_values,
            hidden_states=outputs.hidden_states,
            attentions=outputs.attentions,
        )

    def prepare_inputs_for_generation(
        self, input_ids, past_key_values=None, attention_mask=None, inputs_embeds=None, **kwargs
    ):
        # Omit tokens covered by past_key_values
        if past_key_values:
            past_length = past_key_values[0][0].shape[2]

            # Some generation methods already pass only the last input ID
            if input_ids.shape[1] > past_length:
                remove_prefix_length = past_length
            else:
                # Default to old behavior: keep only final ID
                remove_prefix_length = input_ids.shape[1] - 1

            input_ids = input_ids[:, remove_prefix_length:]

        position_ids = kwargs.get("position_ids", None)
        if attention_mask is not None and position_ids is None:
            # create position_ids on the fly for batch generation
            position_ids = attention_mask.long().cumsum(-1) - 1
            position_ids.masked_fill_(attention_mask == 0, 1)
            if past_key_values:
                position_ids = position_ids[:, -input_ids.shape[1] :]

        # if `inputs_embeds` are passed, we only want to use them in the 1st generation step
        if inputs_embeds is not None and past_key_values is None:
            model_inputs = {"inputs_embeds": inputs_embeds}
        else:
            model_inputs = {"input_ids": input_ids}

        model_inputs.update(
            {
                "position_ids": position_ids,
                "past_key_values": past_key_values,
                "use_cache": kwargs.get("use_cache"),
                "attention_mask": attention_mask,
            }
        )
        return model_inputs

    @staticmethod
    def _reorder_cache(past_key_values, beam_idx):
        reordered_past = ()
        for layer_past in past_key_values:
            reordered_past += (
                tuple(past_state.index_select(0, beam_idx.to(past_state.device)) for past_state in layer_past),
            )
        return reordered_past


@add_start_docstrings(
    """
    The Mixtral Model transformer with a sequence classification head on top (linear layer).

    [`MixtralForSequenceClassification`] uses the last token in order to do the classification, as other causal models
    (e.g. GPT-2) do.

    Since it does classification on the last token, it requires to know the position of the last token. If a
    `pad_token_id` is defined in the configuration, it finds the last token that is not a padding token in each row. If
    no `pad_token_id` is defined, it simply takes the last value in each row of the batch. Since it cannot guess the
    padding tokens when `inputs_embeds` are passed instead of `input_ids`, it does the same (take the last value in
    each row of the batch).
    """,
    MIXTRAL_START_DOCSTRING,
)
# Copied from transformers.models.llama.modeling_llama.LlamaForSequenceClassification with Llama->Mixtral, LLAMA->MIXTRAL
class MixtralForSequenceClassification(MixtralPreTrainedModel):
    def __init__(self, config):
        super().__init__(config)
        self.num_labels = config.num_labels
        self.model = MixtralModel(config)
        self.score = nn.Linear(config.hidden_size, self.num_labels, bias=False)

        # Initialize weights and apply final processing
        self.post_init()

    def get_input_embeddings(self):
        return self.model.embed_tokens

    def set_input_embeddings(self, value):
        self.model.embed_tokens = value

    @add_start_docstrings_to_model_forward(MIXTRAL_INPUTS_DOCSTRING)
    def forward(
        self,
        input_ids: torch.LongTensor = None,
        attention_mask: Optional[torch.Tensor] = None,
        position_ids: Optional[torch.LongTensor] = None,
        past_key_values: Optional[List[torch.FloatTensor]] = None,
        inputs_embeds: Optional[torch.FloatTensor] = None,
        labels: Optional[torch.LongTensor] = None,
        use_cache: Optional[bool] = None,
        output_attentions: Optional[bool] = None,
        output_hidden_states: Optional[bool] = None,
        return_dict: Optional[bool] = None,
    ) -> Union[Tuple, SequenceClassifierOutputWithPast]:
        r"""
        labels (`torch.LongTensor` of shape `(batch_size,)`, *optional*):
            Labels for computing the sequence classification/regression loss. Indices should be in `[0, ...,
            config.num_labels - 1]`. If `config.num_labels == 1` a regression loss is computed (Mean-Square loss), If
            `config.num_labels > 1` a classification loss is computed (Cross-Entropy).
        """
        return_dict = return_dict if return_dict is not None else self.config.use_return_dict

        transformer_outputs = self.model(
            input_ids,
            attention_mask=attention_mask,
            position_ids=position_ids,
            past_key_values=past_key_values,
            inputs_embeds=inputs_embeds,
            use_cache=use_cache,
            output_attentions=output_attentions,
            output_hidden_states=output_hidden_states,
            return_dict=return_dict,
        )
        hidden_states = transformer_outputs[0]
        logits = self.score(hidden_states)

        if input_ids is not None:
            batch_size = input_ids.shape[0]
        else:
            batch_size = inputs_embeds.shape[0]

        if self.config.pad_token_id is None and batch_size != 1:
            raise ValueError("Cannot handle batch sizes > 1 if no padding token is defined.")
        if self.config.pad_token_id is None:
            sequence_lengths = -1
        else:
            if input_ids is not None:
                sequence_lengths = (torch.eq(input_ids, self.config.pad_token_id).int().argmax(-1) - 1).to(
                    logits.device
                )
            else:
                sequence_lengths = -1

        pooled_logits = logits[torch.arange(batch_size, device=logits.device), sequence_lengths]

        loss = None
        if labels is not None:
            labels = labels.to(logits.device)
            if self.config.problem_type is None:
                if self.num_labels == 1:
                    self.config.problem_type = "regression"
                elif self.num_labels > 1 and (labels.dtype == torch.long or labels.dtype == torch.int):
                    self.config.problem_type = "single_label_classification"
                else:
                    self.config.problem_type = "multi_label_classification"

            if self.config.problem_type == "regression":
                loss_fct = MSELoss()
                if self.num_labels == 1:
                    loss = loss_fct(pooled_logits.squeeze(), labels.squeeze())
                else:
                    loss = loss_fct(pooled_logits, labels)
            elif self.config.problem_type == "single_label_classification":
                loss_fct = CrossEntropyLoss()
                loss = loss_fct(pooled_logits.view(-1, self.num_labels), labels.view(-1))
            elif self.config.problem_type == "multi_label_classification":
                loss_fct = BCEWithLogitsLoss()
                loss = loss_fct(pooled_logits, labels)
        if not return_dict:
            output = (pooled_logits,) + transformer_outputs[1:]
            return ((loss,) + output) if loss is not None else output

        return SequenceClassifierOutputWithPast(
            loss=loss,
            logits=pooled_logits,
            past_key_values=transformer_outputs.past_key_values,
            hidden_states=transformer_outputs.hidden_states,
            attentions=transformer_outputs.attentions,
        )<|MERGE_RESOLUTION|>--- conflicted
+++ resolved
@@ -808,12 +808,14 @@
         
         # num_experts * top 2, batch * seq, top2
         # combining_weights = torch.einsum("bm,be->ebm", routing_weights, expert_mask.reshape(6,-1))
-        w1 = self.w1.split(3584)[expert]
-        w2 = self.w2.split(3584)[expert]
-        w3 = self.w3.split(3584)[expert]
+        _w1 = self.w1.split(3584)
+        _w2 = self.w2.split(3584)
+        _w3 = self.w3.split(3584)
         
         for expert in range(self.num_experts):
-
+            w1 = _w1[expert]
+            w2 = _w2[expert]
+            w3 = _w3[expert]
             idx, top_x = torch.where(expert_mask[expert])
             if top_x.shape[0] == 0:
                 continue
@@ -956,15 +958,9 @@
         current_expert_out_proj_weight = self.w3[self.ffn_dim * expert_idx : self.ffn_dim * (expert_idx + 1), :].t().unsqueeze(0)
         current_expert_gate_proj_weight = self.w2[self.ffn_dim * expert_idx : self.ffn_dim * (expert_idx + 1), :].unsqueeze(0)
 
-<<<<<<< HEAD
         projection_1 = torch.bmm(hidden_state.unsqueeze(0), current_expert_in_proj_weight)
         projection_2 = torch.bmm(hidden_state.unsqueeze(0), current_expert_out_proj_weight)
         hidden_state = F.silu(projection_1) * projection_2
-=======
-        target_dtype = current_expert_in_proj_weight.dtype
-
-        hidden_state = F.silu(torch.bmm(hidden_state.unsqueeze(0).to(target_dtype), current_expert_in_proj_weight)) * torch.bmm(hidden_state.unsqueeze(0).to(target_dtype), current_expert_out_proj_weight)
->>>>>>> 92d143f6
         hidden_state = hidden_state @ current_expert_gate_proj_weight
         return hidden_state
 
