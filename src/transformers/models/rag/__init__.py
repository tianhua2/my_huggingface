# flake8: noqa
# There's no way to ignore "F401 '...' imported but unused" warnings in this
# module, but to preserve other warnings. So, don't check this module at all.

<<<<<<< HEAD
from ...file_utils import is_tf_available, is_torch_available
=======
# Copyright 2020 The HuggingFace Team. All rights reserved.
#
# Licensed under the Apache License, Version 2.0 (the "License");
# you may not use this file except in compliance with the License.
# You may obtain a copy of the License at
#
#     http://www.apache.org/licenses/LICENSE-2.0
#
# Unless required by applicable law or agreed to in writing, software
# distributed under the License is distributed on an "AS IS" BASIS,
# WITHOUT WARRANTIES OR CONDITIONS OF ANY KIND, either express or implied.
# See the License for the specific language governing permissions and
# limitations under the License.

from ...file_utils import is_torch_available
>>>>>>> 67ff1c31
from .configuration_rag import RagConfig
from .retrieval_rag import RagRetriever
from .tokenization_rag import RagTokenizer


if is_torch_available():
    from .modeling_rag import RagModel, RagSequenceForGeneration, RagTokenForGeneration

if is_tf_available():
    from .modeling_tf_rag import TFRagModel, TFRagTokenForGeneration<|MERGE_RESOLUTION|>--- conflicted
+++ resolved
@@ -2,9 +2,6 @@
 # There's no way to ignore "F401 '...' imported but unused" warnings in this
 # module, but to preserve other warnings. So, don't check this module at all.
 
-<<<<<<< HEAD
-from ...file_utils import is_tf_available, is_torch_available
-=======
 # Copyright 2020 The HuggingFace Team. All rights reserved.
 #
 # Licensed under the Apache License, Version 2.0 (the "License");
@@ -19,8 +16,7 @@
 # See the License for the specific language governing permissions and
 # limitations under the License.
 
-from ...file_utils import is_torch_available
->>>>>>> 67ff1c31
+from ...file_utils import is_tf_available, is_torch_available
 from .configuration_rag import RagConfig
 from .retrieval_rag import RagRetriever
 from .tokenization_rag import RagTokenizer
