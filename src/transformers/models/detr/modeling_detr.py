--- conflicted
+++ resolved
@@ -876,10 +876,6 @@
 
     Args:
         config: DetrConfig
-<<<<<<< HEAD
-=======
-        embed_tokens (nn.Embedding): output embedding
->>>>>>> c3c39f7e
     """
 
     def __init__(self, config: DetrConfig):
@@ -988,10 +984,6 @@
 
     Args:
         config: DetrConfig
-<<<<<<< HEAD
-=======
-        embed_tokens (nn.Embedding): output embedding
->>>>>>> c3c39f7e
     """
 
     def __init__(self, config: DetrConfig):
