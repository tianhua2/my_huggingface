--- conflicted
+++ resolved
@@ -566,11 +566,7 @@
 
     def forward(self, pixel_values: torch.Tensor, pixel_mask: torch.Tensor):
         # send pixel_values through the model to get list of feature maps
-<<<<<<< HEAD
-        features = self.model(pixel_values) if self._use_timm_backbone else self.model(pixel_values).feature_maps
-=======
         features = self.model(pixel_values).feature_maps
->>>>>>> 625a75dc
 
         out = []
         for feature_map in features:
