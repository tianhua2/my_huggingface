--- conflicted
+++ resolved
@@ -38,11 +38,8 @@
     make_list_of_images,
     to_numpy_array,
     valid_images,
-<<<<<<< HEAD
     validate_kwargs,
-=======
     validate_preprocess_arguments,
->>>>>>> 1c9134f0
 )
 from ...utils import TensorType, is_torch_available, logging
 
@@ -369,23 +366,6 @@
         image_mean = image_mean if image_mean is not None else self.image_mean
         image_std = image_std if image_std is not None else self.image_std
 
-<<<<<<< HEAD
-        validate_kwargs(captured_kwargs=kwargs.keys(), valid_processor_keys=self._valid_processor_keys)
-
-        if do_resize is not None and size is None:
-            raise ValueError("Size and max_size must be specified if do_resize is True.")
-
-        if do_center_crop is not None and crop_size is None:
-            raise ValueError("Crop size must be specified if do_center_crop is True.")
-
-        if do_rescale is not None and rescale_factor is None:
-            raise ValueError("Rescale factor must be specified if do_rescale is True.")
-
-        if do_normalize is not None and (image_mean is None or image_std is None):
-            raise ValueError("Image mean and std must be specified if do_normalize is True.")
-
-=======
->>>>>>> 1c9134f0
         images = make_list_of_images(images)
 
         if not valid_images(images):
