--- conflicted
+++ resolved
@@ -390,15 +390,12 @@
         "JukeboxTokenizer",
         "JukeboxVQVAEConfig",
     ],
-<<<<<<< HEAD
     "models.lagllama": ["LAGLLAMA_PRETRAINED_CONFIG_ARCHIVE_MAP", "LagLlamaConfig"],
-=======
     "models.kosmos2": [
         "KOSMOS2_PRETRAINED_CONFIG_ARCHIVE_MAP",
         "Kosmos2Config",
         "Kosmos2Processor",
     ],
->>>>>>> cf32c941
     "models.layoutlm": ["LAYOUTLM_PRETRAINED_CONFIG_ARCHIVE_MAP", "LayoutLMConfig", "LayoutLMTokenizer"],
     "models.layoutlmv2": [
         "LAYOUTLMV2_PRETRAINED_CONFIG_ARCHIVE_MAP",
@@ -2049,10 +2046,8 @@
             "JukeboxVQVAE",
         ]
     )
-<<<<<<< HEAD
     _import_structure["models.lagllama"].extend(
         ["LagLlamaForPrediction", "LagLlamaForSequenceClassification", "LagLlamaModel", "LagLlamaPreTrainedModel"]
-=======
     _import_structure["models.kosmos2"].extend(
         [
             "KOSMOS2_PRETRAINED_MODEL_ARCHIVE_LIST",
@@ -2060,7 +2055,6 @@
             "Kosmos2Model",
             "Kosmos2PreTrainedModel",
         ]
->>>>>>> cf32c941
     )
     _import_structure["models.layoutlm"].extend(
         [
@@ -4582,15 +4576,12 @@
         JukeboxTokenizer,
         JukeboxVQVAEConfig,
     )
-<<<<<<< HEAD
     from .models.lagllama import LAGLLAMA_PRETRAINED_CONFIG_ARCHIVE_MAP, LagLlamaConfig
-=======
     from .models.kosmos2 import (
         KOSMOS2_PRETRAINED_CONFIG_ARCHIVE_MAP,
         Kosmos2Config,
         Kosmos2Processor,
     )
->>>>>>> cf32c941
     from .models.layoutlm import LAYOUTLM_PRETRAINED_CONFIG_ARCHIVE_MAP, LayoutLMConfig, LayoutLMTokenizer
     from .models.layoutlmv2 import (
         LAYOUTLMV2_PRETRAINED_CONFIG_ARCHIVE_MAP,
@@ -6008,19 +5999,16 @@
             JukeboxPrior,
             JukeboxVQVAE,
         )
-<<<<<<< HEAD
         from .models.lagllama import (
             LagLlamaForPrediction,
             LagLlamaForSequenceClassification,
             LagLlamaModel,
             LagLlamaPreTrainedModel,
-=======
         from .models.kosmos2 import (
             KOSMOS2_PRETRAINED_MODEL_ARCHIVE_LIST,
             Kosmos2ForConditionalGeneration,
             Kosmos2Model,
             Kosmos2PreTrainedModel,
->>>>>>> cf32c941
         )
         from .models.layoutlm import (
             LAYOUTLM_PRETRAINED_MODEL_ARCHIVE_LIST,
