# Copyright 2020 The HuggingFace Team. All rights reserved.
#
# Licensed under the Apache License, Version 2.0 (the "License");
# you may not use this file except in compliance with the License.
# You may obtain a copy of the License at
#
#     http://www.apache.org/licenses/LICENSE-2.0
#
# Unless required by applicable law or agreed to in writing, software
# distributed under the License is distributed on an "AS IS" BASIS,
# WITHOUT WARRANTIES OR CONDITIONS OF ANY KIND, either express or implied.
# See the License for the specific language governing permissions and
# limitations under the License.

# When adding a new object to this init, remember to add it twice: once inside the `_import_structure` dictionary and
# once inside the `if TYPE_CHECKING` branch. The `TYPE_CHECKING` should have import statements as usual, but they are
# only there for type checking. The `_import_structure` is a dictionary submodule to list of object names, and is used
# to defer the actual importing for when the objects are requested. This way `import transformers` provides the names
# in the namespace without actually importing anything (and especially none of the backends).

__version__ = "4.37.0.dev0"

from typing import TYPE_CHECKING

# Check the dependencies satisfy the minimal versions required.
from . import dependency_versions_check
from .utils import (
    OptionalDependencyNotAvailable,
    _LazyModule,
    is_bitsandbytes_available,
    is_essentia_available,
    is_flax_available,
    is_g2p_en_available,
    is_keras_nlp_available,
    is_librosa_available,
    is_pretty_midi_available,
    is_scipy_available,
    is_sentencepiece_available,
    is_speech_available,
    is_tensorflow_text_available,
    is_tf_available,
    is_timm_available,
    is_tokenizers_available,
    is_torch_available,
    is_torchvision_available,
    is_vision_available,
    logging,
)


logger = logging.get_logger(__name__)  # pylint: disable=invalid-name


# Base objects, independent of any specific backend
_import_structure = {
    "audio_utils": [],
    "benchmark": [],
    "commands": [],
    "configuration_utils": ["PretrainedConfig"],
    "convert_graph_to_onnx": [],
    "convert_slow_tokenizers_checkpoints_to_fast": [],
    "convert_tf_hub_seq_to_seq_bert_to_pytorch": [],
    "data": [
        "DataProcessor",
        "InputExample",
        "InputFeatures",
        "SingleSentenceClassificationProcessor",
        "SquadExample",
        "SquadFeatures",
        "SquadV1Processor",
        "SquadV2Processor",
        "glue_compute_metrics",
        "glue_convert_examples_to_features",
        "glue_output_modes",
        "glue_processors",
        "glue_tasks_num_labels",
        "squad_convert_examples_to_features",
        "xnli_compute_metrics",
        "xnli_output_modes",
        "xnli_processors",
        "xnli_tasks_num_labels",
    ],
    "data.data_collator": [
        "DataCollator",
        "DataCollatorForLanguageModeling",
        "DataCollatorForPermutationLanguageModeling",
        "DataCollatorForSeq2Seq",
        "DataCollatorForSOP",
        "DataCollatorForTokenClassification",
        "DataCollatorForWholeWordMask",
        "DataCollatorWithPadding",
        "DefaultDataCollator",
        "default_data_collator",
    ],
    "data.metrics": [],
    "data.processors": [],
    "debug_utils": [],
    "deepspeed": [],
    "dependency_versions_check": [],
    "dependency_versions_table": [],
    "dynamic_module_utils": [],
    "feature_extraction_sequence_utils": ["SequenceFeatureExtractor"],
    "feature_extraction_utils": ["BatchFeature", "FeatureExtractionMixin"],
    "file_utils": [],
    "generation": ["GenerationConfig", "TextIteratorStreamer", "TextStreamer"],
    "hf_argparser": ["HfArgumentParser"],
    "hyperparameter_search": [],
    "image_transforms": [],
    "integrations": [
        "is_clearml_available",
        "is_comet_available",
        "is_dvclive_available",
        "is_neptune_available",
        "is_optuna_available",
        "is_ray_available",
        "is_ray_tune_available",
        "is_sigopt_available",
        "is_tensorboard_available",
        "is_wandb_available",
    ],
    "modelcard": ["ModelCard"],
    "modeling_tf_pytorch_utils": [
        "convert_tf_weight_name_to_pt_weight_name",
        "load_pytorch_checkpoint_in_tf2_model",
        "load_pytorch_model_in_tf2_model",
        "load_pytorch_weights_in_tf2_model",
        "load_tf2_checkpoint_in_pytorch_model",
        "load_tf2_model_in_pytorch_model",
        "load_tf2_weights_in_pytorch_model",
    ],
    "models": [],
    # Models
    "models.albert": ["ALBERT_PRETRAINED_CONFIG_ARCHIVE_MAP", "AlbertConfig"],
    "models.align": [
        "ALIGN_PRETRAINED_CONFIG_ARCHIVE_MAP",
        "AlignConfig",
        "AlignProcessor",
        "AlignTextConfig",
        "AlignVisionConfig",
    ],
    "models.altclip": [
        "ALTCLIP_PRETRAINED_CONFIG_ARCHIVE_MAP",
        "AltCLIPConfig",
        "AltCLIPProcessor",
        "AltCLIPTextConfig",
        "AltCLIPVisionConfig",
    ],
    "models.audio_spectrogram_transformer": [
        "AUDIO_SPECTROGRAM_TRANSFORMER_PRETRAINED_CONFIG_ARCHIVE_MAP",
        "ASTConfig",
        "ASTFeatureExtractor",
    ],
    "models.auto": [
        "ALL_PRETRAINED_CONFIG_ARCHIVE_MAP",
        "CONFIG_MAPPING",
        "FEATURE_EXTRACTOR_MAPPING",
        "IMAGE_PROCESSOR_MAPPING",
        "MODEL_NAMES_MAPPING",
        "PROCESSOR_MAPPING",
        "TOKENIZER_MAPPING",
        "AutoConfig",
        "AutoFeatureExtractor",
        "AutoImageProcessor",
        "AutoProcessor",
        "AutoTokenizer",
    ],
    "models.autoformer": [
        "AUTOFORMER_PRETRAINED_CONFIG_ARCHIVE_MAP",
        "AutoformerConfig",
    ],
    "models.bark": [
        "BarkCoarseConfig",
        "BarkConfig",
        "BarkFineConfig",
        "BarkProcessor",
        "BarkSemanticConfig",
    ],
    "models.bart": ["BartConfig", "BartTokenizer"],
    "models.barthez": [],
    "models.bartpho": [],
    "models.beit": ["BEIT_PRETRAINED_CONFIG_ARCHIVE_MAP", "BeitConfig"],
    "models.bert": [
        "BERT_PRETRAINED_CONFIG_ARCHIVE_MAP",
        "BasicTokenizer",
        "BertConfig",
        "BertTokenizer",
        "WordpieceTokenizer",
    ],
    "models.bert_generation": ["BertGenerationConfig"],
    "models.bert_japanese": [
        "BertJapaneseTokenizer",
        "CharacterTokenizer",
        "MecabTokenizer",
    ],
    "models.bertweet": ["BertweetTokenizer"],
    "models.big_bird": ["BIG_BIRD_PRETRAINED_CONFIG_ARCHIVE_MAP", "BigBirdConfig"],
    "models.bigbird_pegasus": [
        "BIGBIRD_PEGASUS_PRETRAINED_CONFIG_ARCHIVE_MAP",
        "BigBirdPegasusConfig",
    ],
    "models.biogpt": [
        "BIOGPT_PRETRAINED_CONFIG_ARCHIVE_MAP",
        "BioGptConfig",
        "BioGptTokenizer",
    ],
    "models.bit": ["BIT_PRETRAINED_CONFIG_ARCHIVE_MAP", "BitConfig"],
    "models.blenderbot": [
        "BLENDERBOT_PRETRAINED_CONFIG_ARCHIVE_MAP",
        "BlenderbotConfig",
        "BlenderbotTokenizer",
    ],
    "models.blenderbot_small": [
        "BLENDERBOT_SMALL_PRETRAINED_CONFIG_ARCHIVE_MAP",
        "BlenderbotSmallConfig",
        "BlenderbotSmallTokenizer",
    ],
    "models.blip": [
        "BLIP_PRETRAINED_CONFIG_ARCHIVE_MAP",
        "BlipConfig",
        "BlipProcessor",
        "BlipTextConfig",
        "BlipVisionConfig",
    ],
    "models.blip_2": [
        "BLIP_2_PRETRAINED_CONFIG_ARCHIVE_MAP",
        "Blip2Config",
        "Blip2Processor",
        "Blip2QFormerConfig",
        "Blip2VisionConfig",
    ],
    "models.bloom": ["BLOOM_PRETRAINED_CONFIG_ARCHIVE_MAP", "BloomConfig"],
    "models.bridgetower": [
        "BRIDGETOWER_PRETRAINED_CONFIG_ARCHIVE_MAP",
        "BridgeTowerConfig",
        "BridgeTowerProcessor",
        "BridgeTowerTextConfig",
        "BridgeTowerVisionConfig",
    ],
    "models.bros": [
        "BROS_PRETRAINED_CONFIG_ARCHIVE_MAP",
        "BrosConfig",
        "BrosProcessor",
    ],
    "models.byt5": ["ByT5Tokenizer"],
    "models.camembert": ["CAMEMBERT_PRETRAINED_CONFIG_ARCHIVE_MAP", "CamembertConfig"],
    "models.canine": [
        "CANINE_PRETRAINED_CONFIG_ARCHIVE_MAP",
        "CanineConfig",
        "CanineTokenizer",
    ],
    "models.chinese_clip": [
        "CHINESE_CLIP_PRETRAINED_CONFIG_ARCHIVE_MAP",
        "ChineseCLIPConfig",
        "ChineseCLIPProcessor",
        "ChineseCLIPTextConfig",
        "ChineseCLIPVisionConfig",
    ],
    "models.clap": [
        "CLAP_PRETRAINED_MODEL_ARCHIVE_LIST",
        "ClapAudioConfig",
        "ClapConfig",
        "ClapProcessor",
        "ClapTextConfig",
    ],
    "models.clip": [
        "CLIP_PRETRAINED_CONFIG_ARCHIVE_MAP",
        "CLIPConfig",
        "CLIPProcessor",
        "CLIPTextConfig",
        "CLIPTokenizer",
        "CLIPVisionConfig",
    ],
    "models.clipseg": [
        "CLIPSEG_PRETRAINED_CONFIG_ARCHIVE_MAP",
        "CLIPSegConfig",
        "CLIPSegProcessor",
        "CLIPSegTextConfig",
        "CLIPSegVisionConfig",
    ],
    "models.clvp": [
        "CLVP_PRETRAINED_CONFIG_ARCHIVE_MAP",
        "ClvpConfig",
        "ClvpDecoderConfig",
        "ClvpEncoderConfig",
        "ClvpFeatureExtractor",
        "ClvpProcessor",
        "ClvpTokenizer",
    ],
    "models.code_llama": [],
    "models.codegen": [
        "CODEGEN_PRETRAINED_CONFIG_ARCHIVE_MAP",
        "CodeGenConfig",
        "CodeGenTokenizer",
    ],
    "models.conditional_detr": [
        "CONDITIONAL_DETR_PRETRAINED_CONFIG_ARCHIVE_MAP",
        "ConditionalDetrConfig",
    ],
    "models.convbert": [
        "CONVBERT_PRETRAINED_CONFIG_ARCHIVE_MAP",
        "ConvBertConfig",
        "ConvBertTokenizer",
    ],
    "models.convnext": ["CONVNEXT_PRETRAINED_CONFIG_ARCHIVE_MAP", "ConvNextConfig"],
    "models.convnextv2": [
        "CONVNEXTV2_PRETRAINED_CONFIG_ARCHIVE_MAP",
        "ConvNextV2Config",
    ],
    "models.cpm": [],
    "models.cpmant": [
        "CPMANT_PRETRAINED_CONFIG_ARCHIVE_MAP",
        "CpmAntConfig",
        "CpmAntTokenizer",
    ],
    "models.ctrl": [
        "CTRL_PRETRAINED_CONFIG_ARCHIVE_MAP",
        "CTRLConfig",
        "CTRLTokenizer",
    ],
    "models.cvt": ["CVT_PRETRAINED_CONFIG_ARCHIVE_MAP", "CvtConfig"],
    "models.data2vec": [
        "DATA2VEC_TEXT_PRETRAINED_CONFIG_ARCHIVE_MAP",
        "DATA2VEC_VISION_PRETRAINED_CONFIG_ARCHIVE_MAP",
        "Data2VecAudioConfig",
        "Data2VecTextConfig",
        "Data2VecVisionConfig",
    ],
    "models.deberta": [
        "DEBERTA_PRETRAINED_CONFIG_ARCHIVE_MAP",
        "DebertaConfig",
        "DebertaTokenizer",
    ],
    "models.deberta_v2": [
        "DEBERTA_V2_PRETRAINED_CONFIG_ARCHIVE_MAP",
        "DebertaV2Config",
    ],
    "models.decision_transformer": [
        "DECISION_TRANSFORMER_PRETRAINED_CONFIG_ARCHIVE_MAP",
        "DecisionTransformerConfig",
    ],
    "models.deformable_detr": [
        "DEFORMABLE_DETR_PRETRAINED_CONFIG_ARCHIVE_MAP",
        "DeformableDetrConfig",
    ],
    "models.deit": ["DEIT_PRETRAINED_CONFIG_ARCHIVE_MAP", "DeiTConfig"],
    "models.deprecated": [],
    "models.deprecated.bort": [],
    "models.deprecated.mctct": [
        "MCTCT_PRETRAINED_CONFIG_ARCHIVE_MAP",
        "MCTCTConfig",
        "MCTCTFeatureExtractor",
        "MCTCTProcessor",
    ],
    "models.deprecated.mmbt": ["MMBTConfig"],
    "models.deprecated.open_llama": [
        "OPEN_LLAMA_PRETRAINED_CONFIG_ARCHIVE_MAP",
        "OpenLlamaConfig",
    ],
    "models.deprecated.retribert": [
        "RETRIBERT_PRETRAINED_CONFIG_ARCHIVE_MAP",
        "RetriBertConfig",
        "RetriBertTokenizer",
    ],
    "models.deprecated.tapex": ["TapexTokenizer"],
    "models.deprecated.trajectory_transformer": [
        "TRAJECTORY_TRANSFORMER_PRETRAINED_CONFIG_ARCHIVE_MAP",
        "TrajectoryTransformerConfig",
    ],
    "models.deprecated.transfo_xl": [
        "TRANSFO_XL_PRETRAINED_CONFIG_ARCHIVE_MAP",
        "TransfoXLConfig",
        "TransfoXLCorpus",
        "TransfoXLTokenizer",
    ],
    "models.deprecated.van": ["VAN_PRETRAINED_CONFIG_ARCHIVE_MAP", "VanConfig"],
    "models.deta": ["DETA_PRETRAINED_CONFIG_ARCHIVE_MAP", "DetaConfig"],
    "models.detr": ["DETR_PRETRAINED_CONFIG_ARCHIVE_MAP", "DetrConfig"],
    "models.dialogpt": [],
    "models.dinat": ["DINAT_PRETRAINED_CONFIG_ARCHIVE_MAP", "DinatConfig"],
    "models.dinov2": ["DINOV2_PRETRAINED_CONFIG_ARCHIVE_MAP", "Dinov2Config"],
    "models.distilbert": [
        "DISTILBERT_PRETRAINED_CONFIG_ARCHIVE_MAP",
        "DistilBertConfig",
        "DistilBertTokenizer",
    ],
    "models.dit": [],
    "models.donut": [
        "DONUT_SWIN_PRETRAINED_CONFIG_ARCHIVE_MAP",
        "DonutProcessor",
        "DonutSwinConfig",
    ],
    "models.dpr": [
        "DPR_PRETRAINED_CONFIG_ARCHIVE_MAP",
        "DPRConfig",
        "DPRContextEncoderTokenizer",
        "DPRQuestionEncoderTokenizer",
        "DPRReaderOutput",
        "DPRReaderTokenizer",
    ],
    "models.dpt": ["DPT_PRETRAINED_CONFIG_ARCHIVE_MAP", "DPTConfig"],
    "models.efficientformer": [
        "EFFICIENTFORMER_PRETRAINED_CONFIG_ARCHIVE_MAP",
        "EfficientFormerConfig",
    ],
    "models.efficientnet": [
        "EFFICIENTNET_PRETRAINED_CONFIG_ARCHIVE_MAP",
        "EfficientNetConfig",
    ],
    "models.electra": [
        "ELECTRA_PRETRAINED_CONFIG_ARCHIVE_MAP",
        "ElectraConfig",
        "ElectraTokenizer",
    ],
    "models.encodec": [
        "ENCODEC_PRETRAINED_CONFIG_ARCHIVE_MAP",
        "EncodecConfig",
        "EncodecFeatureExtractor",
    ],
    "models.encoder_decoder": ["EncoderDecoderConfig"],
    "models.ernie": [
        "ERNIE_PRETRAINED_CONFIG_ARCHIVE_MAP",
        "ErnieConfig",
    ],
    "models.ernie_m": ["ERNIE_M_PRETRAINED_CONFIG_ARCHIVE_MAP", "ErnieMConfig"],
    "models.esm": ["ESM_PRETRAINED_CONFIG_ARCHIVE_MAP", "EsmConfig", "EsmTokenizer"],
    "models.falcon": ["FALCON_PRETRAINED_CONFIG_ARCHIVE_MAP", "FalconConfig"],
    "models.fastspeech2_conformer": [
        "FASTSPEECH2_CONFORMER_HIFIGAN_PRETRAINED_CONFIG_ARCHIVE_MAP",
        "FASTSPEECH2_CONFORMER_PRETRAINED_CONFIG_ARCHIVE_MAP",
        "FASTSPEECH2_CONFORMER_WITH_HIFIGAN_PRETRAINED_CONFIG_ARCHIVE_MAP",
        "FastSpeech2ConformerConfig",
        "FastSpeech2ConformerHifiGanConfig",
        "FastSpeech2ConformerTokenizer",
        "FastSpeech2ConformerWithHifiGanConfig",
    ],
    "models.flaubert": ["FLAUBERT_PRETRAINED_CONFIG_ARCHIVE_MAP", "FlaubertConfig", "FlaubertTokenizer"],
    "models.flava": [
        "FLAVA_PRETRAINED_CONFIG_ARCHIVE_MAP",
        "FlavaConfig",
        "FlavaImageCodebookConfig",
        "FlavaImageConfig",
        "FlavaMultimodalConfig",
        "FlavaTextConfig",
    ],
    "models.fnet": ["FNET_PRETRAINED_CONFIG_ARCHIVE_MAP", "FNetConfig"],
    "models.focalnet": ["FOCALNET_PRETRAINED_CONFIG_ARCHIVE_MAP", "FocalNetConfig"],
    "models.fsmt": [
        "FSMT_PRETRAINED_CONFIG_ARCHIVE_MAP",
        "FSMTConfig",
        "FSMTTokenizer",
    ],
    "models.funnel": [
        "FUNNEL_PRETRAINED_CONFIG_ARCHIVE_MAP",
        "FunnelConfig",
        "FunnelTokenizer",
    ],
    "models.fuyu": ["FUYU_PRETRAINED_CONFIG_ARCHIVE_MAP", "FuyuConfig"],
    "models.git": [
        "GIT_PRETRAINED_CONFIG_ARCHIVE_MAP",
        "GitConfig",
        "GitProcessor",
        "GitVisionConfig",
    ],
    "models.glpn": ["GLPN_PRETRAINED_CONFIG_ARCHIVE_MAP", "GLPNConfig"],
    "models.gpt2": [
        "GPT2_PRETRAINED_CONFIG_ARCHIVE_MAP",
        "GPT2Config",
        "GPT2Tokenizer",
    ],
    "models.gpt_bigcode": [
        "GPT_BIGCODE_PRETRAINED_CONFIG_ARCHIVE_MAP",
        "GPTBigCodeConfig",
    ],
    "models.gpt_neo": ["GPT_NEO_PRETRAINED_CONFIG_ARCHIVE_MAP", "GPTNeoConfig"],
    "models.gpt_neox": ["GPT_NEOX_PRETRAINED_CONFIG_ARCHIVE_MAP", "GPTNeoXConfig"],
    "models.gpt_neox_japanese": [
        "GPT_NEOX_JAPANESE_PRETRAINED_CONFIG_ARCHIVE_MAP",
        "GPTNeoXJapaneseConfig",
    ],
    "models.gpt_sw3": [],
    "models.gptj": ["GPTJ_PRETRAINED_CONFIG_ARCHIVE_MAP", "GPTJConfig"],
    "models.gptsan_japanese": [
        "GPTSAN_JAPANESE_PRETRAINED_CONFIG_ARCHIVE_MAP",
        "GPTSanJapaneseConfig",
        "GPTSanJapaneseTokenizer",
    ],
    "models.graphormer": [
        "GRAPHORMER_PRETRAINED_CONFIG_ARCHIVE_MAP",
        "GraphormerConfig",
    ],
    "models.groupvit": [
        "GROUPVIT_PRETRAINED_CONFIG_ARCHIVE_MAP",
        "GroupViTConfig",
        "GroupViTTextConfig",
        "GroupViTVisionConfig",
    ],
    "models.herbert": ["HerbertTokenizer"],
    "models.hubert": ["HUBERT_PRETRAINED_CONFIG_ARCHIVE_MAP", "HubertConfig"],
    "models.ibert": ["IBERT_PRETRAINED_CONFIG_ARCHIVE_MAP", "IBertConfig"],
    "models.idefics": [
        "IDEFICS_PRETRAINED_CONFIG_ARCHIVE_MAP",
        "IdeficsConfig",
    ],
    "models.imagegpt": ["IMAGEGPT_PRETRAINED_CONFIG_ARCHIVE_MAP", "ImageGPTConfig"],
    "models.informer": ["INFORMER_PRETRAINED_CONFIG_ARCHIVE_MAP", "InformerConfig"],
    "models.instructblip": [
        "INSTRUCTBLIP_PRETRAINED_CONFIG_ARCHIVE_MAP",
        "InstructBlipConfig",
        "InstructBlipProcessor",
        "InstructBlipQFormerConfig",
        "InstructBlipVisionConfig",
    ],
    "models.jukebox": [
        "JUKEBOX_PRETRAINED_CONFIG_ARCHIVE_MAP",
        "JukeboxConfig",
        "JukeboxPriorConfig",
        "JukeboxTokenizer",
        "JukeboxVQVAEConfig",
    ],
    "models.kosmos2": [
        "KOSMOS2_PRETRAINED_CONFIG_ARCHIVE_MAP",
        "Kosmos2Config",
        "Kosmos2Processor",
    ],
    "models.layoutlm": [
        "LAYOUTLM_PRETRAINED_CONFIG_ARCHIVE_MAP",
        "LayoutLMConfig",
        "LayoutLMTokenizer",
    ],
    "models.layoutlmv2": [
        "LAYOUTLMV2_PRETRAINED_CONFIG_ARCHIVE_MAP",
        "LayoutLMv2Config",
        "LayoutLMv2FeatureExtractor",
        "LayoutLMv2ImageProcessor",
        "LayoutLMv2Processor",
        "LayoutLMv2Tokenizer",
    ],
    "models.layoutlmv3": [
        "LAYOUTLMV3_PRETRAINED_CONFIG_ARCHIVE_MAP",
        "LayoutLMv3Config",
        "LayoutLMv3FeatureExtractor",
        "LayoutLMv3ImageProcessor",
        "LayoutLMv3Processor",
        "LayoutLMv3Tokenizer",
    ],
    "models.layoutxlm": ["LayoutXLMProcessor"],
    "models.led": ["LED_PRETRAINED_CONFIG_ARCHIVE_MAP", "LEDConfig", "LEDTokenizer"],
    "models.levit": ["LEVIT_PRETRAINED_CONFIG_ARCHIVE_MAP", "LevitConfig"],
    "models.lilt": ["LILT_PRETRAINED_CONFIG_ARCHIVE_MAP", "LiltConfig"],
    "models.llama": ["LLAMA_PRETRAINED_CONFIG_ARCHIVE_MAP", "LlamaConfig"],
    "models.llava": [
        "LLAVA_PRETRAINED_CONFIG_ARCHIVE_MAP",
        "LlavaConfig",
    ],
    "models.longformer": [
        "LONGFORMER_PRETRAINED_CONFIG_ARCHIVE_MAP",
        "LongformerConfig",
        "LongformerTokenizer",
    ],
    "models.longt5": ["LONGT5_PRETRAINED_CONFIG_ARCHIVE_MAP", "LongT5Config"],
    "models.luke": [
        "LUKE_PRETRAINED_CONFIG_ARCHIVE_MAP",
        "LukeConfig",
        "LukeTokenizer",
    ],
    "models.lxmert": [
        "LXMERT_PRETRAINED_CONFIG_ARCHIVE_MAP",
        "LxmertConfig",
        "LxmertTokenizer",
    ],
    "models.m2m_100": ["M2M_100_PRETRAINED_CONFIG_ARCHIVE_MAP", "M2M100Config"],
    "models.marian": ["MarianConfig"],
    "models.markuplm": [
        "MARKUPLM_PRETRAINED_CONFIG_ARCHIVE_MAP",
        "MarkupLMConfig",
        "MarkupLMFeatureExtractor",
        "MarkupLMProcessor",
        "MarkupLMTokenizer",
    ],
    "models.mask2former": [
        "MASK2FORMER_PRETRAINED_CONFIG_ARCHIVE_MAP",
        "Mask2FormerConfig",
    ],
    "models.maskformer": [
        "MASKFORMER_PRETRAINED_CONFIG_ARCHIVE_MAP",
        "MaskFormerConfig",
        "MaskFormerSwinConfig",
    ],
    "models.mbart": ["MBartConfig"],
    "models.mbart50": [],
    "models.mega": ["MEGA_PRETRAINED_CONFIG_ARCHIVE_MAP", "MegaConfig"],
    "models.megatron_bert": [
        "MEGATRON_BERT_PRETRAINED_CONFIG_ARCHIVE_MAP",
        "MegatronBertConfig",
    ],
    "models.megatron_gpt2": [],
    "models.mgp_str": [
        "MGP_STR_PRETRAINED_CONFIG_ARCHIVE_MAP",
        "MgpstrConfig",
        "MgpstrProcessor",
        "MgpstrTokenizer",
    ],
    "models.mistral": ["MISTRAL_PRETRAINED_CONFIG_ARCHIVE_MAP", "MistralConfig"],
    "models.mixtral": ["MIXTRAL_PRETRAINED_CONFIG_ARCHIVE_MAP", "MixtralConfig"],
    "models.mluke": [],
    "models.mobilebert": [
        "MOBILEBERT_PRETRAINED_CONFIG_ARCHIVE_MAP",
        "MobileBertConfig",
        "MobileBertTokenizer",
    ],
    "models.mobilenet_v1": [
        "MOBILENET_V1_PRETRAINED_CONFIG_ARCHIVE_MAP",
        "MobileNetV1Config",
    ],
    "models.mobilenet_v2": [
        "MOBILENET_V2_PRETRAINED_CONFIG_ARCHIVE_MAP",
        "MobileNetV2Config",
    ],
    "models.mobilevit": ["MOBILEVIT_PRETRAINED_CONFIG_ARCHIVE_MAP", "MobileViTConfig"],
    "models.mobilevitv2": [
        "MOBILEVITV2_PRETRAINED_CONFIG_ARCHIVE_MAP",
        "MobileViTV2Config",
    ],
    "models.mpnet": [
        "MPNET_PRETRAINED_CONFIG_ARCHIVE_MAP",
        "MPNetConfig",
        "MPNetTokenizer",
    ],
    "models.mpt": ["MPT_PRETRAINED_CONFIG_ARCHIVE_MAP", "MptConfig"],
    "models.mra": ["MRA_PRETRAINED_CONFIG_ARCHIVE_MAP", "MraConfig"],
    "models.mt5": ["MT5Config"],
    "models.musicgen": [
        "MUSICGEN_PRETRAINED_CONFIG_ARCHIVE_MAP",
        "MusicgenConfig",
        "MusicgenDecoderConfig",
    ],
    "models.mvp": ["MvpConfig", "MvpTokenizer"],
    "models.nat": ["NAT_PRETRAINED_CONFIG_ARCHIVE_MAP", "NatConfig"],
    "models.nezha": ["NEZHA_PRETRAINED_CONFIG_ARCHIVE_MAP", "NezhaConfig"],
    "models.nllb": [],
    "models.nllb_moe": ["NLLB_MOE_PRETRAINED_CONFIG_ARCHIVE_MAP", "NllbMoeConfig"],
    "models.nougat": ["NougatProcessor"],
    "models.nystromformer": [
        "NYSTROMFORMER_PRETRAINED_CONFIG_ARCHIVE_MAP",
        "NystromformerConfig",
    ],
    "models.oneformer": [
        "ONEFORMER_PRETRAINED_CONFIG_ARCHIVE_MAP",
        "OneFormerConfig",
        "OneFormerProcessor",
    ],
    "models.openai": [
        "OPENAI_GPT_PRETRAINED_CONFIG_ARCHIVE_MAP",
        "OpenAIGPTConfig",
        "OpenAIGPTTokenizer",
    ],
    "models.opt": ["OPTConfig"],
    "models.owlv2": [
        "OWLV2_PRETRAINED_CONFIG_ARCHIVE_MAP",
        "Owlv2Config",
        "Owlv2Processor",
        "Owlv2TextConfig",
        "Owlv2VisionConfig",
    ],
    "models.owlvit": [
        "OWLVIT_PRETRAINED_CONFIG_ARCHIVE_MAP",
        "OwlViTConfig",
        "OwlViTProcessor",
        "OwlViTTextConfig",
        "OwlViTVisionConfig",
    ],
    "models.patchtsmixer": [
        "PATCHTSMIXER_PRETRAINED_CONFIG_ARCHIVE_MAP",
        "PatchTSMixerConfig",
    ],
    "models.patchtst": ["PATCHTST_PRETRAINED_CONFIG_ARCHIVE_MAP", "PatchTSTConfig"],
    "models.pegasus": [
        "PEGASUS_PRETRAINED_CONFIG_ARCHIVE_MAP",
        "PegasusConfig",
        "PegasusTokenizer",
    ],
    "models.pegasus_x": ["PEGASUS_X_PRETRAINED_CONFIG_ARCHIVE_MAP", "PegasusXConfig"],
    "models.perceiver": [
        "PERCEIVER_PRETRAINED_CONFIG_ARCHIVE_MAP",
        "PerceiverConfig",
        "PerceiverTokenizer",
    ],
    "models.persimmon": ["PERSIMMON_PRETRAINED_CONFIG_ARCHIVE_MAP", "PersimmonConfig"],
    "models.phi": ["PHI_PRETRAINED_CONFIG_ARCHIVE_MAP", "PhiConfig"],
    "models.phobert": ["PhobertTokenizer"],
    "models.pix2struct": [
        "PIX2STRUCT_PRETRAINED_CONFIG_ARCHIVE_MAP",
        "Pix2StructConfig",
        "Pix2StructProcessor",
        "Pix2StructTextConfig",
        "Pix2StructVisionConfig",
    ],
    "models.plbart": ["PLBART_PRETRAINED_CONFIG_ARCHIVE_MAP", "PLBartConfig"],
    "models.poolformer": [
        "POOLFORMER_PRETRAINED_CONFIG_ARCHIVE_MAP",
        "PoolFormerConfig",
    ],
    "models.pop2piano": [
        "POP2PIANO_PRETRAINED_CONFIG_ARCHIVE_MAP",
        "Pop2PianoConfig",
    ],
    "models.prophetnet": [
        "PROPHETNET_PRETRAINED_CONFIG_ARCHIVE_MAP",
        "ProphetNetConfig",
        "ProphetNetTokenizer",
    ],
    "models.pvt": ["PVT_PRETRAINED_CONFIG_ARCHIVE_MAP", "PvtConfig"],
    "models.qdqbert": ["QDQBERT_PRETRAINED_CONFIG_ARCHIVE_MAP", "QDQBertConfig"],
    "models.rag": ["RagConfig", "RagRetriever", "RagTokenizer"],
    "models.realm": [
        "REALM_PRETRAINED_CONFIG_ARCHIVE_MAP",
        "RealmConfig",
        "RealmTokenizer",
    ],
    "models.reformer": ["REFORMER_PRETRAINED_CONFIG_ARCHIVE_MAP", "ReformerConfig"],
    "models.regnet": ["REGNET_PRETRAINED_CONFIG_ARCHIVE_MAP", "RegNetConfig"],
    "models.rembert": ["REMBERT_PRETRAINED_CONFIG_ARCHIVE_MAP", "RemBertConfig"],
    "models.resnet": ["RESNET_PRETRAINED_CONFIG_ARCHIVE_MAP", "ResNetConfig"],
    "models.roberta": [
        "ROBERTA_PRETRAINED_CONFIG_ARCHIVE_MAP",
        "RobertaConfig",
        "RobertaTokenizer",
    ],
    "models.roberta_prelayernorm": [
        "ROBERTA_PRELAYERNORM_PRETRAINED_CONFIG_ARCHIVE_MAP",
        "RobertaPreLayerNormConfig",
    ],
    "models.roc_bert": [
        "ROC_BERT_PRETRAINED_CONFIG_ARCHIVE_MAP",
        "RoCBertConfig",
        "RoCBertTokenizer",
    ],
    "models.roformer": [
        "ROFORMER_PRETRAINED_CONFIG_ARCHIVE_MAP",
        "RoFormerConfig",
        "RoFormerTokenizer",
    ],
    "models.rwkv": ["RWKV_PRETRAINED_CONFIG_ARCHIVE_MAP", "RwkvConfig"],
    "models.sam": [
        "SAM_PRETRAINED_CONFIG_ARCHIVE_MAP",
        "SamConfig",
        "SamMaskDecoderConfig",
        "SamProcessor",
        "SamPromptEncoderConfig",
        "SamVisionConfig",
    ],
    "models.seamless_m4t": [
        "SEAMLESS_M4T_PRETRAINED_CONFIG_ARCHIVE_MAP",
        "SeamlessM4TConfig",
        "SeamlessM4TFeatureExtractor",
        "SeamlessM4TProcessor",
    ],
    "models.seamless_m4t_v2": [
        "SEAMLESS_M4T_V2_PRETRAINED_CONFIG_ARCHIVE_MAP",
        "SeamlessM4Tv2Config",
    ],
    "models.segformer": ["SEGFORMER_PRETRAINED_CONFIG_ARCHIVE_MAP", "SegformerConfig"],
    "models.seggpt": ["SEGGPT_PRETRAINED_CONFIG_ARCHIVE_MAP", "SegGptConfig"],
    "models.sew": ["SEW_PRETRAINED_CONFIG_ARCHIVE_MAP", "SEWConfig"],
    "models.sew_d": ["SEW_D_PRETRAINED_CONFIG_ARCHIVE_MAP", "SEWDConfig"],
    "models.siglip": [
        "SIGLIP_PRETRAINED_CONFIG_ARCHIVE_MAP",
        "SiglipConfig",
        "SiglipProcessor",
        "SiglipTextConfig",
        "SiglipTokenizer",
        "SiglipVisionConfig",
    ],
    "models.speech_encoder_decoder": ["SpeechEncoderDecoderConfig"],
    "models.speech_to_text": [
        "SPEECH_TO_TEXT_PRETRAINED_CONFIG_ARCHIVE_MAP",
        "Speech2TextConfig",
        "Speech2TextFeatureExtractor",
        "Speech2TextProcessor",
    ],
    "models.speech_to_text_2": [
        "SPEECH_TO_TEXT_2_PRETRAINED_CONFIG_ARCHIVE_MAP",
        "Speech2Text2Config",
        "Speech2Text2Processor",
        "Speech2Text2Tokenizer",
    ],
    "models.speecht5": [
        "SPEECHT5_PRETRAINED_CONFIG_ARCHIVE_MAP",
        "SPEECHT5_PRETRAINED_HIFIGAN_CONFIG_ARCHIVE_MAP",
        "SpeechT5Config",
        "SpeechT5FeatureExtractor",
        "SpeechT5HifiGanConfig",
        "SpeechT5Processor",
    ],
    "models.splinter": [
        "SPLINTER_PRETRAINED_CONFIG_ARCHIVE_MAP",
        "SplinterConfig",
        "SplinterTokenizer",
    ],
    "models.squeezebert": [
        "SQUEEZEBERT_PRETRAINED_CONFIG_ARCHIVE_MAP",
        "SqueezeBertConfig",
        "SqueezeBertTokenizer",
    ],
    "models.swiftformer": [
        "SWIFTFORMER_PRETRAINED_CONFIG_ARCHIVE_MAP",
        "SwiftFormerConfig",
    ],
    "models.swin": ["SWIN_PRETRAINED_CONFIG_ARCHIVE_MAP", "SwinConfig"],
    "models.swin2sr": ["SWIN2SR_PRETRAINED_CONFIG_ARCHIVE_MAP", "Swin2SRConfig"],
    "models.swinv2": ["SWINV2_PRETRAINED_CONFIG_ARCHIVE_MAP", "Swinv2Config"],
    "models.switch_transformers": [
        "SWITCH_TRANSFORMERS_PRETRAINED_CONFIG_ARCHIVE_MAP",
        "SwitchTransformersConfig",
    ],
    "models.t5": ["T5_PRETRAINED_CONFIG_ARCHIVE_MAP", "T5Config"],
    "models.table_transformer": [
        "TABLE_TRANSFORMER_PRETRAINED_CONFIG_ARCHIVE_MAP",
        "TableTransformerConfig",
    ],
    "models.tapas": [
        "TAPAS_PRETRAINED_CONFIG_ARCHIVE_MAP",
        "TapasConfig",
        "TapasTokenizer",
    ],
    "models.time_series_transformer": [
        "TIME_SERIES_TRANSFORMER_PRETRAINED_CONFIG_ARCHIVE_MAP",
        "TimeSeriesTransformerConfig",
    ],
    "models.timesformer": [
        "TIMESFORMER_PRETRAINED_CONFIG_ARCHIVE_MAP",
        "TimesformerConfig",
    ],
    "models.timm_backbone": ["TimmBackboneConfig"],
    "models.trocr": [
        "TROCR_PRETRAINED_CONFIG_ARCHIVE_MAP",
        "TrOCRConfig",
        "TrOCRProcessor",
    ],
    "models.tvlt": [
        "TVLT_PRETRAINED_CONFIG_ARCHIVE_MAP",
        "TvltConfig",
        "TvltFeatureExtractor",
        "TvltProcessor",
    ],
    "models.tvp": [
        "TVP_PRETRAINED_CONFIG_ARCHIVE_MAP",
        "TvpConfig",
        "TvpProcessor",
    ],
    "models.umt5": ["UMT5Config"],
    "models.unispeech": [
        "UNISPEECH_PRETRAINED_CONFIG_ARCHIVE_MAP",
        "UniSpeechConfig",
    ],
    "models.unispeech_sat": [
        "UNISPEECH_SAT_PRETRAINED_CONFIG_ARCHIVE_MAP",
        "UniSpeechSatConfig",
    ],
    "models.univnet": [
        "UNIVNET_PRETRAINED_CONFIG_ARCHIVE_MAP",
        "UnivNetConfig",
        "UnivNetFeatureExtractor",
    ],
    "models.upernet": ["UperNetConfig"],
    "models.videomae": ["VIDEOMAE_PRETRAINED_CONFIG_ARCHIVE_MAP", "VideoMAEConfig"],
    "models.vilt": [
        "VILT_PRETRAINED_CONFIG_ARCHIVE_MAP",
        "ViltConfig",
        "ViltFeatureExtractor",
        "ViltImageProcessor",
        "ViltProcessor",
    ],
    "models.vipllava": [
        "VIPLLAVA_PRETRAINED_CONFIG_ARCHIVE_MAP",
        "VipLlavaConfig",
    ],
    "models.vision_encoder_decoder": ["VisionEncoderDecoderConfig"],
    "models.vision_text_dual_encoder": [
        "VisionTextDualEncoderConfig",
        "VisionTextDualEncoderProcessor",
    ],
    "models.visual_bert": [
        "VISUAL_BERT_PRETRAINED_CONFIG_ARCHIVE_MAP",
        "VisualBertConfig",
    ],
    "models.vit": ["VIT_PRETRAINED_CONFIG_ARCHIVE_MAP", "ViTConfig"],
    "models.vit_hybrid": [
        "VIT_HYBRID_PRETRAINED_CONFIG_ARCHIVE_MAP",
        "ViTHybridConfig",
    ],
    "models.vit_mae": ["VIT_MAE_PRETRAINED_CONFIG_ARCHIVE_MAP", "ViTMAEConfig"],
    "models.vit_msn": ["VIT_MSN_PRETRAINED_CONFIG_ARCHIVE_MAP", "ViTMSNConfig"],
    "models.vitdet": ["VITDET_PRETRAINED_CONFIG_ARCHIVE_MAP", "VitDetConfig"],
    "models.vitmatte": ["VITMATTE_PRETRAINED_CONFIG_ARCHIVE_MAP", "VitMatteConfig"],
    "models.vits": [
        "VITS_PRETRAINED_CONFIG_ARCHIVE_MAP",
        "VitsConfig",
        "VitsTokenizer",
    ],
    "models.vivit": [
        "VIVIT_PRETRAINED_CONFIG_ARCHIVE_MAP",
        "VivitConfig",
    ],
    "models.wav2vec2": [
        "WAV_2_VEC_2_PRETRAINED_CONFIG_ARCHIVE_MAP",
        "Wav2Vec2Config",
        "Wav2Vec2CTCTokenizer",
        "Wav2Vec2FeatureExtractor",
        "Wav2Vec2Processor",
        "Wav2Vec2Tokenizer",
    ],
    "models.wav2vec2_conformer": [
        "WAV2VEC2_CONFORMER_PRETRAINED_CONFIG_ARCHIVE_MAP",
        "Wav2Vec2ConformerConfig",
    ],
    "models.wav2vec2_phoneme": ["Wav2Vec2PhonemeCTCTokenizer"],
    "models.wav2vec2_with_lm": ["Wav2Vec2ProcessorWithLM"],
    "models.wavlm": [
        "WAVLM_PRETRAINED_CONFIG_ARCHIVE_MAP",
        "WavLMConfig",
    ],
    "models.whisper": [
        "WHISPER_PRETRAINED_CONFIG_ARCHIVE_MAP",
        "WhisperConfig",
        "WhisperFeatureExtractor",
        "WhisperProcessor",
        "WhisperTokenizer",
    ],
    "models.x_clip": [
        "XCLIP_PRETRAINED_CONFIG_ARCHIVE_MAP",
        "XCLIPConfig",
        "XCLIPProcessor",
        "XCLIPTextConfig",
        "XCLIPVisionConfig",
    ],
    "models.xglm": ["XGLM_PRETRAINED_CONFIG_ARCHIVE_MAP", "XGLMConfig"],
    "models.xlm": ["XLM_PRETRAINED_CONFIG_ARCHIVE_MAP", "XLMConfig", "XLMTokenizer"],
    "models.xlm_prophetnet": [
        "XLM_PROPHETNET_PRETRAINED_CONFIG_ARCHIVE_MAP",
        "XLMProphetNetConfig",
    ],
    "models.xlm_roberta": [
        "XLM_ROBERTA_PRETRAINED_CONFIG_ARCHIVE_MAP",
        "XLMRobertaConfig",
    ],
    "models.xlm_roberta_xl": [
        "XLM_ROBERTA_XL_PRETRAINED_CONFIG_ARCHIVE_MAP",
        "XLMRobertaXLConfig",
    ],
    "models.xlnet": ["XLNET_PRETRAINED_CONFIG_ARCHIVE_MAP", "XLNetConfig"],
    "models.xmod": ["XMOD_PRETRAINED_CONFIG_ARCHIVE_MAP", "XmodConfig"],
    "models.yolos": ["YOLOS_PRETRAINED_CONFIG_ARCHIVE_MAP", "YolosConfig"],
    "models.yoso": ["YOSO_PRETRAINED_CONFIG_ARCHIVE_MAP", "YosoConfig"],
    "onnx": [],
    "pipelines": [
        "AudioClassificationPipeline",
        "AutomaticSpeechRecognitionPipeline",
        "Conversation",
        "ConversationalPipeline",
        "CsvPipelineDataFormat",
        "DepthEstimationPipeline",
        "DocumentQuestionAnsweringPipeline",
        "FeatureExtractionPipeline",
        "FillMaskPipeline",
        "ImageClassificationPipeline",
        "ImageSegmentationPipeline",
        "ImageToImagePipeline",
        "ImageToTextPipeline",
        "JsonPipelineDataFormat",
        "MaskGenerationPipeline",
        "NerPipeline",
        "ObjectDetectionPipeline",
        "PipedPipelineDataFormat",
        "Pipeline",
        "PipelineDataFormat",
        "QuestionAnsweringPipeline",
        "SummarizationPipeline",
        "TableQuestionAnsweringPipeline",
        "Text2TextGenerationPipeline",
        "TextClassificationPipeline",
        "TextGenerationPipeline",
        "TextToAudioPipeline",
        "TokenClassificationPipeline",
        "TranslationPipeline",
        "VideoClassificationPipeline",
        "VisualQuestionAnsweringPipeline",
        "ZeroShotAudioClassificationPipeline",
        "ZeroShotClassificationPipeline",
        "ZeroShotImageClassificationPipeline",
        "ZeroShotObjectDetectionPipeline",
        "pipeline",
    ],
    "processing_utils": ["ProcessorMixin"],
    "testing_utils": [],
    "tokenization_utils": ["PreTrainedTokenizer"],
    "tokenization_utils_base": [
        "AddedToken",
        "BatchEncoding",
        "CharSpan",
        "PreTrainedTokenizerBase",
        "SpecialTokensMixin",
        "TokenSpan",
    ],
    "tools": [
        "Agent",
        "AzureOpenAiAgent",
        "HfAgent",
        "LocalAgent",
        "OpenAiAgent",
        "PipelineTool",
        "RemoteTool",
        "Tool",
        "launch_gradio_demo",
        "load_tool",
    ],
    "trainer_callback": [
        "DefaultFlowCallback",
        "EarlyStoppingCallback",
        "PrinterCallback",
        "ProgressCallback",
        "TrainerCallback",
        "TrainerControl",
        "TrainerState",
    ],
    "trainer_utils": [
        "EvalPrediction",
        "IntervalStrategy",
        "SchedulerType",
        "enable_full_determinism",
        "set_seed",
    ],
    "training_args": ["TrainingArguments"],
    "training_args_seq2seq": ["Seq2SeqTrainingArguments"],
    "training_args_tf": ["TFTrainingArguments"],
    "utils": [
        "CONFIG_NAME",
        "MODEL_CARD_NAME",
        "PYTORCH_PRETRAINED_BERT_CACHE",
        "PYTORCH_TRANSFORMERS_CACHE",
        "SPIECE_UNDERLINE",
        "TF2_WEIGHTS_NAME",
        "TF_WEIGHTS_NAME",
        "TRANSFORMERS_CACHE",
        "WEIGHTS_NAME",
        "TensorType",
        "add_end_docstrings",
        "add_start_docstrings",
        "is_apex_available",
        "is_bitsandbytes_available",
        "is_datasets_available",
        "is_decord_available",
        "is_faiss_available",
        "is_flax_available",
        "is_keras_nlp_available",
        "is_phonemizer_available",
        "is_psutil_available",
        "is_py3nvml_available",
        "is_pyctcdecode_available",
        "is_safetensors_available",
        "is_scipy_available",
        "is_sentencepiece_available",
        "is_sklearn_available",
        "is_speech_available",
        "is_tensorflow_text_available",
        "is_tf_available",
        "is_timm_available",
        "is_tokenizers_available",
        "is_torch_available",
        "is_torch_neuroncore_available",
        "is_torch_npu_available",
        "is_torch_tpu_available",
        "is_torchvision_available",
        "is_torch_xpu_available",
        "is_vision_available",
        "logging",
    ],
    "utils.quantization_config": ["AwqConfig", "BitsAndBytesConfig", "GPTQConfig"],
}

# sentencepiece-backed objects
try:
    if not is_sentencepiece_available():
        raise OptionalDependencyNotAvailable()
except OptionalDependencyNotAvailable:
    from .utils import dummy_sentencepiece_objects

    _import_structure["utils.dummy_sentencepiece_objects"] = [
        name for name in dir(dummy_sentencepiece_objects) if not name.startswith("_")
    ]
else:
    _import_structure["models.albert"].append("AlbertTokenizer")
    _import_structure["models.barthez"].append("BarthezTokenizer")
    _import_structure["models.bartpho"].append("BartphoTokenizer")
    _import_structure["models.bert_generation"].append("BertGenerationTokenizer")
    _import_structure["models.big_bird"].append("BigBirdTokenizer")
    _import_structure["models.camembert"].append("CamembertTokenizer")
    _import_structure["models.code_llama"].append("CodeLlamaTokenizer")
    _import_structure["models.cpm"].append("CpmTokenizer")
    _import_structure["models.deberta_v2"].append("DebertaV2Tokenizer")
    _import_structure["models.ernie_m"].append("ErnieMTokenizer")
    _import_structure["models.fnet"].append("FNetTokenizer")
    _import_structure["models.gpt_sw3"].append("GPTSw3Tokenizer")
    _import_structure["models.layoutxlm"].append("LayoutXLMTokenizer")
    _import_structure["models.llama"].append("LlamaTokenizer")
    _import_structure["models.m2m_100"].append("M2M100Tokenizer")
    _import_structure["models.marian"].append("MarianTokenizer")
    _import_structure["models.mbart"].append("MBartTokenizer")
    _import_structure["models.mbart50"].append("MBart50Tokenizer")
    _import_structure["models.mluke"].append("MLukeTokenizer")
    _import_structure["models.mt5"].append("MT5Tokenizer")
    _import_structure["models.nllb"].append("NllbTokenizer")
    _import_structure["models.pegasus"].append("PegasusTokenizer")
    _import_structure["models.plbart"].append("PLBartTokenizer")
    _import_structure["models.reformer"].append("ReformerTokenizer")
    _import_structure["models.rembert"].append("RemBertTokenizer")
    _import_structure["models.seamless_m4t"].append("SeamlessM4TTokenizer")
    _import_structure["models.speech_to_text"].append("Speech2TextTokenizer")
    _import_structure["models.speecht5"].append("SpeechT5Tokenizer")
    _import_structure["models.t5"].append("T5Tokenizer")
    _import_structure["models.xglm"].append("XGLMTokenizer")
    _import_structure["models.xlm_prophetnet"].append("XLMProphetNetTokenizer")
    _import_structure["models.xlm_roberta"].append("XLMRobertaTokenizer")
    _import_structure["models.xlnet"].append("XLNetTokenizer")

# tokenizers-backed objects
try:
    if not is_tokenizers_available():
        raise OptionalDependencyNotAvailable()
except OptionalDependencyNotAvailable:
    from .utils import dummy_tokenizers_objects

    _import_structure["utils.dummy_tokenizers_objects"] = [
        name for name in dir(dummy_tokenizers_objects) if not name.startswith("_")
    ]
else:
    # Fast tokenizers structure
    _import_structure["models.albert"].append("AlbertTokenizerFast")
    _import_structure["models.bart"].append("BartTokenizerFast")
    _import_structure["models.barthez"].append("BarthezTokenizerFast")
    _import_structure["models.bert"].append("BertTokenizerFast")
    _import_structure["models.big_bird"].append("BigBirdTokenizerFast")
    _import_structure["models.blenderbot"].append("BlenderbotTokenizerFast")
    _import_structure["models.blenderbot_small"].append("BlenderbotSmallTokenizerFast")
    _import_structure["models.bloom"].append("BloomTokenizerFast")
    _import_structure["models.camembert"].append("CamembertTokenizerFast")
    _import_structure["models.clip"].append("CLIPTokenizerFast")
    _import_structure["models.code_llama"].append("CodeLlamaTokenizerFast")
    _import_structure["models.codegen"].append("CodeGenTokenizerFast")
    _import_structure["models.convbert"].append("ConvBertTokenizerFast")
    _import_structure["models.cpm"].append("CpmTokenizerFast")
    _import_structure["models.deberta"].append("DebertaTokenizerFast")
    _import_structure["models.deberta_v2"].append("DebertaV2TokenizerFast")
    _import_structure["models.deprecated.retribert"].append("RetriBertTokenizerFast")
    _import_structure["models.distilbert"].append("DistilBertTokenizerFast")
    _import_structure["models.dpr"].extend(
        [
            "DPRContextEncoderTokenizerFast",
            "DPRQuestionEncoderTokenizerFast",
            "DPRReaderTokenizerFast",
        ]
    )
    _import_structure["models.electra"].append("ElectraTokenizerFast")
    _import_structure["models.fnet"].append("FNetTokenizerFast")
    _import_structure["models.funnel"].append("FunnelTokenizerFast")
    _import_structure["models.gpt2"].append("GPT2TokenizerFast")
    _import_structure["models.gpt_neox"].append("GPTNeoXTokenizerFast")
    _import_structure["models.gpt_neox_japanese"].append("GPTNeoXJapaneseTokenizer")
    _import_structure["models.herbert"].append("HerbertTokenizerFast")
    _import_structure["models.layoutlm"].append("LayoutLMTokenizerFast")
    _import_structure["models.layoutlmv2"].append("LayoutLMv2TokenizerFast")
    _import_structure["models.layoutlmv3"].append("LayoutLMv3TokenizerFast")
    _import_structure["models.layoutxlm"].append("LayoutXLMTokenizerFast")
    _import_structure["models.led"].append("LEDTokenizerFast")
    _import_structure["models.llama"].append("LlamaTokenizerFast")
    _import_structure["models.longformer"].append("LongformerTokenizerFast")
    _import_structure["models.lxmert"].append("LxmertTokenizerFast")
    _import_structure["models.markuplm"].append("MarkupLMTokenizerFast")
    _import_structure["models.mbart"].append("MBartTokenizerFast")
    _import_structure["models.mbart50"].append("MBart50TokenizerFast")
    _import_structure["models.mobilebert"].append("MobileBertTokenizerFast")
    _import_structure["models.mpnet"].append("MPNetTokenizerFast")
    _import_structure["models.mt5"].append("MT5TokenizerFast")
    _import_structure["models.mvp"].append("MvpTokenizerFast")
    _import_structure["models.nllb"].append("NllbTokenizerFast")
    _import_structure["models.nougat"].append("NougatTokenizerFast")
    _import_structure["models.openai"].append("OpenAIGPTTokenizerFast")
    _import_structure["models.pegasus"].append("PegasusTokenizerFast")
    _import_structure["models.realm"].append("RealmTokenizerFast")
    _import_structure["models.reformer"].append("ReformerTokenizerFast")
    _import_structure["models.rembert"].append("RemBertTokenizerFast")
    _import_structure["models.roberta"].append("RobertaTokenizerFast")
    _import_structure["models.roformer"].append("RoFormerTokenizerFast")
    _import_structure["models.seamless_m4t"].append("SeamlessM4TTokenizerFast")
    _import_structure["models.splinter"].append("SplinterTokenizerFast")
    _import_structure["models.squeezebert"].append("SqueezeBertTokenizerFast")
    _import_structure["models.t5"].append("T5TokenizerFast")
    _import_structure["models.whisper"].append("WhisperTokenizerFast")
    _import_structure["models.xglm"].append("XGLMTokenizerFast")
    _import_structure["models.xlm_roberta"].append("XLMRobertaTokenizerFast")
    _import_structure["models.xlnet"].append("XLNetTokenizerFast")
    _import_structure["tokenization_utils_fast"] = ["PreTrainedTokenizerFast"]


try:
    if not (is_sentencepiece_available() and is_tokenizers_available()):
        raise OptionalDependencyNotAvailable()
except OptionalDependencyNotAvailable:
    from .utils import dummy_sentencepiece_and_tokenizers_objects

    _import_structure["utils.dummy_sentencepiece_and_tokenizers_objects"] = [
        name for name in dir(dummy_sentencepiece_and_tokenizers_objects) if not name.startswith("_")
    ]
else:
    _import_structure["convert_slow_tokenizer"] = [
        "SLOW_TO_FAST_CONVERTERS",
        "convert_slow_tokenizer",
    ]

# Tensorflow-text-specific objects
try:
    if not is_tensorflow_text_available():
        raise OptionalDependencyNotAvailable()
except OptionalDependencyNotAvailable:
    from .utils import dummy_tensorflow_text_objects

    _import_structure["utils.dummy_tensorflow_text_objects"] = [
        name for name in dir(dummy_tensorflow_text_objects) if not name.startswith("_")
    ]
else:
    _import_structure["models.bert"].append("TFBertTokenizer")

# keras-nlp-specific objects
try:
    if not is_keras_nlp_available():
        raise OptionalDependencyNotAvailable()
except OptionalDependencyNotAvailable:
    from .utils import dummy_keras_nlp_objects

    _import_structure["utils.dummy_keras_nlp_objects"] = [
        name for name in dir(dummy_keras_nlp_objects) if not name.startswith("_")
    ]
else:
    _import_structure["models.gpt2"].append("TFGPT2Tokenizer")

# Vision-specific objects
try:
    if not is_vision_available():
        raise OptionalDependencyNotAvailable()
except OptionalDependencyNotAvailable:
    from .utils import dummy_vision_objects

    _import_structure["utils.dummy_vision_objects"] = [
        name for name in dir(dummy_vision_objects) if not name.startswith("_")
    ]
else:
    _import_structure["image_processing_utils"] = ["ImageProcessingMixin"]
    _import_structure["image_utils"] = ["ImageFeatureExtractionMixin"]
    _import_structure["models.beit"].extend(["BeitFeatureExtractor", "BeitImageProcessor"])
    _import_structure["models.bit"].extend(["BitImageProcessor"])
    _import_structure["models.blip"].extend(["BlipImageProcessor"])
    _import_structure["models.bridgetower"].append("BridgeTowerImageProcessor")
    _import_structure["models.chinese_clip"].extend(["ChineseCLIPFeatureExtractor", "ChineseCLIPImageProcessor"])
    _import_structure["models.clip"].extend(["CLIPFeatureExtractor", "CLIPImageProcessor"])
    _import_structure["models.conditional_detr"].extend(
        ["ConditionalDetrFeatureExtractor", "ConditionalDetrImageProcessor"]
    )
    _import_structure["models.convnext"].extend(["ConvNextFeatureExtractor", "ConvNextImageProcessor"])
    _import_structure["models.deformable_detr"].extend(
        ["DeformableDetrFeatureExtractor", "DeformableDetrImageProcessor"]
    )
    _import_structure["models.deit"].extend(["DeiTFeatureExtractor", "DeiTImageProcessor"])
    _import_structure["models.deta"].append("DetaImageProcessor")
    _import_structure["models.detr"].extend(["DetrFeatureExtractor", "DetrImageProcessor"])
    _import_structure["models.donut"].extend(["DonutFeatureExtractor", "DonutImageProcessor"])
    _import_structure["models.dpt"].extend(["DPTFeatureExtractor", "DPTImageProcessor"])
    _import_structure["models.efficientformer"].append("EfficientFormerImageProcessor")
    _import_structure["models.efficientnet"].append("EfficientNetImageProcessor")
    _import_structure["models.flava"].extend(["FlavaFeatureExtractor", "FlavaImageProcessor", "FlavaProcessor"])
    _import_structure["models.fuyu"].extend(["FuyuImageProcessor", "FuyuProcessor"])
    _import_structure["models.glpn"].extend(["GLPNFeatureExtractor", "GLPNImageProcessor"])
    _import_structure["models.idefics"].extend(["IdeficsImageProcessor"])
    _import_structure["models.imagegpt"].extend(["ImageGPTFeatureExtractor", "ImageGPTImageProcessor"])
    _import_structure["models.layoutlmv2"].extend(["LayoutLMv2FeatureExtractor", "LayoutLMv2ImageProcessor"])
    _import_structure["models.layoutlmv3"].extend(["LayoutLMv3FeatureExtractor", "LayoutLMv3ImageProcessor"])
    _import_structure["models.levit"].extend(["LevitFeatureExtractor", "LevitImageProcessor"])
    _import_structure["models.mask2former"].append("Mask2FormerImageProcessor")
    _import_structure["models.maskformer"].extend(["MaskFormerFeatureExtractor", "MaskFormerImageProcessor"])
    _import_structure["models.mobilenet_v1"].extend(["MobileNetV1FeatureExtractor", "MobileNetV1ImageProcessor"])
    _import_structure["models.mobilenet_v2"].extend(["MobileNetV2FeatureExtractor", "MobileNetV2ImageProcessor"])
    _import_structure["models.mobilevit"].extend(["MobileViTFeatureExtractor", "MobileViTImageProcessor"])
    _import_structure["models.nougat"].append("NougatImageProcessor")
    _import_structure["models.oneformer"].extend(["OneFormerImageProcessor"])
    _import_structure["models.owlv2"].append("Owlv2ImageProcessor")
    _import_structure["models.owlvit"].extend(["OwlViTFeatureExtractor", "OwlViTImageProcessor"])
    _import_structure["models.perceiver"].extend(["PerceiverFeatureExtractor", "PerceiverImageProcessor"])
    _import_structure["models.pix2struct"].extend(["Pix2StructImageProcessor"])
    _import_structure["models.poolformer"].extend(["PoolFormerFeatureExtractor", "PoolFormerImageProcessor"])
    _import_structure["models.pvt"].extend(["PvtImageProcessor"])
    _import_structure["models.sam"].extend(["SamImageProcessor"])
    _import_structure["models.segformer"].extend(["SegformerFeatureExtractor", "SegformerImageProcessor"])
<<<<<<< HEAD
    _import_structure["models.seggpt"].extend(["SegGptImageProcessor"])
=======
    _import_structure["models.siglip"].append("SiglipImageProcessor")
>>>>>>> bc72b4e2
    _import_structure["models.swin2sr"].append("Swin2SRImageProcessor")
    _import_structure["models.tvlt"].append("TvltImageProcessor")
    _import_structure["models.tvp"].append("TvpImageProcessor")
    _import_structure["models.videomae"].extend(["VideoMAEFeatureExtractor", "VideoMAEImageProcessor"])
    _import_structure["models.vilt"].extend(["ViltFeatureExtractor", "ViltImageProcessor", "ViltProcessor"])
    _import_structure["models.vit"].extend(["ViTFeatureExtractor", "ViTImageProcessor"])
    _import_structure["models.vit_hybrid"].extend(["ViTHybridImageProcessor"])
    _import_structure["models.vitmatte"].append("VitMatteImageProcessor")
    _import_structure["models.vivit"].append("VivitImageProcessor")
    _import_structure["models.yolos"].extend(["YolosFeatureExtractor", "YolosImageProcessor"])


# PyTorch-backed objects
try:
    if not is_torch_available():
        raise OptionalDependencyNotAvailable()
except OptionalDependencyNotAvailable:
    from .utils import dummy_pt_objects

    _import_structure["utils.dummy_pt_objects"] = [name for name in dir(dummy_pt_objects) if not name.startswith("_")]
else:
    _import_structure["activations"] = []
    _import_structure["benchmark.benchmark"] = ["PyTorchBenchmark"]
    _import_structure["benchmark.benchmark_args"] = ["PyTorchBenchmarkArguments"]
    _import_structure["cache_utils"] = ["Cache", "DynamicCache", "SinkCache"]
    _import_structure["data.datasets"] = [
        "GlueDataset",
        "GlueDataTrainingArguments",
        "LineByLineTextDataset",
        "LineByLineWithRefDataset",
        "LineByLineWithSOPTextDataset",
        "SquadDataset",
        "SquadDataTrainingArguments",
        "TextDataset",
        "TextDatasetForNextSentencePrediction",
    ]
    _import_structure["generation"].extend(
        [
            "AlternatingCodebooksLogitsProcessor",
            "BeamScorer",
            "BeamSearchScorer",
            "ClassifierFreeGuidanceLogitsProcessor",
            "ConstrainedBeamSearchScorer",
            "Constraint",
            "ConstraintListState",
            "DisjunctiveConstraint",
            "EncoderNoRepeatNGramLogitsProcessor",
            "EncoderRepetitionPenaltyLogitsProcessor",
            "EpsilonLogitsWarper",
            "EtaLogitsWarper",
            "ExponentialDecayLengthPenalty",
            "ForcedBOSTokenLogitsProcessor",
            "ForcedEOSTokenLogitsProcessor",
            "ForceTokensLogitsProcessor",
            "GenerationMixin",
            "HammingDiversityLogitsProcessor",
            "InfNanRemoveLogitsProcessor",
            "LogitNormalization",
            "LogitsProcessor",
            "LogitsProcessorList",
            "LogitsWarper",
            "MaxLengthCriteria",
            "MaxTimeCriteria",
            "MinLengthLogitsProcessor",
            "MinNewTokensLengthLogitsProcessor",
            "NoBadWordsLogitsProcessor",
            "NoRepeatNGramLogitsProcessor",
            "PhrasalConstraint",
            "PrefixConstrainedLogitsProcessor",
            "RepetitionPenaltyLogitsProcessor",
            "SequenceBiasLogitsProcessor",
            "StoppingCriteria",
            "StoppingCriteriaList",
            "SuppressTokensAtBeginLogitsProcessor",
            "SuppressTokensLogitsProcessor",
            "TemperatureLogitsWarper",
            "TopKLogitsWarper",
            "TopPLogitsWarper",
            "TypicalLogitsWarper",
            "UnbatchedClassifierFreeGuidanceLogitsProcessor",
            "WhisperTimeStampLogitsProcessor",
            "top_k_top_p_filtering",
        ]
    )
    _import_structure["generation_utils"] = []
    _import_structure["modeling_outputs"] = []
    _import_structure["modeling_utils"] = ["PreTrainedModel"]

    # PyTorch models structure

    _import_structure["models.albert"].extend(
        [
            "ALBERT_PRETRAINED_MODEL_ARCHIVE_LIST",
            "AlbertForMaskedLM",
            "AlbertForMultipleChoice",
            "AlbertForPreTraining",
            "AlbertForQuestionAnswering",
            "AlbertForSequenceClassification",
            "AlbertForTokenClassification",
            "AlbertModel",
            "AlbertPreTrainedModel",
            "load_tf_weights_in_albert",
        ]
    )
    _import_structure["models.align"].extend(
        [
            "ALIGN_PRETRAINED_MODEL_ARCHIVE_LIST",
            "AlignModel",
            "AlignPreTrainedModel",
            "AlignTextModel",
            "AlignVisionModel",
        ]
    )
    _import_structure["models.altclip"].extend(
        [
            "ALTCLIP_PRETRAINED_MODEL_ARCHIVE_LIST",
            "AltCLIPModel",
            "AltCLIPPreTrainedModel",
            "AltCLIPTextModel",
            "AltCLIPVisionModel",
        ]
    )
    _import_structure["models.audio_spectrogram_transformer"].extend(
        [
            "AUDIO_SPECTROGRAM_TRANSFORMER_PRETRAINED_MODEL_ARCHIVE_LIST",
            "ASTForAudioClassification",
            "ASTModel",
            "ASTPreTrainedModel",
        ]
    )
    _import_structure["models.auto"].extend(
        [
            "MODEL_FOR_AUDIO_CLASSIFICATION_MAPPING",
            "MODEL_FOR_AUDIO_FRAME_CLASSIFICATION_MAPPING",
            "MODEL_FOR_AUDIO_XVECTOR_MAPPING",
            "MODEL_FOR_BACKBONE_MAPPING",
            "MODEL_FOR_CAUSAL_IMAGE_MODELING_MAPPING",
            "MODEL_FOR_CAUSAL_LM_MAPPING",
            "MODEL_FOR_CTC_MAPPING",
            "MODEL_FOR_DEPTH_ESTIMATION_MAPPING",
            "MODEL_FOR_DOCUMENT_QUESTION_ANSWERING_MAPPING",
            "MODEL_FOR_IMAGE_CLASSIFICATION_MAPPING",
            "MODEL_FOR_IMAGE_SEGMENTATION_MAPPING",
            "MODEL_FOR_IMAGE_TO_IMAGE_MAPPING",
            "MODEL_FOR_INSTANCE_SEGMENTATION_MAPPING",
            "MODEL_FOR_MASKED_IMAGE_MODELING_MAPPING",
            "MODEL_FOR_MASKED_LM_MAPPING",
            "MODEL_FOR_MASK_GENERATION_MAPPING",
            "MODEL_FOR_MULTIPLE_CHOICE_MAPPING",
            "MODEL_FOR_NEXT_SENTENCE_PREDICTION_MAPPING",
            "MODEL_FOR_OBJECT_DETECTION_MAPPING",
            "MODEL_FOR_PRETRAINING_MAPPING",
            "MODEL_FOR_QUESTION_ANSWERING_MAPPING",
            "MODEL_FOR_SEMANTIC_SEGMENTATION_MAPPING",
            "MODEL_FOR_SEQ_TO_SEQ_CAUSAL_LM_MAPPING",
            "MODEL_FOR_SEQUENCE_CLASSIFICATION_MAPPING",
            "MODEL_FOR_SPEECH_SEQ_2_SEQ_MAPPING",
            "MODEL_FOR_TABLE_QUESTION_ANSWERING_MAPPING",
            "MODEL_FOR_TEXT_ENCODING_MAPPING",
            "MODEL_FOR_TEXT_TO_SPECTROGRAM_MAPPING",
            "MODEL_FOR_TEXT_TO_WAVEFORM_MAPPING",
            "MODEL_FOR_TIME_SERIES_CLASSIFICATION_MAPPING",
            "MODEL_FOR_TIME_SERIES_REGRESSION_MAPPING",
            "MODEL_FOR_TOKEN_CLASSIFICATION_MAPPING",
            "MODEL_FOR_UNIVERSAL_SEGMENTATION_MAPPING",
            "MODEL_FOR_VIDEO_CLASSIFICATION_MAPPING",
            "MODEL_FOR_VISION_2_SEQ_MAPPING",
            "MODEL_FOR_VISUAL_QUESTION_ANSWERING_MAPPING",
            "MODEL_FOR_ZERO_SHOT_IMAGE_CLASSIFICATION_MAPPING",
            "MODEL_FOR_ZERO_SHOT_OBJECT_DETECTION_MAPPING",
            "MODEL_MAPPING",
            "MODEL_WITH_LM_HEAD_MAPPING",
            "AutoBackbone",
            "AutoModel",
            "AutoModelForAudioClassification",
            "AutoModelForAudioFrameClassification",
            "AutoModelForAudioXVector",
            "AutoModelForCausalLM",
            "AutoModelForCTC",
            "AutoModelForDepthEstimation",
            "AutoModelForDocumentQuestionAnswering",
            "AutoModelForImageClassification",
            "AutoModelForImageSegmentation",
            "AutoModelForImageToImage",
            "AutoModelForInstanceSegmentation",
            "AutoModelForMaskedImageModeling",
            "AutoModelForMaskedLM",
            "AutoModelForMaskGeneration",
            "AutoModelForMultipleChoice",
            "AutoModelForNextSentencePrediction",
            "AutoModelForObjectDetection",
            "AutoModelForPreTraining",
            "AutoModelForQuestionAnswering",
            "AutoModelForSemanticSegmentation",
            "AutoModelForSeq2SeqLM",
            "AutoModelForSequenceClassification",
            "AutoModelForSpeechSeq2Seq",
            "AutoModelForTableQuestionAnswering",
            "AutoModelForTextEncoding",
            "AutoModelForTextToSpectrogram",
            "AutoModelForTextToWaveform",
            "AutoModelForTokenClassification",
            "AutoModelForUniversalSegmentation",
            "AutoModelForVideoClassification",
            "AutoModelForVision2Seq",
            "AutoModelForVisualQuestionAnswering",
            "AutoModelForZeroShotImageClassification",
            "AutoModelForZeroShotObjectDetection",
            "AutoModelWithLMHead",
        ]
    )
    _import_structure["models.autoformer"].extend(
        [
            "AUTOFORMER_PRETRAINED_MODEL_ARCHIVE_LIST",
            "AutoformerForPrediction",
            "AutoformerModel",
            "AutoformerPreTrainedModel",
        ]
    )
    _import_structure["models.bark"].extend(
        [
            "BARK_PRETRAINED_MODEL_ARCHIVE_LIST",
            "BarkCausalModel",
            "BarkCoarseModel",
            "BarkFineModel",
            "BarkModel",
            "BarkPreTrainedModel",
            "BarkSemanticModel",
        ]
    )
    _import_structure["models.bart"].extend(
        [
            "BART_PRETRAINED_MODEL_ARCHIVE_LIST",
            "BartForCausalLM",
            "BartForConditionalGeneration",
            "BartForQuestionAnswering",
            "BartForSequenceClassification",
            "BartModel",
            "BartPretrainedModel",
            "BartPreTrainedModel",
            "PretrainedBartModel",
        ]
    )
    _import_structure["models.beit"].extend(
        [
            "BEIT_PRETRAINED_MODEL_ARCHIVE_LIST",
            "BeitBackbone",
            "BeitForImageClassification",
            "BeitForMaskedImageModeling",
            "BeitForSemanticSegmentation",
            "BeitModel",
            "BeitPreTrainedModel",
        ]
    )
    _import_structure["models.bert"].extend(
        [
            "BERT_PRETRAINED_MODEL_ARCHIVE_LIST",
            "BertForMaskedLM",
            "BertForMultipleChoice",
            "BertForNextSentencePrediction",
            "BertForPreTraining",
            "BertForQuestionAnswering",
            "BertForSequenceClassification",
            "BertForTokenClassification",
            "BertLayer",
            "BertLMHeadModel",
            "BertModel",
            "BertPreTrainedModel",
            "load_tf_weights_in_bert",
        ]
    )
    _import_structure["models.bert_generation"].extend(
        [
            "BertGenerationDecoder",
            "BertGenerationEncoder",
            "BertGenerationPreTrainedModel",
            "load_tf_weights_in_bert_generation",
        ]
    )
    _import_structure["models.big_bird"].extend(
        [
            "BIG_BIRD_PRETRAINED_MODEL_ARCHIVE_LIST",
            "BigBirdForCausalLM",
            "BigBirdForMaskedLM",
            "BigBirdForMultipleChoice",
            "BigBirdForPreTraining",
            "BigBirdForQuestionAnswering",
            "BigBirdForSequenceClassification",
            "BigBirdForTokenClassification",
            "BigBirdLayer",
            "BigBirdModel",
            "BigBirdPreTrainedModel",
            "load_tf_weights_in_big_bird",
        ]
    )
    _import_structure["models.bigbird_pegasus"].extend(
        [
            "BIGBIRD_PEGASUS_PRETRAINED_MODEL_ARCHIVE_LIST",
            "BigBirdPegasusForCausalLM",
            "BigBirdPegasusForConditionalGeneration",
            "BigBirdPegasusForQuestionAnswering",
            "BigBirdPegasusForSequenceClassification",
            "BigBirdPegasusModel",
            "BigBirdPegasusPreTrainedModel",
        ]
    )
    _import_structure["models.biogpt"].extend(
        [
            "BIOGPT_PRETRAINED_MODEL_ARCHIVE_LIST",
            "BioGptForCausalLM",
            "BioGptForSequenceClassification",
            "BioGptForTokenClassification",
            "BioGptModel",
            "BioGptPreTrainedModel",
        ]
    )
    _import_structure["models.bit"].extend(
        [
            "BIT_PRETRAINED_MODEL_ARCHIVE_LIST",
            "BitBackbone",
            "BitForImageClassification",
            "BitModel",
            "BitPreTrainedModel",
        ]
    )
    _import_structure["models.blenderbot"].extend(
        [
            "BLENDERBOT_PRETRAINED_MODEL_ARCHIVE_LIST",
            "BlenderbotForCausalLM",
            "BlenderbotForConditionalGeneration",
            "BlenderbotModel",
            "BlenderbotPreTrainedModel",
        ]
    )
    _import_structure["models.blenderbot_small"].extend(
        [
            "BLENDERBOT_SMALL_PRETRAINED_MODEL_ARCHIVE_LIST",
            "BlenderbotSmallForCausalLM",
            "BlenderbotSmallForConditionalGeneration",
            "BlenderbotSmallModel",
            "BlenderbotSmallPreTrainedModel",
        ]
    )
    _import_structure["models.blip"].extend(
        [
            "BLIP_PRETRAINED_MODEL_ARCHIVE_LIST",
            "BlipForConditionalGeneration",
            "BlipForImageTextRetrieval",
            "BlipForQuestionAnswering",
            "BlipModel",
            "BlipPreTrainedModel",
            "BlipTextModel",
            "BlipVisionModel",
        ]
    )
    _import_structure["models.blip_2"].extend(
        [
            "BLIP_2_PRETRAINED_MODEL_ARCHIVE_LIST",
            "Blip2ForConditionalGeneration",
            "Blip2Model",
            "Blip2PreTrainedModel",
            "Blip2QFormerModel",
            "Blip2VisionModel",
        ]
    )
    _import_structure["models.bloom"].extend(
        [
            "BLOOM_PRETRAINED_MODEL_ARCHIVE_LIST",
            "BloomForCausalLM",
            "BloomForQuestionAnswering",
            "BloomForSequenceClassification",
            "BloomForTokenClassification",
            "BloomModel",
            "BloomPreTrainedModel",
        ]
    )
    _import_structure["models.bridgetower"].extend(
        [
            "BRIDGETOWER_PRETRAINED_MODEL_ARCHIVE_LIST",
            "BridgeTowerForContrastiveLearning",
            "BridgeTowerForImageAndTextRetrieval",
            "BridgeTowerForMaskedLM",
            "BridgeTowerModel",
            "BridgeTowerPreTrainedModel",
        ]
    )
    _import_structure["models.bros"].extend(
        [
            "BROS_PRETRAINED_MODEL_ARCHIVE_LIST",
            "BrosForTokenClassification",
            "BrosModel",
            "BrosPreTrainedModel",
            "BrosProcessor",
            "BrosSpadeEEForTokenClassification",
            "BrosSpadeELForTokenClassification",
        ]
    )
    _import_structure["models.camembert"].extend(
        [
            "CAMEMBERT_PRETRAINED_MODEL_ARCHIVE_LIST",
            "CamembertForCausalLM",
            "CamembertForMaskedLM",
            "CamembertForMultipleChoice",
            "CamembertForQuestionAnswering",
            "CamembertForSequenceClassification",
            "CamembertForTokenClassification",
            "CamembertModel",
            "CamembertPreTrainedModel",
        ]
    )
    _import_structure["models.canine"].extend(
        [
            "CANINE_PRETRAINED_MODEL_ARCHIVE_LIST",
            "CanineForMultipleChoice",
            "CanineForQuestionAnswering",
            "CanineForSequenceClassification",
            "CanineForTokenClassification",
            "CanineLayer",
            "CanineModel",
            "CaninePreTrainedModel",
            "load_tf_weights_in_canine",
        ]
    )
    _import_structure["models.chinese_clip"].extend(
        [
            "CHINESE_CLIP_PRETRAINED_MODEL_ARCHIVE_LIST",
            "ChineseCLIPModel",
            "ChineseCLIPPreTrainedModel",
            "ChineseCLIPTextModel",
            "ChineseCLIPVisionModel",
        ]
    )
    _import_structure["models.clap"].extend(
        [
            "CLAP_PRETRAINED_MODEL_ARCHIVE_LIST",
            "ClapAudioModel",
            "ClapAudioModelWithProjection",
            "ClapFeatureExtractor",
            "ClapModel",
            "ClapPreTrainedModel",
            "ClapTextModel",
            "ClapTextModelWithProjection",
        ]
    )
    _import_structure["models.clip"].extend(
        [
            "CLIP_PRETRAINED_MODEL_ARCHIVE_LIST",
            "CLIPModel",
            "CLIPPreTrainedModel",
            "CLIPTextModel",
            "CLIPTextModelWithProjection",
            "CLIPVisionModel",
            "CLIPVisionModelWithProjection",
        ]
    )
    _import_structure["models.clipseg"].extend(
        [
            "CLIPSEG_PRETRAINED_MODEL_ARCHIVE_LIST",
            "CLIPSegForImageSegmentation",
            "CLIPSegModel",
            "CLIPSegPreTrainedModel",
            "CLIPSegTextModel",
            "CLIPSegVisionModel",
        ]
    )
    _import_structure["models.clvp"].extend(
        [
            "CLVP_PRETRAINED_MODEL_ARCHIVE_LIST",
            "ClvpDecoder",
            "ClvpEncoder",
            "ClvpForCausalLM",
            "ClvpModel",
            "ClvpModelForConditionalGeneration",
            "ClvpPreTrainedModel",
        ]
    )
    _import_structure["models.codegen"].extend(
        [
            "CODEGEN_PRETRAINED_MODEL_ARCHIVE_LIST",
            "CodeGenForCausalLM",
            "CodeGenModel",
            "CodeGenPreTrainedModel",
        ]
    )
    _import_structure["models.conditional_detr"].extend(
        [
            "CONDITIONAL_DETR_PRETRAINED_MODEL_ARCHIVE_LIST",
            "ConditionalDetrForObjectDetection",
            "ConditionalDetrForSegmentation",
            "ConditionalDetrModel",
            "ConditionalDetrPreTrainedModel",
        ]
    )
    _import_structure["models.convbert"].extend(
        [
            "CONVBERT_PRETRAINED_MODEL_ARCHIVE_LIST",
            "ConvBertForMaskedLM",
            "ConvBertForMultipleChoice",
            "ConvBertForQuestionAnswering",
            "ConvBertForSequenceClassification",
            "ConvBertForTokenClassification",
            "ConvBertLayer",
            "ConvBertModel",
            "ConvBertPreTrainedModel",
            "load_tf_weights_in_convbert",
        ]
    )
    _import_structure["models.convnext"].extend(
        [
            "CONVNEXT_PRETRAINED_MODEL_ARCHIVE_LIST",
            "ConvNextBackbone",
            "ConvNextForImageClassification",
            "ConvNextModel",
            "ConvNextPreTrainedModel",
        ]
    )
    _import_structure["models.convnextv2"].extend(
        [
            "CONVNEXTV2_PRETRAINED_MODEL_ARCHIVE_LIST",
            "ConvNextV2Backbone",
            "ConvNextV2ForImageClassification",
            "ConvNextV2Model",
            "ConvNextV2PreTrainedModel",
        ]
    )
    _import_structure["models.cpmant"].extend(
        [
            "CPMANT_PRETRAINED_MODEL_ARCHIVE_LIST",
            "CpmAntForCausalLM",
            "CpmAntModel",
            "CpmAntPreTrainedModel",
        ]
    )
    _import_structure["models.ctrl"].extend(
        [
            "CTRL_PRETRAINED_MODEL_ARCHIVE_LIST",
            "CTRLForSequenceClassification",
            "CTRLLMHeadModel",
            "CTRLModel",
            "CTRLPreTrainedModel",
        ]
    )
    _import_structure["models.cvt"].extend(
        [
            "CVT_PRETRAINED_MODEL_ARCHIVE_LIST",
            "CvtForImageClassification",
            "CvtModel",
            "CvtPreTrainedModel",
        ]
    )
    _import_structure["models.data2vec"].extend(
        [
            "DATA2VEC_AUDIO_PRETRAINED_MODEL_ARCHIVE_LIST",
            "DATA2VEC_TEXT_PRETRAINED_MODEL_ARCHIVE_LIST",
            "DATA2VEC_VISION_PRETRAINED_MODEL_ARCHIVE_LIST",
            "Data2VecAudioForAudioFrameClassification",
            "Data2VecAudioForCTC",
            "Data2VecAudioForSequenceClassification",
            "Data2VecAudioForXVector",
            "Data2VecAudioModel",
            "Data2VecAudioPreTrainedModel",
            "Data2VecTextForCausalLM",
            "Data2VecTextForMaskedLM",
            "Data2VecTextForMultipleChoice",
            "Data2VecTextForQuestionAnswering",
            "Data2VecTextForSequenceClassification",
            "Data2VecTextForTokenClassification",
            "Data2VecTextModel",
            "Data2VecTextPreTrainedModel",
            "Data2VecVisionForImageClassification",
            "Data2VecVisionForSemanticSegmentation",
            "Data2VecVisionModel",
            "Data2VecVisionPreTrainedModel",
        ]
    )
    _import_structure["models.deberta"].extend(
        [
            "DEBERTA_PRETRAINED_MODEL_ARCHIVE_LIST",
            "DebertaForMaskedLM",
            "DebertaForQuestionAnswering",
            "DebertaForSequenceClassification",
            "DebertaForTokenClassification",
            "DebertaModel",
            "DebertaPreTrainedModel",
        ]
    )
    _import_structure["models.deberta_v2"].extend(
        [
            "DEBERTA_V2_PRETRAINED_MODEL_ARCHIVE_LIST",
            "DebertaV2ForMaskedLM",
            "DebertaV2ForMultipleChoice",
            "DebertaV2ForQuestionAnswering",
            "DebertaV2ForSequenceClassification",
            "DebertaV2ForTokenClassification",
            "DebertaV2Model",
            "DebertaV2PreTrainedModel",
        ]
    )
    _import_structure["models.decision_transformer"].extend(
        [
            "DECISION_TRANSFORMER_PRETRAINED_MODEL_ARCHIVE_LIST",
            "DecisionTransformerGPT2Model",
            "DecisionTransformerGPT2PreTrainedModel",
            "DecisionTransformerModel",
            "DecisionTransformerPreTrainedModel",
        ]
    )
    _import_structure["models.deformable_detr"].extend(
        [
            "DEFORMABLE_DETR_PRETRAINED_MODEL_ARCHIVE_LIST",
            "DeformableDetrForObjectDetection",
            "DeformableDetrModel",
            "DeformableDetrPreTrainedModel",
        ]
    )
    _import_structure["models.deit"].extend(
        [
            "DEIT_PRETRAINED_MODEL_ARCHIVE_LIST",
            "DeiTForImageClassification",
            "DeiTForImageClassificationWithTeacher",
            "DeiTForMaskedImageModeling",
            "DeiTModel",
            "DeiTPreTrainedModel",
        ]
    )
    _import_structure["models.deprecated.mctct"].extend(
        [
            "MCTCT_PRETRAINED_MODEL_ARCHIVE_LIST",
            "MCTCTForCTC",
            "MCTCTModel",
            "MCTCTPreTrainedModel",
        ]
    )
    _import_structure["models.deprecated.mmbt"].extend(["MMBTForClassification", "MMBTModel", "ModalEmbeddings"])
    _import_structure["models.deprecated.open_llama"].extend(
        [
            "OpenLlamaForCausalLM",
            "OpenLlamaForSequenceClassification",
            "OpenLlamaModel",
            "OpenLlamaPreTrainedModel",
        ]
    )
    _import_structure["models.deprecated.retribert"].extend(
        [
            "RETRIBERT_PRETRAINED_MODEL_ARCHIVE_LIST",
            "RetriBertModel",
            "RetriBertPreTrainedModel",
        ]
    )
    _import_structure["models.deprecated.trajectory_transformer"].extend(
        [
            "TRAJECTORY_TRANSFORMER_PRETRAINED_MODEL_ARCHIVE_LIST",
            "TrajectoryTransformerModel",
            "TrajectoryTransformerPreTrainedModel",
        ]
    )
    _import_structure["models.deprecated.transfo_xl"].extend(
        [
            "TRANSFO_XL_PRETRAINED_MODEL_ARCHIVE_LIST",
            "AdaptiveEmbedding",
            "TransfoXLForSequenceClassification",
            "TransfoXLLMHeadModel",
            "TransfoXLModel",
            "TransfoXLPreTrainedModel",
            "load_tf_weights_in_transfo_xl",
        ]
    )
    _import_structure["models.deprecated.van"].extend(
        [
            "VAN_PRETRAINED_MODEL_ARCHIVE_LIST",
            "VanForImageClassification",
            "VanModel",
            "VanPreTrainedModel",
        ]
    )
    _import_structure["models.deta"].extend(
        [
            "DETA_PRETRAINED_MODEL_ARCHIVE_LIST",
            "DetaForObjectDetection",
            "DetaModel",
            "DetaPreTrainedModel",
        ]
    )
    _import_structure["models.detr"].extend(
        [
            "DETR_PRETRAINED_MODEL_ARCHIVE_LIST",
            "DetrForObjectDetection",
            "DetrForSegmentation",
            "DetrModel",
            "DetrPreTrainedModel",
        ]
    )
    _import_structure["models.dinat"].extend(
        [
            "DINAT_PRETRAINED_MODEL_ARCHIVE_LIST",
            "DinatBackbone",
            "DinatForImageClassification",
            "DinatModel",
            "DinatPreTrainedModel",
        ]
    )
    _import_structure["models.dinov2"].extend(
        [
            "DINOV2_PRETRAINED_MODEL_ARCHIVE_LIST",
            "Dinov2Backbone",
            "Dinov2ForImageClassification",
            "Dinov2Model",
            "Dinov2PreTrainedModel",
        ]
    )
    _import_structure["models.distilbert"].extend(
        [
            "DISTILBERT_PRETRAINED_MODEL_ARCHIVE_LIST",
            "DistilBertForMaskedLM",
            "DistilBertForMultipleChoice",
            "DistilBertForQuestionAnswering",
            "DistilBertForSequenceClassification",
            "DistilBertForTokenClassification",
            "DistilBertModel",
            "DistilBertPreTrainedModel",
        ]
    )
    _import_structure["models.donut"].extend(
        [
            "DONUT_SWIN_PRETRAINED_MODEL_ARCHIVE_LIST",
            "DonutSwinModel",
            "DonutSwinPreTrainedModel",
        ]
    )
    _import_structure["models.dpr"].extend(
        [
            "DPR_CONTEXT_ENCODER_PRETRAINED_MODEL_ARCHIVE_LIST",
            "DPR_QUESTION_ENCODER_PRETRAINED_MODEL_ARCHIVE_LIST",
            "DPR_READER_PRETRAINED_MODEL_ARCHIVE_LIST",
            "DPRContextEncoder",
            "DPRPretrainedContextEncoder",
            "DPRPreTrainedModel",
            "DPRPretrainedQuestionEncoder",
            "DPRPretrainedReader",
            "DPRQuestionEncoder",
            "DPRReader",
        ]
    )
    _import_structure["models.dpt"].extend(
        [
            "DPT_PRETRAINED_MODEL_ARCHIVE_LIST",
            "DPTForDepthEstimation",
            "DPTForSemanticSegmentation",
            "DPTModel",
            "DPTPreTrainedModel",
        ]
    )
    _import_structure["models.efficientformer"].extend(
        [
            "EFFICIENTFORMER_PRETRAINED_MODEL_ARCHIVE_LIST",
            "EfficientFormerForImageClassification",
            "EfficientFormerForImageClassificationWithTeacher",
            "EfficientFormerModel",
            "EfficientFormerPreTrainedModel",
        ]
    )
    _import_structure["models.efficientnet"].extend(
        [
            "EFFICIENTNET_PRETRAINED_MODEL_ARCHIVE_LIST",
            "EfficientNetForImageClassification",
            "EfficientNetModel",
            "EfficientNetPreTrainedModel",
        ]
    )
    _import_structure["models.electra"].extend(
        [
            "ELECTRA_PRETRAINED_MODEL_ARCHIVE_LIST",
            "ElectraForCausalLM",
            "ElectraForMaskedLM",
            "ElectraForMultipleChoice",
            "ElectraForPreTraining",
            "ElectraForQuestionAnswering",
            "ElectraForSequenceClassification",
            "ElectraForTokenClassification",
            "ElectraModel",
            "ElectraPreTrainedModel",
            "load_tf_weights_in_electra",
        ]
    )
    _import_structure["models.encodec"].extend(
        [
            "ENCODEC_PRETRAINED_MODEL_ARCHIVE_LIST",
            "EncodecModel",
            "EncodecPreTrainedModel",
        ]
    )
    _import_structure["models.encoder_decoder"].append("EncoderDecoderModel")
    _import_structure["models.ernie"].extend(
        [
            "ERNIE_PRETRAINED_MODEL_ARCHIVE_LIST",
            "ErnieForCausalLM",
            "ErnieForMaskedLM",
            "ErnieForMultipleChoice",
            "ErnieForNextSentencePrediction",
            "ErnieForPreTraining",
            "ErnieForQuestionAnswering",
            "ErnieForSequenceClassification",
            "ErnieForTokenClassification",
            "ErnieModel",
            "ErniePreTrainedModel",
        ]
    )
    _import_structure["models.ernie_m"].extend(
        [
            "ERNIE_M_PRETRAINED_MODEL_ARCHIVE_LIST",
            "ErnieMForInformationExtraction",
            "ErnieMForMultipleChoice",
            "ErnieMForQuestionAnswering",
            "ErnieMForSequenceClassification",
            "ErnieMForTokenClassification",
            "ErnieMModel",
            "ErnieMPreTrainedModel",
        ]
    )
    _import_structure["models.esm"].extend(
        [
            "ESM_PRETRAINED_MODEL_ARCHIVE_LIST",
            "EsmFoldPreTrainedModel",
            "EsmForMaskedLM",
            "EsmForProteinFolding",
            "EsmForSequenceClassification",
            "EsmForTokenClassification",
            "EsmModel",
            "EsmPreTrainedModel",
        ]
    )
    _import_structure["models.falcon"].extend(
        [
            "FALCON_PRETRAINED_MODEL_ARCHIVE_LIST",
            "FalconForCausalLM",
            "FalconForQuestionAnswering",
            "FalconForSequenceClassification",
            "FalconForTokenClassification",
            "FalconModel",
            "FalconPreTrainedModel",
        ]
    )
    _import_structure["models.fastspeech2_conformer"].extend(
        [
            "FASTSPEECH2_CONFORMER_PRETRAINED_MODEL_ARCHIVE_LIST",
            "FastSpeech2ConformerHifiGan",
            "FastSpeech2ConformerModel",
            "FastSpeech2ConformerPreTrainedModel",
            "FastSpeech2ConformerWithHifiGan",
        ]
    )
    _import_structure["models.flaubert"].extend(
        [
            "FLAUBERT_PRETRAINED_MODEL_ARCHIVE_LIST",
            "FlaubertForMultipleChoice",
            "FlaubertForQuestionAnswering",
            "FlaubertForQuestionAnsweringSimple",
            "FlaubertForSequenceClassification",
            "FlaubertForTokenClassification",
            "FlaubertModel",
            "FlaubertPreTrainedModel",
            "FlaubertWithLMHeadModel",
        ]
    )
    _import_structure["models.flava"].extend(
        [
            "FLAVA_PRETRAINED_MODEL_ARCHIVE_LIST",
            "FlavaForPreTraining",
            "FlavaImageCodebook",
            "FlavaImageModel",
            "FlavaModel",
            "FlavaMultimodalModel",
            "FlavaPreTrainedModel",
            "FlavaTextModel",
        ]
    )
    _import_structure["models.fnet"].extend(
        [
            "FNET_PRETRAINED_MODEL_ARCHIVE_LIST",
            "FNetForMaskedLM",
            "FNetForMultipleChoice",
            "FNetForNextSentencePrediction",
            "FNetForPreTraining",
            "FNetForQuestionAnswering",
            "FNetForSequenceClassification",
            "FNetForTokenClassification",
            "FNetLayer",
            "FNetModel",
            "FNetPreTrainedModel",
        ]
    )
    _import_structure["models.focalnet"].extend(
        [
            "FOCALNET_PRETRAINED_MODEL_ARCHIVE_LIST",
            "FocalNetBackbone",
            "FocalNetForImageClassification",
            "FocalNetForMaskedImageModeling",
            "FocalNetModel",
            "FocalNetPreTrainedModel",
        ]
    )
    _import_structure["models.fsmt"].extend(["FSMTForConditionalGeneration", "FSMTModel", "PretrainedFSMTModel"])
    _import_structure["models.funnel"].extend(
        [
            "FUNNEL_PRETRAINED_MODEL_ARCHIVE_LIST",
            "FunnelBaseModel",
            "FunnelForMaskedLM",
            "FunnelForMultipleChoice",
            "FunnelForPreTraining",
            "FunnelForQuestionAnswering",
            "FunnelForSequenceClassification",
            "FunnelForTokenClassification",
            "FunnelModel",
            "FunnelPreTrainedModel",
            "load_tf_weights_in_funnel",
        ]
    )
    _import_structure["models.fuyu"].extend(["FuyuForCausalLM", "FuyuPreTrainedModel"])
    _import_structure["models.git"].extend(
        [
            "GIT_PRETRAINED_MODEL_ARCHIVE_LIST",
            "GitForCausalLM",
            "GitModel",
            "GitPreTrainedModel",
            "GitVisionModel",
        ]
    )
    _import_structure["models.glpn"].extend(
        [
            "GLPN_PRETRAINED_MODEL_ARCHIVE_LIST",
            "GLPNForDepthEstimation",
            "GLPNModel",
            "GLPNPreTrainedModel",
        ]
    )
    _import_structure["models.gpt2"].extend(
        [
            "GPT2_PRETRAINED_MODEL_ARCHIVE_LIST",
            "GPT2DoubleHeadsModel",
            "GPT2ForQuestionAnswering",
            "GPT2ForSequenceClassification",
            "GPT2ForTokenClassification",
            "GPT2LMHeadModel",
            "GPT2Model",
            "GPT2PreTrainedModel",
            "load_tf_weights_in_gpt2",
        ]
    )
    _import_structure["models.gpt_bigcode"].extend(
        [
            "GPT_BIGCODE_PRETRAINED_MODEL_ARCHIVE_LIST",
            "GPTBigCodeForCausalLM",
            "GPTBigCodeForSequenceClassification",
            "GPTBigCodeForTokenClassification",
            "GPTBigCodeModel",
            "GPTBigCodePreTrainedModel",
        ]
    )
    _import_structure["models.gpt_neo"].extend(
        [
            "GPT_NEO_PRETRAINED_MODEL_ARCHIVE_LIST",
            "GPTNeoForCausalLM",
            "GPTNeoForQuestionAnswering",
            "GPTNeoForSequenceClassification",
            "GPTNeoForTokenClassification",
            "GPTNeoModel",
            "GPTNeoPreTrainedModel",
            "load_tf_weights_in_gpt_neo",
        ]
    )
    _import_structure["models.gpt_neox"].extend(
        [
            "GPT_NEOX_PRETRAINED_MODEL_ARCHIVE_LIST",
            "GPTNeoXForCausalLM",
            "GPTNeoXForQuestionAnswering",
            "GPTNeoXForSequenceClassification",
            "GPTNeoXForTokenClassification",
            "GPTNeoXLayer",
            "GPTNeoXModel",
            "GPTNeoXPreTrainedModel",
        ]
    )
    _import_structure["models.gpt_neox_japanese"].extend(
        [
            "GPT_NEOX_JAPANESE_PRETRAINED_MODEL_ARCHIVE_LIST",
            "GPTNeoXJapaneseForCausalLM",
            "GPTNeoXJapaneseLayer",
            "GPTNeoXJapaneseModel",
            "GPTNeoXJapanesePreTrainedModel",
        ]
    )
    _import_structure["models.gptj"].extend(
        [
            "GPTJ_PRETRAINED_MODEL_ARCHIVE_LIST",
            "GPTJForCausalLM",
            "GPTJForQuestionAnswering",
            "GPTJForSequenceClassification",
            "GPTJModel",
            "GPTJPreTrainedModel",
        ]
    )
    _import_structure["models.gptsan_japanese"].extend(
        [
            "GPTSAN_JAPANESE_PRETRAINED_MODEL_ARCHIVE_LIST",
            "GPTSanJapaneseForConditionalGeneration",
            "GPTSanJapaneseModel",
            "GPTSanJapanesePreTrainedModel",
        ]
    )
    _import_structure["models.graphormer"].extend(
        [
            "GRAPHORMER_PRETRAINED_MODEL_ARCHIVE_LIST",
            "GraphormerForGraphClassification",
            "GraphormerModel",
            "GraphormerPreTrainedModel",
        ]
    )
    _import_structure["models.groupvit"].extend(
        [
            "GROUPVIT_PRETRAINED_MODEL_ARCHIVE_LIST",
            "GroupViTModel",
            "GroupViTPreTrainedModel",
            "GroupViTTextModel",
            "GroupViTVisionModel",
        ]
    )
    _import_structure["models.hubert"].extend(
        [
            "HUBERT_PRETRAINED_MODEL_ARCHIVE_LIST",
            "HubertForCTC",
            "HubertForSequenceClassification",
            "HubertModel",
            "HubertPreTrainedModel",
        ]
    )
    _import_structure["models.ibert"].extend(
        [
            "IBERT_PRETRAINED_MODEL_ARCHIVE_LIST",
            "IBertForMaskedLM",
            "IBertForMultipleChoice",
            "IBertForQuestionAnswering",
            "IBertForSequenceClassification",
            "IBertForTokenClassification",
            "IBertModel",
            "IBertPreTrainedModel",
        ]
    )
    _import_structure["models.idefics"].extend(
        [
            "IDEFICS_PRETRAINED_MODEL_ARCHIVE_LIST",
            "IdeficsForVisionText2Text",
            "IdeficsModel",
            "IdeficsPreTrainedModel",
            "IdeficsProcessor",
        ]
    )
    _import_structure["models.imagegpt"].extend(
        [
            "IMAGEGPT_PRETRAINED_MODEL_ARCHIVE_LIST",
            "ImageGPTForCausalImageModeling",
            "ImageGPTForImageClassification",
            "ImageGPTModel",
            "ImageGPTPreTrainedModel",
            "load_tf_weights_in_imagegpt",
        ]
    )
    _import_structure["models.informer"].extend(
        [
            "INFORMER_PRETRAINED_MODEL_ARCHIVE_LIST",
            "InformerForPrediction",
            "InformerModel",
            "InformerPreTrainedModel",
        ]
    )
    _import_structure["models.instructblip"].extend(
        [
            "INSTRUCTBLIP_PRETRAINED_MODEL_ARCHIVE_LIST",
            "InstructBlipForConditionalGeneration",
            "InstructBlipPreTrainedModel",
            "InstructBlipQFormerModel",
            "InstructBlipVisionModel",
        ]
    )
    _import_structure["models.jukebox"].extend(
        [
            "JUKEBOX_PRETRAINED_MODEL_ARCHIVE_LIST",
            "JukeboxModel",
            "JukeboxPreTrainedModel",
            "JukeboxPrior",
            "JukeboxVQVAE",
        ]
    )
    _import_structure["models.kosmos2"].extend(
        [
            "KOSMOS2_PRETRAINED_MODEL_ARCHIVE_LIST",
            "Kosmos2ForConditionalGeneration",
            "Kosmos2Model",
            "Kosmos2PreTrainedModel",
        ]
    )
    _import_structure["models.layoutlm"].extend(
        [
            "LAYOUTLM_PRETRAINED_MODEL_ARCHIVE_LIST",
            "LayoutLMForMaskedLM",
            "LayoutLMForQuestionAnswering",
            "LayoutLMForSequenceClassification",
            "LayoutLMForTokenClassification",
            "LayoutLMModel",
            "LayoutLMPreTrainedModel",
        ]
    )
    _import_structure["models.layoutlmv2"].extend(
        [
            "LAYOUTLMV2_PRETRAINED_MODEL_ARCHIVE_LIST",
            "LayoutLMv2ForQuestionAnswering",
            "LayoutLMv2ForSequenceClassification",
            "LayoutLMv2ForTokenClassification",
            "LayoutLMv2Model",
            "LayoutLMv2PreTrainedModel",
        ]
    )
    _import_structure["models.layoutlmv3"].extend(
        [
            "LAYOUTLMV3_PRETRAINED_MODEL_ARCHIVE_LIST",
            "LayoutLMv3ForQuestionAnswering",
            "LayoutLMv3ForSequenceClassification",
            "LayoutLMv3ForTokenClassification",
            "LayoutLMv3Model",
            "LayoutLMv3PreTrainedModel",
        ]
    )
    _import_structure["models.led"].extend(
        [
            "LED_PRETRAINED_MODEL_ARCHIVE_LIST",
            "LEDForConditionalGeneration",
            "LEDForQuestionAnswering",
            "LEDForSequenceClassification",
            "LEDModel",
            "LEDPreTrainedModel",
        ]
    )
    _import_structure["models.levit"].extend(
        [
            "LEVIT_PRETRAINED_MODEL_ARCHIVE_LIST",
            "LevitForImageClassification",
            "LevitForImageClassificationWithTeacher",
            "LevitModel",
            "LevitPreTrainedModel",
        ]
    )
    _import_structure["models.lilt"].extend(
        [
            "LILT_PRETRAINED_MODEL_ARCHIVE_LIST",
            "LiltForQuestionAnswering",
            "LiltForSequenceClassification",
            "LiltForTokenClassification",
            "LiltModel",
            "LiltPreTrainedModel",
        ]
    )
    _import_structure["models.llama"].extend(
        [
            "LlamaForCausalLM",
            "LlamaForSequenceClassification",
            "LlamaModel",
            "LlamaPreTrainedModel",
        ]
    )
    _import_structure["models.llava"].extend(
        [
            "LLAVA_PRETRAINED_MODEL_ARCHIVE_LIST",
            "LlavaForConditionalGeneration",
            "LlavaPreTrainedModel",
            "LlavaProcessor",
        ]
    )
    _import_structure["models.longformer"].extend(
        [
            "LONGFORMER_PRETRAINED_MODEL_ARCHIVE_LIST",
            "LongformerForMaskedLM",
            "LongformerForMultipleChoice",
            "LongformerForQuestionAnswering",
            "LongformerForSequenceClassification",
            "LongformerForTokenClassification",
            "LongformerModel",
            "LongformerPreTrainedModel",
            "LongformerSelfAttention",
        ]
    )
    _import_structure["models.longt5"].extend(
        [
            "LONGT5_PRETRAINED_MODEL_ARCHIVE_LIST",
            "LongT5EncoderModel",
            "LongT5ForConditionalGeneration",
            "LongT5Model",
            "LongT5PreTrainedModel",
        ]
    )
    _import_structure["models.luke"].extend(
        [
            "LUKE_PRETRAINED_MODEL_ARCHIVE_LIST",
            "LukeForEntityClassification",
            "LukeForEntityPairClassification",
            "LukeForEntitySpanClassification",
            "LukeForMaskedLM",
            "LukeForMultipleChoice",
            "LukeForQuestionAnswering",
            "LukeForSequenceClassification",
            "LukeForTokenClassification",
            "LukeModel",
            "LukePreTrainedModel",
        ]
    )
    _import_structure["models.lxmert"].extend(
        [
            "LxmertEncoder",
            "LxmertForPreTraining",
            "LxmertForQuestionAnswering",
            "LxmertModel",
            "LxmertPreTrainedModel",
            "LxmertVisualFeatureEncoder",
            "LxmertXLayer",
        ]
    )
    _import_structure["models.m2m_100"].extend(
        [
            "M2M_100_PRETRAINED_MODEL_ARCHIVE_LIST",
            "M2M100ForConditionalGeneration",
            "M2M100Model",
            "M2M100PreTrainedModel",
        ]
    )
    _import_structure["models.marian"].extend(["MarianForCausalLM", "MarianModel", "MarianMTModel"])
    _import_structure["models.markuplm"].extend(
        [
            "MARKUPLM_PRETRAINED_MODEL_ARCHIVE_LIST",
            "MarkupLMForQuestionAnswering",
            "MarkupLMForSequenceClassification",
            "MarkupLMForTokenClassification",
            "MarkupLMModel",
            "MarkupLMPreTrainedModel",
        ]
    )
    _import_structure["models.mask2former"].extend(
        [
            "MASK2FORMER_PRETRAINED_MODEL_ARCHIVE_LIST",
            "Mask2FormerForUniversalSegmentation",
            "Mask2FormerModel",
            "Mask2FormerPreTrainedModel",
        ]
    )
    _import_structure["models.maskformer"].extend(
        [
            "MASKFORMER_PRETRAINED_MODEL_ARCHIVE_LIST",
            "MaskFormerForInstanceSegmentation",
            "MaskFormerModel",
            "MaskFormerPreTrainedModel",
            "MaskFormerSwinBackbone",
        ]
    )
    _import_structure["models.mbart"].extend(
        [
            "MBartForCausalLM",
            "MBartForConditionalGeneration",
            "MBartForQuestionAnswering",
            "MBartForSequenceClassification",
            "MBartModel",
            "MBartPreTrainedModel",
        ]
    )
    _import_structure["models.mega"].extend(
        [
            "MEGA_PRETRAINED_MODEL_ARCHIVE_LIST",
            "MegaForCausalLM",
            "MegaForMaskedLM",
            "MegaForMultipleChoice",
            "MegaForQuestionAnswering",
            "MegaForSequenceClassification",
            "MegaForTokenClassification",
            "MegaModel",
            "MegaPreTrainedModel",
        ]
    )
    _import_structure["models.megatron_bert"].extend(
        [
            "MEGATRON_BERT_PRETRAINED_MODEL_ARCHIVE_LIST",
            "MegatronBertForCausalLM",
            "MegatronBertForMaskedLM",
            "MegatronBertForMultipleChoice",
            "MegatronBertForNextSentencePrediction",
            "MegatronBertForPreTraining",
            "MegatronBertForQuestionAnswering",
            "MegatronBertForSequenceClassification",
            "MegatronBertForTokenClassification",
            "MegatronBertModel",
            "MegatronBertPreTrainedModel",
        ]
    )
    _import_structure["models.mgp_str"].extend(
        [
            "MGP_STR_PRETRAINED_MODEL_ARCHIVE_LIST",
            "MgpstrForSceneTextRecognition",
            "MgpstrModel",
            "MgpstrPreTrainedModel",
        ]
    )
    _import_structure["models.mistral"].extend(
        [
            "MistralForCausalLM",
            "MistralForSequenceClassification",
            "MistralModel",
            "MistralPreTrainedModel",
        ]
    )
    _import_structure["models.mixtral"].extend(
        ["MixtralForCausalLM", "MixtralForSequenceClassification", "MixtralModel", "MixtralPreTrainedModel"]
    )
    _import_structure["models.mobilebert"].extend(
        [
            "MOBILEBERT_PRETRAINED_MODEL_ARCHIVE_LIST",
            "MobileBertForMaskedLM",
            "MobileBertForMultipleChoice",
            "MobileBertForNextSentencePrediction",
            "MobileBertForPreTraining",
            "MobileBertForQuestionAnswering",
            "MobileBertForSequenceClassification",
            "MobileBertForTokenClassification",
            "MobileBertLayer",
            "MobileBertModel",
            "MobileBertPreTrainedModel",
            "load_tf_weights_in_mobilebert",
        ]
    )
    _import_structure["models.mobilenet_v1"].extend(
        [
            "MOBILENET_V1_PRETRAINED_MODEL_ARCHIVE_LIST",
            "MobileNetV1ForImageClassification",
            "MobileNetV1Model",
            "MobileNetV1PreTrainedModel",
            "load_tf_weights_in_mobilenet_v1",
        ]
    )
    _import_structure["models.mobilenet_v2"].extend(
        [
            "MOBILENET_V2_PRETRAINED_MODEL_ARCHIVE_LIST",
            "MobileNetV2ForImageClassification",
            "MobileNetV2ForSemanticSegmentation",
            "MobileNetV2Model",
            "MobileNetV2PreTrainedModel",
            "load_tf_weights_in_mobilenet_v2",
        ]
    )
    _import_structure["models.mobilevit"].extend(
        [
            "MOBILEVIT_PRETRAINED_MODEL_ARCHIVE_LIST",
            "MobileViTForImageClassification",
            "MobileViTForSemanticSegmentation",
            "MobileViTModel",
            "MobileViTPreTrainedModel",
        ]
    )
    _import_structure["models.mobilevitv2"].extend(
        [
            "MOBILEVITV2_PRETRAINED_MODEL_ARCHIVE_LIST",
            "MobileViTV2ForImageClassification",
            "MobileViTV2ForSemanticSegmentation",
            "MobileViTV2Model",
            "MobileViTV2PreTrainedModel",
        ]
    )
    _import_structure["models.mpnet"].extend(
        [
            "MPNET_PRETRAINED_MODEL_ARCHIVE_LIST",
            "MPNetForMaskedLM",
            "MPNetForMultipleChoice",
            "MPNetForQuestionAnswering",
            "MPNetForSequenceClassification",
            "MPNetForTokenClassification",
            "MPNetLayer",
            "MPNetModel",
            "MPNetPreTrainedModel",
        ]
    )
    _import_structure["models.mpt"].extend(
        [
            "MPT_PRETRAINED_MODEL_ARCHIVE_LIST",
            "MptForCausalLM",
            "MptForQuestionAnswering",
            "MptForSequenceClassification",
            "MptForTokenClassification",
            "MptModel",
            "MptPreTrainedModel",
        ]
    )
    _import_structure["models.mra"].extend(
        [
            "MRA_PRETRAINED_MODEL_ARCHIVE_LIST",
            "MraForMaskedLM",
            "MraForMultipleChoice",
            "MraForQuestionAnswering",
            "MraForSequenceClassification",
            "MraForTokenClassification",
            "MraModel",
            "MraPreTrainedModel",
        ]
    )
    _import_structure["models.mt5"].extend(
        [
            "MT5EncoderModel",
            "MT5ForConditionalGeneration",
            "MT5ForQuestionAnswering",
            "MT5ForSequenceClassification",
            "MT5Model",
            "MT5PreTrainedModel",
        ]
    )
    _import_structure["models.musicgen"].extend(
        [
            "MUSICGEN_PRETRAINED_MODEL_ARCHIVE_LIST",
            "MusicgenForCausalLM",
            "MusicgenForConditionalGeneration",
            "MusicgenModel",
            "MusicgenPreTrainedModel",
            "MusicgenProcessor",
        ]
    )
    _import_structure["models.mvp"].extend(
        [
            "MVP_PRETRAINED_MODEL_ARCHIVE_LIST",
            "MvpForCausalLM",
            "MvpForConditionalGeneration",
            "MvpForQuestionAnswering",
            "MvpForSequenceClassification",
            "MvpModel",
            "MvpPreTrainedModel",
        ]
    )
    _import_structure["models.nat"].extend(
        [
            "NAT_PRETRAINED_MODEL_ARCHIVE_LIST",
            "NatBackbone",
            "NatForImageClassification",
            "NatModel",
            "NatPreTrainedModel",
        ]
    )
    _import_structure["models.nezha"].extend(
        [
            "NEZHA_PRETRAINED_MODEL_ARCHIVE_LIST",
            "NezhaForMaskedLM",
            "NezhaForMultipleChoice",
            "NezhaForNextSentencePrediction",
            "NezhaForPreTraining",
            "NezhaForQuestionAnswering",
            "NezhaForSequenceClassification",
            "NezhaForTokenClassification",
            "NezhaModel",
            "NezhaPreTrainedModel",
        ]
    )
    _import_structure["models.nllb_moe"].extend(
        [
            "NLLB_MOE_PRETRAINED_MODEL_ARCHIVE_LIST",
            "NllbMoeForConditionalGeneration",
            "NllbMoeModel",
            "NllbMoePreTrainedModel",
            "NllbMoeSparseMLP",
            "NllbMoeTop2Router",
        ]
    )
    _import_structure["models.nystromformer"].extend(
        [
            "NYSTROMFORMER_PRETRAINED_MODEL_ARCHIVE_LIST",
            "NystromformerForMaskedLM",
            "NystromformerForMultipleChoice",
            "NystromformerForQuestionAnswering",
            "NystromformerForSequenceClassification",
            "NystromformerForTokenClassification",
            "NystromformerLayer",
            "NystromformerModel",
            "NystromformerPreTrainedModel",
        ]
    )
    _import_structure["models.oneformer"].extend(
        [
            "ONEFORMER_PRETRAINED_MODEL_ARCHIVE_LIST",
            "OneFormerForUniversalSegmentation",
            "OneFormerModel",
            "OneFormerPreTrainedModel",
        ]
    )
    _import_structure["models.openai"].extend(
        [
            "OPENAI_GPT_PRETRAINED_MODEL_ARCHIVE_LIST",
            "OpenAIGPTDoubleHeadsModel",
            "OpenAIGPTForSequenceClassification",
            "OpenAIGPTLMHeadModel",
            "OpenAIGPTModel",
            "OpenAIGPTPreTrainedModel",
            "load_tf_weights_in_openai_gpt",
        ]
    )
    _import_structure["models.opt"].extend(
        [
            "OPT_PRETRAINED_MODEL_ARCHIVE_LIST",
            "OPTForCausalLM",
            "OPTForQuestionAnswering",
            "OPTForSequenceClassification",
            "OPTModel",
            "OPTPreTrainedModel",
        ]
    )
    _import_structure["models.owlv2"].extend(
        [
            "OWLV2_PRETRAINED_MODEL_ARCHIVE_LIST",
            "Owlv2ForObjectDetection",
            "Owlv2Model",
            "Owlv2PreTrainedModel",
            "Owlv2TextModel",
            "Owlv2VisionModel",
        ]
    )
    _import_structure["models.owlvit"].extend(
        [
            "OWLVIT_PRETRAINED_MODEL_ARCHIVE_LIST",
            "OwlViTForObjectDetection",
            "OwlViTModel",
            "OwlViTPreTrainedModel",
            "OwlViTTextModel",
            "OwlViTVisionModel",
        ]
    )
    _import_structure["models.patchtsmixer"].extend(
        [
            "PATCHTSMIXER_PRETRAINED_MODEL_ARCHIVE_LIST",
            "PatchTSMixerForPrediction",
            "PatchTSMixerForPretraining",
            "PatchTSMixerForRegression",
            "PatchTSMixerForTimeSeriesClassification",
            "PatchTSMixerModel",
            "PatchTSMixerPreTrainedModel",
        ]
    )
    _import_structure["models.patchtst"].extend(
        [
            "PATCHTST_PRETRAINED_MODEL_ARCHIVE_LIST",
            "PatchTSTForClassification",
            "PatchTSTForPrediction",
            "PatchTSTForPretraining",
            "PatchTSTForRegression",
            "PatchTSTModel",
            "PatchTSTPreTrainedModel",
        ]
    )
    _import_structure["models.pegasus"].extend(
        [
            "PegasusForCausalLM",
            "PegasusForConditionalGeneration",
            "PegasusModel",
            "PegasusPreTrainedModel",
        ]
    )
    _import_structure["models.pegasus_x"].extend(
        [
            "PEGASUS_X_PRETRAINED_MODEL_ARCHIVE_LIST",
            "PegasusXForConditionalGeneration",
            "PegasusXModel",
            "PegasusXPreTrainedModel",
        ]
    )
    _import_structure["models.perceiver"].extend(
        [
            "PERCEIVER_PRETRAINED_MODEL_ARCHIVE_LIST",
            "PerceiverForImageClassificationConvProcessing",
            "PerceiverForImageClassificationFourier",
            "PerceiverForImageClassificationLearned",
            "PerceiverForMaskedLM",
            "PerceiverForMultimodalAutoencoding",
            "PerceiverForOpticalFlow",
            "PerceiverForSequenceClassification",
            "PerceiverLayer",
            "PerceiverModel",
            "PerceiverPreTrainedModel",
        ]
    )
    _import_structure["models.persimmon"].extend(
        [
            "PersimmonForCausalLM",
            "PersimmonForSequenceClassification",
            "PersimmonModel",
            "PersimmonPreTrainedModel",
        ]
    )
    _import_structure["models.phi"].extend(
        [
            "PHI_PRETRAINED_MODEL_ARCHIVE_LIST",
            "PhiForCausalLM",
            "PhiForSequenceClassification",
            "PhiForTokenClassification",
            "PhiModel",
            "PhiPreTrainedModel",
        ]
    )
    _import_structure["models.pix2struct"].extend(
        [
            "PIX2STRUCT_PRETRAINED_MODEL_ARCHIVE_LIST",
            "Pix2StructForConditionalGeneration",
            "Pix2StructPreTrainedModel",
            "Pix2StructTextModel",
            "Pix2StructVisionModel",
        ]
    )
    _import_structure["models.plbart"].extend(
        [
            "PLBART_PRETRAINED_MODEL_ARCHIVE_LIST",
            "PLBartForCausalLM",
            "PLBartForConditionalGeneration",
            "PLBartForSequenceClassification",
            "PLBartModel",
            "PLBartPreTrainedModel",
        ]
    )
    _import_structure["models.poolformer"].extend(
        [
            "POOLFORMER_PRETRAINED_MODEL_ARCHIVE_LIST",
            "PoolFormerForImageClassification",
            "PoolFormerModel",
            "PoolFormerPreTrainedModel",
        ]
    )
    _import_structure["models.pop2piano"].extend(
        [
            "POP2PIANO_PRETRAINED_MODEL_ARCHIVE_LIST",
            "Pop2PianoForConditionalGeneration",
            "Pop2PianoPreTrainedModel",
        ]
    )
    _import_structure["models.prophetnet"].extend(
        [
            "PROPHETNET_PRETRAINED_MODEL_ARCHIVE_LIST",
            "ProphetNetDecoder",
            "ProphetNetEncoder",
            "ProphetNetForCausalLM",
            "ProphetNetForConditionalGeneration",
            "ProphetNetModel",
            "ProphetNetPreTrainedModel",
        ]
    )
    _import_structure["models.pvt"].extend(
        [
            "PVT_PRETRAINED_MODEL_ARCHIVE_LIST",
            "PvtForImageClassification",
            "PvtModel",
            "PvtPreTrainedModel",
        ]
    )
    _import_structure["models.qdqbert"].extend(
        [
            "QDQBERT_PRETRAINED_MODEL_ARCHIVE_LIST",
            "QDQBertForMaskedLM",
            "QDQBertForMultipleChoice",
            "QDQBertForNextSentencePrediction",
            "QDQBertForQuestionAnswering",
            "QDQBertForSequenceClassification",
            "QDQBertForTokenClassification",
            "QDQBertLayer",
            "QDQBertLMHeadModel",
            "QDQBertModel",
            "QDQBertPreTrainedModel",
            "load_tf_weights_in_qdqbert",
        ]
    )
    _import_structure["models.rag"].extend(
        [
            "RagModel",
            "RagPreTrainedModel",
            "RagSequenceForGeneration",
            "RagTokenForGeneration",
        ]
    )
    _import_structure["models.realm"].extend(
        [
            "REALM_PRETRAINED_MODEL_ARCHIVE_LIST",
            "RealmEmbedder",
            "RealmForOpenQA",
            "RealmKnowledgeAugEncoder",
            "RealmPreTrainedModel",
            "RealmReader",
            "RealmRetriever",
            "RealmScorer",
            "load_tf_weights_in_realm",
        ]
    )
    _import_structure["models.reformer"].extend(
        [
            "REFORMER_PRETRAINED_MODEL_ARCHIVE_LIST",
            "ReformerAttention",
            "ReformerForMaskedLM",
            "ReformerForQuestionAnswering",
            "ReformerForSequenceClassification",
            "ReformerLayer",
            "ReformerModel",
            "ReformerModelWithLMHead",
            "ReformerPreTrainedModel",
        ]
    )
    _import_structure["models.regnet"].extend(
        [
            "REGNET_PRETRAINED_MODEL_ARCHIVE_LIST",
            "RegNetForImageClassification",
            "RegNetModel",
            "RegNetPreTrainedModel",
        ]
    )
    _import_structure["models.rembert"].extend(
        [
            "REMBERT_PRETRAINED_MODEL_ARCHIVE_LIST",
            "RemBertForCausalLM",
            "RemBertForMaskedLM",
            "RemBertForMultipleChoice",
            "RemBertForQuestionAnswering",
            "RemBertForSequenceClassification",
            "RemBertForTokenClassification",
            "RemBertLayer",
            "RemBertModel",
            "RemBertPreTrainedModel",
            "load_tf_weights_in_rembert",
        ]
    )
    _import_structure["models.resnet"].extend(
        [
            "RESNET_PRETRAINED_MODEL_ARCHIVE_LIST",
            "ResNetBackbone",
            "ResNetForImageClassification",
            "ResNetModel",
            "ResNetPreTrainedModel",
        ]
    )
    _import_structure["models.roberta"].extend(
        [
            "ROBERTA_PRETRAINED_MODEL_ARCHIVE_LIST",
            "RobertaForCausalLM",
            "RobertaForMaskedLM",
            "RobertaForMultipleChoice",
            "RobertaForQuestionAnswering",
            "RobertaForSequenceClassification",
            "RobertaForTokenClassification",
            "RobertaModel",
            "RobertaPreTrainedModel",
        ]
    )
    _import_structure["models.roberta_prelayernorm"].extend(
        [
            "ROBERTA_PRELAYERNORM_PRETRAINED_MODEL_ARCHIVE_LIST",
            "RobertaPreLayerNormForCausalLM",
            "RobertaPreLayerNormForMaskedLM",
            "RobertaPreLayerNormForMultipleChoice",
            "RobertaPreLayerNormForQuestionAnswering",
            "RobertaPreLayerNormForSequenceClassification",
            "RobertaPreLayerNormForTokenClassification",
            "RobertaPreLayerNormModel",
            "RobertaPreLayerNormPreTrainedModel",
        ]
    )
    _import_structure["models.roc_bert"].extend(
        [
            "ROC_BERT_PRETRAINED_MODEL_ARCHIVE_LIST",
            "RoCBertForCausalLM",
            "RoCBertForMaskedLM",
            "RoCBertForMultipleChoice",
            "RoCBertForPreTraining",
            "RoCBertForQuestionAnswering",
            "RoCBertForSequenceClassification",
            "RoCBertForTokenClassification",
            "RoCBertLayer",
            "RoCBertModel",
            "RoCBertPreTrainedModel",
            "load_tf_weights_in_roc_bert",
        ]
    )
    _import_structure["models.roformer"].extend(
        [
            "ROFORMER_PRETRAINED_MODEL_ARCHIVE_LIST",
            "RoFormerForCausalLM",
            "RoFormerForMaskedLM",
            "RoFormerForMultipleChoice",
            "RoFormerForQuestionAnswering",
            "RoFormerForSequenceClassification",
            "RoFormerForTokenClassification",
            "RoFormerLayer",
            "RoFormerModel",
            "RoFormerPreTrainedModel",
            "load_tf_weights_in_roformer",
        ]
    )
    _import_structure["models.rwkv"].extend(
        [
            "RWKV_PRETRAINED_MODEL_ARCHIVE_LIST",
            "RwkvForCausalLM",
            "RwkvModel",
            "RwkvPreTrainedModel",
        ]
    )
    _import_structure["models.sam"].extend(
        [
            "SAM_PRETRAINED_MODEL_ARCHIVE_LIST",
            "SamModel",
            "SamPreTrainedModel",
        ]
    )
    _import_structure["models.seamless_m4t"].extend(
        [
            "SEAMLESS_M4T_PRETRAINED_MODEL_ARCHIVE_LIST",
            "SeamlessM4TCodeHifiGan",
            "SeamlessM4TForSpeechToSpeech",
            "SeamlessM4TForSpeechToText",
            "SeamlessM4TForTextToSpeech",
            "SeamlessM4TForTextToText",
            "SeamlessM4THifiGan",
            "SeamlessM4TModel",
            "SeamlessM4TPreTrainedModel",
            "SeamlessM4TTextToUnitForConditionalGeneration",
            "SeamlessM4TTextToUnitModel",
        ]
    )
    _import_structure["models.seamless_m4t_v2"].extend(
        [
            "SEAMLESS_M4T_V2_PRETRAINED_MODEL_ARCHIVE_LIST",
            "SeamlessM4Tv2ForSpeechToSpeech",
            "SeamlessM4Tv2ForSpeechToText",
            "SeamlessM4Tv2ForTextToSpeech",
            "SeamlessM4Tv2ForTextToText",
            "SeamlessM4Tv2Model",
            "SeamlessM4Tv2PreTrainedModel",
        ]
    )
    _import_structure["models.segformer"].extend(
        [
            "SEGFORMER_PRETRAINED_MODEL_ARCHIVE_LIST",
            "SegformerDecodeHead",
            "SegformerForImageClassification",
            "SegformerForSemanticSegmentation",
            "SegformerLayer",
            "SegformerModel",
            "SegformerPreTrainedModel",
        ]
    )
    _import_structure["models.seggpt"].extend(
        [
            "SEGGPT_PRETRAINED_MODEL_ARCHIVE_LIST",
            "SegGptForImageSegmentation",
            "SegGptModel",
            "SegGptPreTrainedModel",
        ]
    )
    _import_structure["models.sew"].extend(
        [
            "SEW_PRETRAINED_MODEL_ARCHIVE_LIST",
            "SEWForCTC",
            "SEWForSequenceClassification",
            "SEWModel",
            "SEWPreTrainedModel",
        ]
    )
    _import_structure["models.sew_d"].extend(
        [
            "SEW_D_PRETRAINED_MODEL_ARCHIVE_LIST",
            "SEWDForCTC",
            "SEWDForSequenceClassification",
            "SEWDModel",
            "SEWDPreTrainedModel",
        ]
    )
    _import_structure["models.siglip"].extend(
        [
            "SIGLIP_PRETRAINED_MODEL_ARCHIVE_LIST",
            "SiglipModel",
            "SiglipPreTrainedModel",
            "SiglipTextModel",
            "SiglipVisionModel",
        ]
    )
    _import_structure["models.speech_encoder_decoder"].extend(["SpeechEncoderDecoderModel"])
    _import_structure["models.speech_to_text"].extend(
        [
            "SPEECH_TO_TEXT_PRETRAINED_MODEL_ARCHIVE_LIST",
            "Speech2TextForConditionalGeneration",
            "Speech2TextModel",
            "Speech2TextPreTrainedModel",
        ]
    )
    _import_structure["models.speech_to_text_2"].extend(["Speech2Text2ForCausalLM", "Speech2Text2PreTrainedModel"])
    _import_structure["models.speecht5"].extend(
        [
            "SPEECHT5_PRETRAINED_MODEL_ARCHIVE_LIST",
            "SpeechT5ForSpeechToSpeech",
            "SpeechT5ForSpeechToText",
            "SpeechT5ForTextToSpeech",
            "SpeechT5HifiGan",
            "SpeechT5Model",
            "SpeechT5PreTrainedModel",
        ]
    )
    _import_structure["models.splinter"].extend(
        [
            "SPLINTER_PRETRAINED_MODEL_ARCHIVE_LIST",
            "SplinterForPreTraining",
            "SplinterForQuestionAnswering",
            "SplinterLayer",
            "SplinterModel",
            "SplinterPreTrainedModel",
        ]
    )
    _import_structure["models.squeezebert"].extend(
        [
            "SQUEEZEBERT_PRETRAINED_MODEL_ARCHIVE_LIST",
            "SqueezeBertForMaskedLM",
            "SqueezeBertForMultipleChoice",
            "SqueezeBertForQuestionAnswering",
            "SqueezeBertForSequenceClassification",
            "SqueezeBertForTokenClassification",
            "SqueezeBertModel",
            "SqueezeBertModule",
            "SqueezeBertPreTrainedModel",
        ]
    )
    _import_structure["models.swiftformer"].extend(
        [
            "SWIFTFORMER_PRETRAINED_MODEL_ARCHIVE_LIST",
            "SwiftFormerForImageClassification",
            "SwiftFormerModel",
            "SwiftFormerPreTrainedModel",
        ]
    )
    _import_structure["models.swin"].extend(
        [
            "SWIN_PRETRAINED_MODEL_ARCHIVE_LIST",
            "SwinBackbone",
            "SwinForImageClassification",
            "SwinForMaskedImageModeling",
            "SwinModel",
            "SwinPreTrainedModel",
        ]
    )
    _import_structure["models.swin2sr"].extend(
        [
            "SWIN2SR_PRETRAINED_MODEL_ARCHIVE_LIST",
            "Swin2SRForImageSuperResolution",
            "Swin2SRModel",
            "Swin2SRPreTrainedModel",
        ]
    )
    _import_structure["models.swinv2"].extend(
        [
            "SWINV2_PRETRAINED_MODEL_ARCHIVE_LIST",
            "Swinv2Backbone",
            "Swinv2ForImageClassification",
            "Swinv2ForMaskedImageModeling",
            "Swinv2Model",
            "Swinv2PreTrainedModel",
        ]
    )
    _import_structure["models.switch_transformers"].extend(
        [
            "SWITCH_TRANSFORMERS_PRETRAINED_MODEL_ARCHIVE_LIST",
            "SwitchTransformersEncoderModel",
            "SwitchTransformersForConditionalGeneration",
            "SwitchTransformersModel",
            "SwitchTransformersPreTrainedModel",
            "SwitchTransformersSparseMLP",
            "SwitchTransformersTop1Router",
        ]
    )
    _import_structure["models.t5"].extend(
        [
            "T5_PRETRAINED_MODEL_ARCHIVE_LIST",
            "T5EncoderModel",
            "T5ForConditionalGeneration",
            "T5ForQuestionAnswering",
            "T5ForSequenceClassification",
            "T5Model",
            "T5PreTrainedModel",
            "load_tf_weights_in_t5",
        ]
    )
    _import_structure["models.table_transformer"].extend(
        [
            "TABLE_TRANSFORMER_PRETRAINED_MODEL_ARCHIVE_LIST",
            "TableTransformerForObjectDetection",
            "TableTransformerModel",
            "TableTransformerPreTrainedModel",
        ]
    )
    _import_structure["models.tapas"].extend(
        [
            "TAPAS_PRETRAINED_MODEL_ARCHIVE_LIST",
            "TapasForMaskedLM",
            "TapasForQuestionAnswering",
            "TapasForSequenceClassification",
            "TapasModel",
            "TapasPreTrainedModel",
            "load_tf_weights_in_tapas",
        ]
    )
    _import_structure["models.time_series_transformer"].extend(
        [
            "TIME_SERIES_TRANSFORMER_PRETRAINED_MODEL_ARCHIVE_LIST",
            "TimeSeriesTransformerForPrediction",
            "TimeSeriesTransformerModel",
            "TimeSeriesTransformerPreTrainedModel",
        ]
    )
    _import_structure["models.timesformer"].extend(
        [
            "TIMESFORMER_PRETRAINED_MODEL_ARCHIVE_LIST",
            "TimesformerForVideoClassification",
            "TimesformerModel",
            "TimesformerPreTrainedModel",
        ]
    )
    _import_structure["models.timm_backbone"].extend(["TimmBackbone"])
    _import_structure["models.trocr"].extend(
        [
            "TROCR_PRETRAINED_MODEL_ARCHIVE_LIST",
            "TrOCRForCausalLM",
            "TrOCRPreTrainedModel",
        ]
    )
    _import_structure["models.tvlt"].extend(
        [
            "TVLT_PRETRAINED_MODEL_ARCHIVE_LIST",
            "TvltForAudioVisualClassification",
            "TvltForPreTraining",
            "TvltModel",
            "TvltPreTrainedModel",
        ]
    )
    _import_structure["models.tvp"].extend(
        [
            "TVP_PRETRAINED_MODEL_ARCHIVE_LIST",
            "TvpForVideoGrounding",
            "TvpModel",
            "TvpPreTrainedModel",
        ]
    )
    _import_structure["models.umt5"].extend(
        [
            "UMT5EncoderModel",
            "UMT5ForConditionalGeneration",
            "UMT5ForQuestionAnswering",
            "UMT5ForSequenceClassification",
            "UMT5Model",
            "UMT5PreTrainedModel",
        ]
    )
    _import_structure["models.unispeech"].extend(
        [
            "UNISPEECH_PRETRAINED_MODEL_ARCHIVE_LIST",
            "UniSpeechForCTC",
            "UniSpeechForPreTraining",
            "UniSpeechForSequenceClassification",
            "UniSpeechModel",
            "UniSpeechPreTrainedModel",
        ]
    )
    _import_structure["models.unispeech_sat"].extend(
        [
            "UNISPEECH_SAT_PRETRAINED_MODEL_ARCHIVE_LIST",
            "UniSpeechSatForAudioFrameClassification",
            "UniSpeechSatForCTC",
            "UniSpeechSatForPreTraining",
            "UniSpeechSatForSequenceClassification",
            "UniSpeechSatForXVector",
            "UniSpeechSatModel",
            "UniSpeechSatPreTrainedModel",
        ]
    )
    _import_structure["models.univnet"].extend(
        [
            "UNIVNET_PRETRAINED_MODEL_ARCHIVE_LIST",
            "UnivNetModel",
        ]
    )
    _import_structure["models.upernet"].extend(
        [
            "UperNetForSemanticSegmentation",
            "UperNetPreTrainedModel",
        ]
    )
    _import_structure["models.videomae"].extend(
        [
            "VIDEOMAE_PRETRAINED_MODEL_ARCHIVE_LIST",
            "VideoMAEForPreTraining",
            "VideoMAEForVideoClassification",
            "VideoMAEModel",
            "VideoMAEPreTrainedModel",
        ]
    )
    _import_structure["models.vilt"].extend(
        [
            "VILT_PRETRAINED_MODEL_ARCHIVE_LIST",
            "ViltForImageAndTextRetrieval",
            "ViltForImagesAndTextClassification",
            "ViltForMaskedLM",
            "ViltForQuestionAnswering",
            "ViltForTokenClassification",
            "ViltLayer",
            "ViltModel",
            "ViltPreTrainedModel",
        ]
    )
    _import_structure["models.vipllava"].extend(
        [
            "VIPLLAVA_PRETRAINED_MODEL_ARCHIVE_LIST",
            "VipLlavaForConditionalGeneration",
            "VipLlavaPreTrainedModel",
        ]
    )
    _import_structure["models.vision_encoder_decoder"].extend(["VisionEncoderDecoderModel"])
    _import_structure["models.vision_text_dual_encoder"].extend(["VisionTextDualEncoderModel"])
    _import_structure["models.visual_bert"].extend(
        [
            "VISUAL_BERT_PRETRAINED_MODEL_ARCHIVE_LIST",
            "VisualBertForMultipleChoice",
            "VisualBertForPreTraining",
            "VisualBertForQuestionAnswering",
            "VisualBertForRegionToPhraseAlignment",
            "VisualBertForVisualReasoning",
            "VisualBertLayer",
            "VisualBertModel",
            "VisualBertPreTrainedModel",
        ]
    )
    _import_structure["models.vit"].extend(
        [
            "VIT_PRETRAINED_MODEL_ARCHIVE_LIST",
            "ViTForImageClassification",
            "ViTForMaskedImageModeling",
            "ViTModel",
            "ViTPreTrainedModel",
        ]
    )
    _import_structure["models.vit_hybrid"].extend(
        [
            "VIT_HYBRID_PRETRAINED_MODEL_ARCHIVE_LIST",
            "ViTHybridForImageClassification",
            "ViTHybridModel",
            "ViTHybridPreTrainedModel",
        ]
    )
    _import_structure["models.vit_mae"].extend(
        [
            "VIT_MAE_PRETRAINED_MODEL_ARCHIVE_LIST",
            "ViTMAEForPreTraining",
            "ViTMAELayer",
            "ViTMAEModel",
            "ViTMAEPreTrainedModel",
        ]
    )
    _import_structure["models.vit_msn"].extend(
        [
            "VIT_MSN_PRETRAINED_MODEL_ARCHIVE_LIST",
            "ViTMSNForImageClassification",
            "ViTMSNModel",
            "ViTMSNPreTrainedModel",
        ]
    )
    _import_structure["models.vitdet"].extend(
        [
            "VITDET_PRETRAINED_MODEL_ARCHIVE_LIST",
            "VitDetBackbone",
            "VitDetModel",
            "VitDetPreTrainedModel",
        ]
    )
    _import_structure["models.vitmatte"].extend(
        [
            "VITMATTE_PRETRAINED_MODEL_ARCHIVE_LIST",
            "VitMatteForImageMatting",
            "VitMattePreTrainedModel",
        ]
    )
    _import_structure["models.vits"].extend(
        [
            "VITS_PRETRAINED_MODEL_ARCHIVE_LIST",
            "VitsModel",
            "VitsPreTrainedModel",
        ]
    )
    _import_structure["models.vivit"].extend(
        [
            "VIVIT_PRETRAINED_MODEL_ARCHIVE_LIST",
            "VivitForVideoClassification",
            "VivitModel",
            "VivitPreTrainedModel",
        ]
    )
    _import_structure["models.wav2vec2"].extend(
        [
            "WAV_2_VEC_2_PRETRAINED_MODEL_ARCHIVE_LIST",
            "Wav2Vec2ForAudioFrameClassification",
            "Wav2Vec2ForCTC",
            "Wav2Vec2ForMaskedLM",
            "Wav2Vec2ForPreTraining",
            "Wav2Vec2ForSequenceClassification",
            "Wav2Vec2ForXVector",
            "Wav2Vec2Model",
            "Wav2Vec2PreTrainedModel",
        ]
    )
    _import_structure["models.wav2vec2_conformer"].extend(
        [
            "WAV2VEC2_CONFORMER_PRETRAINED_MODEL_ARCHIVE_LIST",
            "Wav2Vec2ConformerForAudioFrameClassification",
            "Wav2Vec2ConformerForCTC",
            "Wav2Vec2ConformerForPreTraining",
            "Wav2Vec2ConformerForSequenceClassification",
            "Wav2Vec2ConformerForXVector",
            "Wav2Vec2ConformerModel",
            "Wav2Vec2ConformerPreTrainedModel",
        ]
    )
    _import_structure["models.wavlm"].extend(
        [
            "WAVLM_PRETRAINED_MODEL_ARCHIVE_LIST",
            "WavLMForAudioFrameClassification",
            "WavLMForCTC",
            "WavLMForSequenceClassification",
            "WavLMForXVector",
            "WavLMModel",
            "WavLMPreTrainedModel",
        ]
    )
    _import_structure["models.whisper"].extend(
        [
            "WHISPER_PRETRAINED_MODEL_ARCHIVE_LIST",
            "WhisperForAudioClassification",
            "WhisperForCausalLM",
            "WhisperForConditionalGeneration",
            "WhisperModel",
            "WhisperPreTrainedModel",
        ]
    )
    _import_structure["models.x_clip"].extend(
        [
            "XCLIP_PRETRAINED_MODEL_ARCHIVE_LIST",
            "XCLIPModel",
            "XCLIPPreTrainedModel",
            "XCLIPTextModel",
            "XCLIPVisionModel",
        ]
    )
    _import_structure["models.xglm"].extend(
        [
            "XGLM_PRETRAINED_MODEL_ARCHIVE_LIST",
            "XGLMForCausalLM",
            "XGLMModel",
            "XGLMPreTrainedModel",
        ]
    )
    _import_structure["models.xlm"].extend(
        [
            "XLM_PRETRAINED_MODEL_ARCHIVE_LIST",
            "XLMForMultipleChoice",
            "XLMForQuestionAnswering",
            "XLMForQuestionAnsweringSimple",
            "XLMForSequenceClassification",
            "XLMForTokenClassification",
            "XLMModel",
            "XLMPreTrainedModel",
            "XLMWithLMHeadModel",
        ]
    )
    _import_structure["models.xlm_prophetnet"].extend(
        [
            "XLM_PROPHETNET_PRETRAINED_MODEL_ARCHIVE_LIST",
            "XLMProphetNetDecoder",
            "XLMProphetNetEncoder",
            "XLMProphetNetForCausalLM",
            "XLMProphetNetForConditionalGeneration",
            "XLMProphetNetModel",
            "XLMProphetNetPreTrainedModel",
        ]
    )
    _import_structure["models.xlm_roberta"].extend(
        [
            "XLM_ROBERTA_PRETRAINED_MODEL_ARCHIVE_LIST",
            "XLMRobertaForCausalLM",
            "XLMRobertaForMaskedLM",
            "XLMRobertaForMultipleChoice",
            "XLMRobertaForQuestionAnswering",
            "XLMRobertaForSequenceClassification",
            "XLMRobertaForTokenClassification",
            "XLMRobertaModel",
            "XLMRobertaPreTrainedModel",
        ]
    )
    _import_structure["models.xlm_roberta_xl"].extend(
        [
            "XLM_ROBERTA_XL_PRETRAINED_MODEL_ARCHIVE_LIST",
            "XLMRobertaXLForCausalLM",
            "XLMRobertaXLForMaskedLM",
            "XLMRobertaXLForMultipleChoice",
            "XLMRobertaXLForQuestionAnswering",
            "XLMRobertaXLForSequenceClassification",
            "XLMRobertaXLForTokenClassification",
            "XLMRobertaXLModel",
            "XLMRobertaXLPreTrainedModel",
        ]
    )
    _import_structure["models.xlnet"].extend(
        [
            "XLNET_PRETRAINED_MODEL_ARCHIVE_LIST",
            "XLNetForMultipleChoice",
            "XLNetForQuestionAnswering",
            "XLNetForQuestionAnsweringSimple",
            "XLNetForSequenceClassification",
            "XLNetForTokenClassification",
            "XLNetLMHeadModel",
            "XLNetModel",
            "XLNetPreTrainedModel",
            "load_tf_weights_in_xlnet",
        ]
    )
    _import_structure["models.xmod"].extend(
        [
            "XMOD_PRETRAINED_MODEL_ARCHIVE_LIST",
            "XmodForCausalLM",
            "XmodForMaskedLM",
            "XmodForMultipleChoice",
            "XmodForQuestionAnswering",
            "XmodForSequenceClassification",
            "XmodForTokenClassification",
            "XmodModel",
            "XmodPreTrainedModel",
        ]
    )
    _import_structure["models.yolos"].extend(
        [
            "YOLOS_PRETRAINED_MODEL_ARCHIVE_LIST",
            "YolosForObjectDetection",
            "YolosModel",
            "YolosPreTrainedModel",
        ]
    )
    _import_structure["models.yoso"].extend(
        [
            "YOSO_PRETRAINED_MODEL_ARCHIVE_LIST",
            "YosoForMaskedLM",
            "YosoForMultipleChoice",
            "YosoForQuestionAnswering",
            "YosoForSequenceClassification",
            "YosoForTokenClassification",
            "YosoLayer",
            "YosoModel",
            "YosoPreTrainedModel",
        ]
    )
    _import_structure["optimization"] = [
        "Adafactor",
        "AdamW",
        "get_constant_schedule",
        "get_constant_schedule_with_warmup",
        "get_cosine_schedule_with_warmup",
        "get_cosine_with_hard_restarts_schedule_with_warmup",
        "get_inverse_sqrt_schedule",
        "get_linear_schedule_with_warmup",
        "get_polynomial_decay_schedule_with_warmup",
        "get_scheduler",
    ]
    _import_structure["pytorch_utils"] = [
        "Conv1D",
        "apply_chunking_to_forward",
        "prune_layer",
    ]
    _import_structure["sagemaker"] = []
    _import_structure["time_series_utils"] = []
    _import_structure["trainer"] = ["Trainer"]
    _import_structure["trainer_pt_utils"] = ["torch_distributed_zero_first"]
    _import_structure["trainer_seq2seq"] = ["Seq2SeqTrainer"]

# TensorFlow-backed objects
try:
    if not is_tf_available():
        raise OptionalDependencyNotAvailable()
except OptionalDependencyNotAvailable:
    from .utils import dummy_tf_objects

    _import_structure["utils.dummy_tf_objects"] = [name for name in dir(dummy_tf_objects) if not name.startswith("_")]
else:
    _import_structure["activations_tf"] = []
    _import_structure["benchmark.benchmark_args_tf"] = ["TensorFlowBenchmarkArguments"]
    _import_structure["benchmark.benchmark_tf"] = ["TensorFlowBenchmark"]
    _import_structure["generation"].extend(
        [
            "TFForcedBOSTokenLogitsProcessor",
            "TFForcedEOSTokenLogitsProcessor",
            "TFForceTokensLogitsProcessor",
            "TFGenerationMixin",
            "TFLogitsProcessor",
            "TFLogitsProcessorList",
            "TFLogitsWarper",
            "TFMinLengthLogitsProcessor",
            "TFNoBadWordsLogitsProcessor",
            "TFNoRepeatNGramLogitsProcessor",
            "TFRepetitionPenaltyLogitsProcessor",
            "TFSuppressTokensAtBeginLogitsProcessor",
            "TFSuppressTokensLogitsProcessor",
            "TFTemperatureLogitsWarper",
            "TFTopKLogitsWarper",
            "TFTopPLogitsWarper",
            "tf_top_k_top_p_filtering",
        ]
    )
    _import_structure["generation_tf_utils"] = []
    _import_structure["keras_callbacks"] = ["KerasMetricCallback", "PushToHubCallback"]
    _import_structure["modeling_tf_outputs"] = []
    _import_structure["modeling_tf_utils"] = [
        "TFPreTrainedModel",
        "TFSequenceSummary",
        "TFSharedEmbeddings",
        "shape_list",
    ]
    # TensorFlow models structure
    _import_structure["models.albert"].extend(
        [
            "TF_ALBERT_PRETRAINED_MODEL_ARCHIVE_LIST",
            "TFAlbertForMaskedLM",
            "TFAlbertForMultipleChoice",
            "TFAlbertForPreTraining",
            "TFAlbertForQuestionAnswering",
            "TFAlbertForSequenceClassification",
            "TFAlbertForTokenClassification",
            "TFAlbertMainLayer",
            "TFAlbertModel",
            "TFAlbertPreTrainedModel",
        ]
    )
    _import_structure["models.auto"].extend(
        [
            "TF_MODEL_FOR_AUDIO_CLASSIFICATION_MAPPING",
            "TF_MODEL_FOR_CAUSAL_LM_MAPPING",
            "TF_MODEL_FOR_DOCUMENT_QUESTION_ANSWERING_MAPPING",
            "TF_MODEL_FOR_IMAGE_CLASSIFICATION_MAPPING",
            "TF_MODEL_FOR_MASKED_IMAGE_MODELING_MAPPING",
            "TF_MODEL_FOR_MASKED_LM_MAPPING",
            "TF_MODEL_FOR_MASK_GENERATION_MAPPING",
            "TF_MODEL_FOR_MULTIPLE_CHOICE_MAPPING",
            "TF_MODEL_FOR_NEXT_SENTENCE_PREDICTION_MAPPING",
            "TF_MODEL_FOR_PRETRAINING_MAPPING",
            "TF_MODEL_FOR_QUESTION_ANSWERING_MAPPING",
            "TF_MODEL_FOR_SEMANTIC_SEGMENTATION_MAPPING",
            "TF_MODEL_FOR_SEQ_TO_SEQ_CAUSAL_LM_MAPPING",
            "TF_MODEL_FOR_SEQUENCE_CLASSIFICATION_MAPPING",
            "TF_MODEL_FOR_SPEECH_SEQ_2_SEQ_MAPPING",
            "TF_MODEL_FOR_TABLE_QUESTION_ANSWERING_MAPPING",
            "TF_MODEL_FOR_TEXT_ENCODING_MAPPING",
            "TF_MODEL_FOR_TOKEN_CLASSIFICATION_MAPPING",
            "TF_MODEL_FOR_VISION_2_SEQ_MAPPING",
            "TF_MODEL_FOR_ZERO_SHOT_IMAGE_CLASSIFICATION_MAPPING",
            "TF_MODEL_MAPPING",
            "TF_MODEL_WITH_LM_HEAD_MAPPING",
            "TFAutoModel",
            "TFAutoModelForAudioClassification",
            "TFAutoModelForCausalLM",
            "TFAutoModelForDocumentQuestionAnswering",
            "TFAutoModelForImageClassification",
            "TFAutoModelForMaskedImageModeling",
            "TFAutoModelForMaskedLM",
            "TFAutoModelForMaskGeneration",
            "TFAutoModelForMultipleChoice",
            "TFAutoModelForNextSentencePrediction",
            "TFAutoModelForPreTraining",
            "TFAutoModelForQuestionAnswering",
            "TFAutoModelForSemanticSegmentation",
            "TFAutoModelForSeq2SeqLM",
            "TFAutoModelForSequenceClassification",
            "TFAutoModelForSpeechSeq2Seq",
            "TFAutoModelForTableQuestionAnswering",
            "TFAutoModelForTextEncoding",
            "TFAutoModelForTokenClassification",
            "TFAutoModelForVision2Seq",
            "TFAutoModelForZeroShotImageClassification",
            "TFAutoModelWithLMHead",
        ]
    )
    _import_structure["models.bart"].extend(
        [
            "TFBartForConditionalGeneration",
            "TFBartForSequenceClassification",
            "TFBartModel",
            "TFBartPretrainedModel",
        ]
    )
    _import_structure["models.bert"].extend(
        [
            "TF_BERT_PRETRAINED_MODEL_ARCHIVE_LIST",
            "TFBertEmbeddings",
            "TFBertForMaskedLM",
            "TFBertForMultipleChoice",
            "TFBertForNextSentencePrediction",
            "TFBertForPreTraining",
            "TFBertForQuestionAnswering",
            "TFBertForSequenceClassification",
            "TFBertForTokenClassification",
            "TFBertLMHeadModel",
            "TFBertMainLayer",
            "TFBertModel",
            "TFBertPreTrainedModel",
        ]
    )
    _import_structure["models.blenderbot"].extend(
        [
            "TFBlenderbotForConditionalGeneration",
            "TFBlenderbotModel",
            "TFBlenderbotPreTrainedModel",
        ]
    )
    _import_structure["models.blenderbot_small"].extend(
        [
            "TFBlenderbotSmallForConditionalGeneration",
            "TFBlenderbotSmallModel",
            "TFBlenderbotSmallPreTrainedModel",
        ]
    )
    _import_structure["models.blip"].extend(
        [
            "TF_BLIP_PRETRAINED_MODEL_ARCHIVE_LIST",
            "TFBlipForConditionalGeneration",
            "TFBlipForImageTextRetrieval",
            "TFBlipForQuestionAnswering",
            "TFBlipModel",
            "TFBlipPreTrainedModel",
            "TFBlipTextModel",
            "TFBlipVisionModel",
        ]
    )
    _import_structure["models.camembert"].extend(
        [
            "TF_CAMEMBERT_PRETRAINED_MODEL_ARCHIVE_LIST",
            "TFCamembertForCausalLM",
            "TFCamembertForMaskedLM",
            "TFCamembertForMultipleChoice",
            "TFCamembertForQuestionAnswering",
            "TFCamembertForSequenceClassification",
            "TFCamembertForTokenClassification",
            "TFCamembertModel",
            "TFCamembertPreTrainedModel",
        ]
    )
    _import_structure["models.clip"].extend(
        [
            "TF_CLIP_PRETRAINED_MODEL_ARCHIVE_LIST",
            "TFCLIPModel",
            "TFCLIPPreTrainedModel",
            "TFCLIPTextModel",
            "TFCLIPVisionModel",
        ]
    )
    _import_structure["models.convbert"].extend(
        [
            "TF_CONVBERT_PRETRAINED_MODEL_ARCHIVE_LIST",
            "TFConvBertForMaskedLM",
            "TFConvBertForMultipleChoice",
            "TFConvBertForQuestionAnswering",
            "TFConvBertForSequenceClassification",
            "TFConvBertForTokenClassification",
            "TFConvBertLayer",
            "TFConvBertModel",
            "TFConvBertPreTrainedModel",
        ]
    )
    _import_structure["models.convnext"].extend(
        [
            "TFConvNextForImageClassification",
            "TFConvNextModel",
            "TFConvNextPreTrainedModel",
        ]
    )
    _import_structure["models.convnextv2"].extend(
        [
            "TFConvNextV2ForImageClassification",
            "TFConvNextV2Model",
            "TFConvNextV2PreTrainedModel",
        ]
    )
    _import_structure["models.ctrl"].extend(
        [
            "TF_CTRL_PRETRAINED_MODEL_ARCHIVE_LIST",
            "TFCTRLForSequenceClassification",
            "TFCTRLLMHeadModel",
            "TFCTRLModel",
            "TFCTRLPreTrainedModel",
        ]
    )
    _import_structure["models.cvt"].extend(
        [
            "TF_CVT_PRETRAINED_MODEL_ARCHIVE_LIST",
            "TFCvtForImageClassification",
            "TFCvtModel",
            "TFCvtPreTrainedModel",
        ]
    )
    _import_structure["models.data2vec"].extend(
        [
            "TFData2VecVisionForImageClassification",
            "TFData2VecVisionForSemanticSegmentation",
            "TFData2VecVisionModel",
            "TFData2VecVisionPreTrainedModel",
        ]
    )
    _import_structure["models.deberta"].extend(
        [
            "TF_DEBERTA_PRETRAINED_MODEL_ARCHIVE_LIST",
            "TFDebertaForMaskedLM",
            "TFDebertaForQuestionAnswering",
            "TFDebertaForSequenceClassification",
            "TFDebertaForTokenClassification",
            "TFDebertaModel",
            "TFDebertaPreTrainedModel",
        ]
    )
    _import_structure["models.deberta_v2"].extend(
        [
            "TF_DEBERTA_V2_PRETRAINED_MODEL_ARCHIVE_LIST",
            "TFDebertaV2ForMaskedLM",
            "TFDebertaV2ForMultipleChoice",
            "TFDebertaV2ForQuestionAnswering",
            "TFDebertaV2ForSequenceClassification",
            "TFDebertaV2ForTokenClassification",
            "TFDebertaV2Model",
            "TFDebertaV2PreTrainedModel",
        ]
    )
    _import_structure["models.deit"].extend(
        [
            "TF_DEIT_PRETRAINED_MODEL_ARCHIVE_LIST",
            "TFDeiTForImageClassification",
            "TFDeiTForImageClassificationWithTeacher",
            "TFDeiTForMaskedImageModeling",
            "TFDeiTModel",
            "TFDeiTPreTrainedModel",
        ]
    )
    _import_structure["models.deprecated.transfo_xl"].extend(
        [
            "TF_TRANSFO_XL_PRETRAINED_MODEL_ARCHIVE_LIST",
            "TFAdaptiveEmbedding",
            "TFTransfoXLForSequenceClassification",
            "TFTransfoXLLMHeadModel",
            "TFTransfoXLMainLayer",
            "TFTransfoXLModel",
            "TFTransfoXLPreTrainedModel",
        ]
    )
    _import_structure["models.distilbert"].extend(
        [
            "TF_DISTILBERT_PRETRAINED_MODEL_ARCHIVE_LIST",
            "TFDistilBertForMaskedLM",
            "TFDistilBertForMultipleChoice",
            "TFDistilBertForQuestionAnswering",
            "TFDistilBertForSequenceClassification",
            "TFDistilBertForTokenClassification",
            "TFDistilBertMainLayer",
            "TFDistilBertModel",
            "TFDistilBertPreTrainedModel",
        ]
    )
    _import_structure["models.dpr"].extend(
        [
            "TF_DPR_CONTEXT_ENCODER_PRETRAINED_MODEL_ARCHIVE_LIST",
            "TF_DPR_QUESTION_ENCODER_PRETRAINED_MODEL_ARCHIVE_LIST",
            "TF_DPR_READER_PRETRAINED_MODEL_ARCHIVE_LIST",
            "TFDPRContextEncoder",
            "TFDPRPretrainedContextEncoder",
            "TFDPRPretrainedQuestionEncoder",
            "TFDPRPretrainedReader",
            "TFDPRQuestionEncoder",
            "TFDPRReader",
        ]
    )
    _import_structure["models.efficientformer"].extend(
        [
            "TF_EFFICIENTFORMER_PRETRAINED_MODEL_ARCHIVE_LIST",
            "TFEfficientFormerForImageClassification",
            "TFEfficientFormerForImageClassificationWithTeacher",
            "TFEfficientFormerModel",
            "TFEfficientFormerPreTrainedModel",
        ]
    )
    _import_structure["models.electra"].extend(
        [
            "TF_ELECTRA_PRETRAINED_MODEL_ARCHIVE_LIST",
            "TFElectraForMaskedLM",
            "TFElectraForMultipleChoice",
            "TFElectraForPreTraining",
            "TFElectraForQuestionAnswering",
            "TFElectraForSequenceClassification",
            "TFElectraForTokenClassification",
            "TFElectraModel",
            "TFElectraPreTrainedModel",
        ]
    )
    _import_structure["models.encoder_decoder"].append("TFEncoderDecoderModel")
    _import_structure["models.esm"].extend(
        [
            "ESM_PRETRAINED_MODEL_ARCHIVE_LIST",
            "TFEsmForMaskedLM",
            "TFEsmForSequenceClassification",
            "TFEsmForTokenClassification",
            "TFEsmModel",
            "TFEsmPreTrainedModel",
        ]
    )
    _import_structure["models.flaubert"].extend(
        [
            "TF_FLAUBERT_PRETRAINED_MODEL_ARCHIVE_LIST",
            "TFFlaubertForMultipleChoice",
            "TFFlaubertForQuestionAnsweringSimple",
            "TFFlaubertForSequenceClassification",
            "TFFlaubertForTokenClassification",
            "TFFlaubertModel",
            "TFFlaubertPreTrainedModel",
            "TFFlaubertWithLMHeadModel",
        ]
    )
    _import_structure["models.funnel"].extend(
        [
            "TF_FUNNEL_PRETRAINED_MODEL_ARCHIVE_LIST",
            "TFFunnelBaseModel",
            "TFFunnelForMaskedLM",
            "TFFunnelForMultipleChoice",
            "TFFunnelForPreTraining",
            "TFFunnelForQuestionAnswering",
            "TFFunnelForSequenceClassification",
            "TFFunnelForTokenClassification",
            "TFFunnelModel",
            "TFFunnelPreTrainedModel",
        ]
    )
    _import_structure["models.gpt2"].extend(
        [
            "TF_GPT2_PRETRAINED_MODEL_ARCHIVE_LIST",
            "TFGPT2DoubleHeadsModel",
            "TFGPT2ForSequenceClassification",
            "TFGPT2LMHeadModel",
            "TFGPT2MainLayer",
            "TFGPT2Model",
            "TFGPT2PreTrainedModel",
        ]
    )
    _import_structure["models.gptj"].extend(
        [
            "TFGPTJForCausalLM",
            "TFGPTJForQuestionAnswering",
            "TFGPTJForSequenceClassification",
            "TFGPTJModel",
            "TFGPTJPreTrainedModel",
        ]
    )
    _import_structure["models.groupvit"].extend(
        [
            "TF_GROUPVIT_PRETRAINED_MODEL_ARCHIVE_LIST",
            "TFGroupViTModel",
            "TFGroupViTPreTrainedModel",
            "TFGroupViTTextModel",
            "TFGroupViTVisionModel",
        ]
    )
    _import_structure["models.hubert"].extend(
        [
            "TF_HUBERT_PRETRAINED_MODEL_ARCHIVE_LIST",
            "TFHubertForCTC",
            "TFHubertModel",
            "TFHubertPreTrainedModel",
        ]
    )
    _import_structure["models.layoutlm"].extend(
        [
            "TF_LAYOUTLM_PRETRAINED_MODEL_ARCHIVE_LIST",
            "TFLayoutLMForMaskedLM",
            "TFLayoutLMForQuestionAnswering",
            "TFLayoutLMForSequenceClassification",
            "TFLayoutLMForTokenClassification",
            "TFLayoutLMMainLayer",
            "TFLayoutLMModel",
            "TFLayoutLMPreTrainedModel",
        ]
    )
    _import_structure["models.layoutlmv3"].extend(
        [
            "TF_LAYOUTLMV3_PRETRAINED_MODEL_ARCHIVE_LIST",
            "TFLayoutLMv3ForQuestionAnswering",
            "TFLayoutLMv3ForSequenceClassification",
            "TFLayoutLMv3ForTokenClassification",
            "TFLayoutLMv3Model",
            "TFLayoutLMv3PreTrainedModel",
        ]
    )
    _import_structure["models.led"].extend(["TFLEDForConditionalGeneration", "TFLEDModel", "TFLEDPreTrainedModel"])
    _import_structure["models.longformer"].extend(
        [
            "TF_LONGFORMER_PRETRAINED_MODEL_ARCHIVE_LIST",
            "TFLongformerForMaskedLM",
            "TFLongformerForMultipleChoice",
            "TFLongformerForQuestionAnswering",
            "TFLongformerForSequenceClassification",
            "TFLongformerForTokenClassification",
            "TFLongformerModel",
            "TFLongformerPreTrainedModel",
            "TFLongformerSelfAttention",
        ]
    )
    _import_structure["models.lxmert"].extend(
        [
            "TF_LXMERT_PRETRAINED_MODEL_ARCHIVE_LIST",
            "TFLxmertForPreTraining",
            "TFLxmertMainLayer",
            "TFLxmertModel",
            "TFLxmertPreTrainedModel",
            "TFLxmertVisualFeatureEncoder",
        ]
    )
    _import_structure["models.marian"].extend(["TFMarianModel", "TFMarianMTModel", "TFMarianPreTrainedModel"])
    _import_structure["models.mbart"].extend(
        ["TFMBartForConditionalGeneration", "TFMBartModel", "TFMBartPreTrainedModel"]
    )
    _import_structure["models.mobilebert"].extend(
        [
            "TF_MOBILEBERT_PRETRAINED_MODEL_ARCHIVE_LIST",
            "TFMobileBertForMaskedLM",
            "TFMobileBertForMultipleChoice",
            "TFMobileBertForNextSentencePrediction",
            "TFMobileBertForPreTraining",
            "TFMobileBertForQuestionAnswering",
            "TFMobileBertForSequenceClassification",
            "TFMobileBertForTokenClassification",
            "TFMobileBertMainLayer",
            "TFMobileBertModel",
            "TFMobileBertPreTrainedModel",
        ]
    )
    _import_structure["models.mobilevit"].extend(
        [
            "TF_MOBILEVIT_PRETRAINED_MODEL_ARCHIVE_LIST",
            "TFMobileViTForImageClassification",
            "TFMobileViTForSemanticSegmentation",
            "TFMobileViTModel",
            "TFMobileViTPreTrainedModel",
        ]
    )
    _import_structure["models.mpnet"].extend(
        [
            "TF_MPNET_PRETRAINED_MODEL_ARCHIVE_LIST",
            "TFMPNetForMaskedLM",
            "TFMPNetForMultipleChoice",
            "TFMPNetForQuestionAnswering",
            "TFMPNetForSequenceClassification",
            "TFMPNetForTokenClassification",
            "TFMPNetMainLayer",
            "TFMPNetModel",
            "TFMPNetPreTrainedModel",
        ]
    )
    _import_structure["models.mt5"].extend(["TFMT5EncoderModel", "TFMT5ForConditionalGeneration", "TFMT5Model"])
    _import_structure["models.openai"].extend(
        [
            "TF_OPENAI_GPT_PRETRAINED_MODEL_ARCHIVE_LIST",
            "TFOpenAIGPTDoubleHeadsModel",
            "TFOpenAIGPTForSequenceClassification",
            "TFOpenAIGPTLMHeadModel",
            "TFOpenAIGPTMainLayer",
            "TFOpenAIGPTModel",
            "TFOpenAIGPTPreTrainedModel",
        ]
    )
    _import_structure["models.opt"].extend(
        [
            "TFOPTForCausalLM",
            "TFOPTModel",
            "TFOPTPreTrainedModel",
        ]
    )
    _import_structure["models.pegasus"].extend(
        [
            "TFPegasusForConditionalGeneration",
            "TFPegasusModel",
            "TFPegasusPreTrainedModel",
        ]
    )
    _import_structure["models.rag"].extend(
        [
            "TFRagModel",
            "TFRagPreTrainedModel",
            "TFRagSequenceForGeneration",
            "TFRagTokenForGeneration",
        ]
    )
    _import_structure["models.regnet"].extend(
        [
            "TF_REGNET_PRETRAINED_MODEL_ARCHIVE_LIST",
            "TFRegNetForImageClassification",
            "TFRegNetModel",
            "TFRegNetPreTrainedModel",
        ]
    )
    _import_structure["models.rembert"].extend(
        [
            "TF_REMBERT_PRETRAINED_MODEL_ARCHIVE_LIST",
            "TFRemBertForCausalLM",
            "TFRemBertForMaskedLM",
            "TFRemBertForMultipleChoice",
            "TFRemBertForQuestionAnswering",
            "TFRemBertForSequenceClassification",
            "TFRemBertForTokenClassification",
            "TFRemBertLayer",
            "TFRemBertModel",
            "TFRemBertPreTrainedModel",
        ]
    )
    _import_structure["models.resnet"].extend(
        [
            "TF_RESNET_PRETRAINED_MODEL_ARCHIVE_LIST",
            "TFResNetForImageClassification",
            "TFResNetModel",
            "TFResNetPreTrainedModel",
        ]
    )
    _import_structure["models.roberta"].extend(
        [
            "TF_ROBERTA_PRETRAINED_MODEL_ARCHIVE_LIST",
            "TFRobertaForCausalLM",
            "TFRobertaForMaskedLM",
            "TFRobertaForMultipleChoice",
            "TFRobertaForQuestionAnswering",
            "TFRobertaForSequenceClassification",
            "TFRobertaForTokenClassification",
            "TFRobertaMainLayer",
            "TFRobertaModel",
            "TFRobertaPreTrainedModel",
        ]
    )
    _import_structure["models.roberta_prelayernorm"].extend(
        [
            "TF_ROBERTA_PRELAYERNORM_PRETRAINED_MODEL_ARCHIVE_LIST",
            "TFRobertaPreLayerNormForCausalLM",
            "TFRobertaPreLayerNormForMaskedLM",
            "TFRobertaPreLayerNormForMultipleChoice",
            "TFRobertaPreLayerNormForQuestionAnswering",
            "TFRobertaPreLayerNormForSequenceClassification",
            "TFRobertaPreLayerNormForTokenClassification",
            "TFRobertaPreLayerNormMainLayer",
            "TFRobertaPreLayerNormModel",
            "TFRobertaPreLayerNormPreTrainedModel",
        ]
    )
    _import_structure["models.roformer"].extend(
        [
            "TF_ROFORMER_PRETRAINED_MODEL_ARCHIVE_LIST",
            "TFRoFormerForCausalLM",
            "TFRoFormerForMaskedLM",
            "TFRoFormerForMultipleChoice",
            "TFRoFormerForQuestionAnswering",
            "TFRoFormerForSequenceClassification",
            "TFRoFormerForTokenClassification",
            "TFRoFormerLayer",
            "TFRoFormerModel",
            "TFRoFormerPreTrainedModel",
        ]
    )
    _import_structure["models.sam"].extend(
        [
            "TF_SAM_PRETRAINED_MODEL_ARCHIVE_LIST",
            "TFSamModel",
            "TFSamPreTrainedModel",
        ]
    )
    _import_structure["models.segformer"].extend(
        [
            "TF_SEGFORMER_PRETRAINED_MODEL_ARCHIVE_LIST",
            "TFSegformerDecodeHead",
            "TFSegformerForImageClassification",
            "TFSegformerForSemanticSegmentation",
            "TFSegformerModel",
            "TFSegformerPreTrainedModel",
        ]
    )
    _import_structure["models.speech_to_text"].extend(
        [
            "TF_SPEECH_TO_TEXT_PRETRAINED_MODEL_ARCHIVE_LIST",
            "TFSpeech2TextForConditionalGeneration",
            "TFSpeech2TextModel",
            "TFSpeech2TextPreTrainedModel",
        ]
    )
    _import_structure["models.swin"].extend(
        [
            "TF_SWIN_PRETRAINED_MODEL_ARCHIVE_LIST",
            "TFSwinForImageClassification",
            "TFSwinForMaskedImageModeling",
            "TFSwinModel",
            "TFSwinPreTrainedModel",
        ]
    )
    _import_structure["models.t5"].extend(
        [
            "TF_T5_PRETRAINED_MODEL_ARCHIVE_LIST",
            "TFT5EncoderModel",
            "TFT5ForConditionalGeneration",
            "TFT5Model",
            "TFT5PreTrainedModel",
        ]
    )
    _import_structure["models.tapas"].extend(
        [
            "TF_TAPAS_PRETRAINED_MODEL_ARCHIVE_LIST",
            "TFTapasForMaskedLM",
            "TFTapasForQuestionAnswering",
            "TFTapasForSequenceClassification",
            "TFTapasModel",
            "TFTapasPreTrainedModel",
        ]
    )
    _import_structure["models.vision_encoder_decoder"].extend(["TFVisionEncoderDecoderModel"])
    _import_structure["models.vision_text_dual_encoder"].extend(["TFVisionTextDualEncoderModel"])
    _import_structure["models.vit"].extend(
        [
            "TFViTForImageClassification",
            "TFViTModel",
            "TFViTPreTrainedModel",
        ]
    )
    _import_structure["models.vit_mae"].extend(
        [
            "TFViTMAEForPreTraining",
            "TFViTMAEModel",
            "TFViTMAEPreTrainedModel",
        ]
    )
    _import_structure["models.wav2vec2"].extend(
        [
            "TF_WAV_2_VEC_2_PRETRAINED_MODEL_ARCHIVE_LIST",
            "TFWav2Vec2ForCTC",
            "TFWav2Vec2ForSequenceClassification",
            "TFWav2Vec2Model",
            "TFWav2Vec2PreTrainedModel",
        ]
    )
    _import_structure["models.whisper"].extend(
        [
            "TF_WHISPER_PRETRAINED_MODEL_ARCHIVE_LIST",
            "TFWhisperForConditionalGeneration",
            "TFWhisperModel",
            "TFWhisperPreTrainedModel",
        ]
    )
    _import_structure["models.xglm"].extend(
        [
            "TF_XGLM_PRETRAINED_MODEL_ARCHIVE_LIST",
            "TFXGLMForCausalLM",
            "TFXGLMModel",
            "TFXGLMPreTrainedModel",
        ]
    )
    _import_structure["models.xlm"].extend(
        [
            "TF_XLM_PRETRAINED_MODEL_ARCHIVE_LIST",
            "TFXLMForMultipleChoice",
            "TFXLMForQuestionAnsweringSimple",
            "TFXLMForSequenceClassification",
            "TFXLMForTokenClassification",
            "TFXLMMainLayer",
            "TFXLMModel",
            "TFXLMPreTrainedModel",
            "TFXLMWithLMHeadModel",
        ]
    )
    _import_structure["models.xlm_roberta"].extend(
        [
            "TF_XLM_ROBERTA_PRETRAINED_MODEL_ARCHIVE_LIST",
            "TFXLMRobertaForCausalLM",
            "TFXLMRobertaForMaskedLM",
            "TFXLMRobertaForMultipleChoice",
            "TFXLMRobertaForQuestionAnswering",
            "TFXLMRobertaForSequenceClassification",
            "TFXLMRobertaForTokenClassification",
            "TFXLMRobertaModel",
            "TFXLMRobertaPreTrainedModel",
        ]
    )
    _import_structure["models.xlnet"].extend(
        [
            "TF_XLNET_PRETRAINED_MODEL_ARCHIVE_LIST",
            "TFXLNetForMultipleChoice",
            "TFXLNetForQuestionAnsweringSimple",
            "TFXLNetForSequenceClassification",
            "TFXLNetForTokenClassification",
            "TFXLNetLMHeadModel",
            "TFXLNetMainLayer",
            "TFXLNetModel",
            "TFXLNetPreTrainedModel",
        ]
    )
    _import_structure["optimization_tf"] = [
        "AdamWeightDecay",
        "GradientAccumulator",
        "WarmUp",
        "create_optimizer",
    ]
    _import_structure["tf_utils"] = []


try:
    if not (
        is_librosa_available()
        and is_essentia_available()
        and is_scipy_available()
        and is_torch_available()
        and is_pretty_midi_available()
    ):
        raise OptionalDependencyNotAvailable()
except OptionalDependencyNotAvailable:
    from .utils import (
        dummy_essentia_and_librosa_and_pretty_midi_and_scipy_and_torch_objects,
    )

    _import_structure["utils.dummy_essentia_and_librosa_and_pretty_midi_and_scipy_and_torch_objects"] = [
        name
        for name in dir(dummy_essentia_and_librosa_and_pretty_midi_and_scipy_and_torch_objects)
        if not name.startswith("_")
    ]
else:
    _import_structure["models.pop2piano"].append("Pop2PianoFeatureExtractor")
    _import_structure["models.pop2piano"].append("Pop2PianoTokenizer")
    _import_structure["models.pop2piano"].append("Pop2PianoProcessor")


# FLAX-backed objects
try:
    if not is_flax_available():
        raise OptionalDependencyNotAvailable()
except OptionalDependencyNotAvailable:
    from .utils import dummy_flax_objects

    _import_structure["utils.dummy_flax_objects"] = [
        name for name in dir(dummy_flax_objects) if not name.startswith("_")
    ]
else:
    _import_structure["generation"].extend(
        [
            "FlaxForcedBOSTokenLogitsProcessor",
            "FlaxForcedEOSTokenLogitsProcessor",
            "FlaxForceTokensLogitsProcessor",
            "FlaxGenerationMixin",
            "FlaxLogitsProcessor",
            "FlaxLogitsProcessorList",
            "FlaxLogitsWarper",
            "FlaxMinLengthLogitsProcessor",
            "FlaxTemperatureLogitsWarper",
            "FlaxSuppressTokensAtBeginLogitsProcessor",
            "FlaxSuppressTokensLogitsProcessor",
            "FlaxTopKLogitsWarper",
            "FlaxTopPLogitsWarper",
            "FlaxWhisperTimeStampLogitsProcessor",
        ]
    )
    _import_structure["generation_flax_utils"] = []
    _import_structure["modeling_flax_outputs"] = []
    _import_structure["modeling_flax_utils"] = ["FlaxPreTrainedModel"]
    _import_structure["models.albert"].extend(
        [
            "FlaxAlbertForMaskedLM",
            "FlaxAlbertForMultipleChoice",
            "FlaxAlbertForPreTraining",
            "FlaxAlbertForQuestionAnswering",
            "FlaxAlbertForSequenceClassification",
            "FlaxAlbertForTokenClassification",
            "FlaxAlbertModel",
            "FlaxAlbertPreTrainedModel",
        ]
    )
    _import_structure["models.auto"].extend(
        [
            "FLAX_MODEL_FOR_AUDIO_CLASSIFICATION_MAPPING",
            "FLAX_MODEL_FOR_CAUSAL_LM_MAPPING",
            "FLAX_MODEL_FOR_IMAGE_CLASSIFICATION_MAPPING",
            "FLAX_MODEL_FOR_MASKED_LM_MAPPING",
            "FLAX_MODEL_FOR_MULTIPLE_CHOICE_MAPPING",
            "FLAX_MODEL_FOR_NEXT_SENTENCE_PREDICTION_MAPPING",
            "FLAX_MODEL_FOR_PRETRAINING_MAPPING",
            "FLAX_MODEL_FOR_QUESTION_ANSWERING_MAPPING",
            "FLAX_MODEL_FOR_SEQ_TO_SEQ_CAUSAL_LM_MAPPING",
            "FLAX_MODEL_FOR_SEQUENCE_CLASSIFICATION_MAPPING",
            "FLAX_MODEL_FOR_SPEECH_SEQ_2_SEQ_MAPPING",
            "FLAX_MODEL_FOR_TOKEN_CLASSIFICATION_MAPPING",
            "FLAX_MODEL_FOR_VISION_2_SEQ_MAPPING",
            "FLAX_MODEL_MAPPING",
            "FlaxAutoModel",
            "FlaxAutoModelForCausalLM",
            "FlaxAutoModelForImageClassification",
            "FlaxAutoModelForMaskedLM",
            "FlaxAutoModelForMultipleChoice",
            "FlaxAutoModelForNextSentencePrediction",
            "FlaxAutoModelForPreTraining",
            "FlaxAutoModelForQuestionAnswering",
            "FlaxAutoModelForSeq2SeqLM",
            "FlaxAutoModelForSequenceClassification",
            "FlaxAutoModelForSpeechSeq2Seq",
            "FlaxAutoModelForTokenClassification",
            "FlaxAutoModelForVision2Seq",
        ]
    )

    # Flax models structure

    _import_structure["models.bart"].extend(
        [
            "FlaxBartDecoderPreTrainedModel",
            "FlaxBartForCausalLM",
            "FlaxBartForConditionalGeneration",
            "FlaxBartForQuestionAnswering",
            "FlaxBartForSequenceClassification",
            "FlaxBartModel",
            "FlaxBartPreTrainedModel",
        ]
    )
    _import_structure["models.beit"].extend(
        [
            "FlaxBeitForImageClassification",
            "FlaxBeitForMaskedImageModeling",
            "FlaxBeitModel",
            "FlaxBeitPreTrainedModel",
        ]
    )

    _import_structure["models.bert"].extend(
        [
            "FlaxBertForCausalLM",
            "FlaxBertForMaskedLM",
            "FlaxBertForMultipleChoice",
            "FlaxBertForNextSentencePrediction",
            "FlaxBertForPreTraining",
            "FlaxBertForQuestionAnswering",
            "FlaxBertForSequenceClassification",
            "FlaxBertForTokenClassification",
            "FlaxBertModel",
            "FlaxBertPreTrainedModel",
        ]
    )
    _import_structure["models.big_bird"].extend(
        [
            "FlaxBigBirdForCausalLM",
            "FlaxBigBirdForMaskedLM",
            "FlaxBigBirdForMultipleChoice",
            "FlaxBigBirdForPreTraining",
            "FlaxBigBirdForQuestionAnswering",
            "FlaxBigBirdForSequenceClassification",
            "FlaxBigBirdForTokenClassification",
            "FlaxBigBirdModel",
            "FlaxBigBirdPreTrainedModel",
        ]
    )
    _import_structure["models.blenderbot"].extend(
        [
            "FlaxBlenderbotForConditionalGeneration",
            "FlaxBlenderbotModel",
            "FlaxBlenderbotPreTrainedModel",
        ]
    )
    _import_structure["models.blenderbot_small"].extend(
        [
            "FlaxBlenderbotSmallForConditionalGeneration",
            "FlaxBlenderbotSmallModel",
            "FlaxBlenderbotSmallPreTrainedModel",
        ]
    )
    _import_structure["models.bloom"].extend(
        [
            "FlaxBloomForCausalLM",
            "FlaxBloomModel",
            "FlaxBloomPreTrainedModel",
        ]
    )
    _import_structure["models.clip"].extend(
        [
            "FlaxCLIPModel",
            "FlaxCLIPPreTrainedModel",
            "FlaxCLIPTextModel",
            "FlaxCLIPTextPreTrainedModel",
            "FlaxCLIPTextModelWithProjection",
            "FlaxCLIPVisionModel",
            "FlaxCLIPVisionPreTrainedModel",
        ]
    )
    _import_structure["models.distilbert"].extend(
        [
            "FlaxDistilBertForMaskedLM",
            "FlaxDistilBertForMultipleChoice",
            "FlaxDistilBertForQuestionAnswering",
            "FlaxDistilBertForSequenceClassification",
            "FlaxDistilBertForTokenClassification",
            "FlaxDistilBertModel",
            "FlaxDistilBertPreTrainedModel",
        ]
    )
    _import_structure["models.electra"].extend(
        [
            "FlaxElectraForCausalLM",
            "FlaxElectraForMaskedLM",
            "FlaxElectraForMultipleChoice",
            "FlaxElectraForPreTraining",
            "FlaxElectraForQuestionAnswering",
            "FlaxElectraForSequenceClassification",
            "FlaxElectraForTokenClassification",
            "FlaxElectraModel",
            "FlaxElectraPreTrainedModel",
        ]
    )
    _import_structure["models.encoder_decoder"].append("FlaxEncoderDecoderModel")
    _import_structure["models.gpt2"].extend(["FlaxGPT2LMHeadModel", "FlaxGPT2Model", "FlaxGPT2PreTrainedModel"])
    _import_structure["models.gpt_neo"].extend(
        ["FlaxGPTNeoForCausalLM", "FlaxGPTNeoModel", "FlaxGPTNeoPreTrainedModel"]
    )
    _import_structure["models.gptj"].extend(["FlaxGPTJForCausalLM", "FlaxGPTJModel", "FlaxGPTJPreTrainedModel"])
    _import_structure["models.llama"].extend(["FlaxLlamaForCausalLM", "FlaxLlamaModel", "FlaxLlamaPreTrainedModel"])
    _import_structure["models.longt5"].extend(
        [
            "FlaxLongT5ForConditionalGeneration",
            "FlaxLongT5Model",
            "FlaxLongT5PreTrainedModel",
        ]
    )
    _import_structure["models.marian"].extend(
        [
            "FlaxMarianModel",
            "FlaxMarianMTModel",
            "FlaxMarianPreTrainedModel",
        ]
    )
    _import_structure["models.mbart"].extend(
        [
            "FlaxMBartForConditionalGeneration",
            "FlaxMBartForQuestionAnswering",
            "FlaxMBartForSequenceClassification",
            "FlaxMBartModel",
            "FlaxMBartPreTrainedModel",
        ]
    )
    _import_structure["models.mt5"].extend(["FlaxMT5EncoderModel", "FlaxMT5ForConditionalGeneration", "FlaxMT5Model"])
    _import_structure["models.opt"].extend(
        [
            "FlaxOPTForCausalLM",
            "FlaxOPTModel",
            "FlaxOPTPreTrainedModel",
        ]
    )
    _import_structure["models.pegasus"].extend(
        [
            "FlaxPegasusForConditionalGeneration",
            "FlaxPegasusModel",
            "FlaxPegasusPreTrainedModel",
        ]
    )
    _import_structure["models.regnet"].extend(
        [
            "FlaxRegNetForImageClassification",
            "FlaxRegNetModel",
            "FlaxRegNetPreTrainedModel",
        ]
    )
    _import_structure["models.resnet"].extend(
        [
            "FlaxResNetForImageClassification",
            "FlaxResNetModel",
            "FlaxResNetPreTrainedModel",
        ]
    )
    _import_structure["models.roberta"].extend(
        [
            "FlaxRobertaForCausalLM",
            "FlaxRobertaForMaskedLM",
            "FlaxRobertaForMultipleChoice",
            "FlaxRobertaForQuestionAnswering",
            "FlaxRobertaForSequenceClassification",
            "FlaxRobertaForTokenClassification",
            "FlaxRobertaModel",
            "FlaxRobertaPreTrainedModel",
        ]
    )
    _import_structure["models.roberta_prelayernorm"].extend(
        [
            "FlaxRobertaPreLayerNormForCausalLM",
            "FlaxRobertaPreLayerNormForMaskedLM",
            "FlaxRobertaPreLayerNormForMultipleChoice",
            "FlaxRobertaPreLayerNormForQuestionAnswering",
            "FlaxRobertaPreLayerNormForSequenceClassification",
            "FlaxRobertaPreLayerNormForTokenClassification",
            "FlaxRobertaPreLayerNormModel",
            "FlaxRobertaPreLayerNormPreTrainedModel",
        ]
    )
    _import_structure["models.roformer"].extend(
        [
            "FlaxRoFormerForMaskedLM",
            "FlaxRoFormerForMultipleChoice",
            "FlaxRoFormerForQuestionAnswering",
            "FlaxRoFormerForSequenceClassification",
            "FlaxRoFormerForTokenClassification",
            "FlaxRoFormerModel",
            "FlaxRoFormerPreTrainedModel",
        ]
    )
    _import_structure["models.speech_encoder_decoder"].append("FlaxSpeechEncoderDecoderModel")
    _import_structure["models.t5"].extend(
        [
            "FlaxT5EncoderModel",
            "FlaxT5ForConditionalGeneration",
            "FlaxT5Model",
            "FlaxT5PreTrainedModel",
        ]
    )
    _import_structure["models.vision_encoder_decoder"].append("FlaxVisionEncoderDecoderModel")
    _import_structure["models.vision_text_dual_encoder"].extend(["FlaxVisionTextDualEncoderModel"])
    _import_structure["models.vit"].extend(["FlaxViTForImageClassification", "FlaxViTModel", "FlaxViTPreTrainedModel"])
    _import_structure["models.wav2vec2"].extend(
        [
            "FlaxWav2Vec2ForCTC",
            "FlaxWav2Vec2ForPreTraining",
            "FlaxWav2Vec2Model",
            "FlaxWav2Vec2PreTrainedModel",
        ]
    )
    _import_structure["models.whisper"].extend(
        [
            "FlaxWhisperForConditionalGeneration",
            "FlaxWhisperModel",
            "FlaxWhisperPreTrainedModel",
            "FlaxWhisperForAudioClassification",
        ]
    )
    _import_structure["models.xglm"].extend(
        [
            "FlaxXGLMForCausalLM",
            "FlaxXGLMModel",
            "FlaxXGLMPreTrainedModel",
        ]
    )
    _import_structure["models.xlm_roberta"].extend(
        [
            "FLAX_XLM_ROBERTA_PRETRAINED_MODEL_ARCHIVE_LIST",
            "FlaxXLMRobertaForMaskedLM",
            "FlaxXLMRobertaForMultipleChoice",
            "FlaxXLMRobertaForQuestionAnswering",
            "FlaxXLMRobertaForSequenceClassification",
            "FlaxXLMRobertaForTokenClassification",
            "FlaxXLMRobertaModel",
            "FlaxXLMRobertaForCausalLM",
            "FlaxXLMRobertaPreTrainedModel",
        ]
    )


# Direct imports for type-checking
if TYPE_CHECKING:
    # Configuration
    from .configuration_utils import PretrainedConfig

    # Data
    from .data import (
        DataProcessor,
        InputExample,
        InputFeatures,
        SingleSentenceClassificationProcessor,
        SquadExample,
        SquadFeatures,
        SquadV1Processor,
        SquadV2Processor,
        glue_compute_metrics,
        glue_convert_examples_to_features,
        glue_output_modes,
        glue_processors,
        glue_tasks_num_labels,
        squad_convert_examples_to_features,
        xnli_compute_metrics,
        xnli_output_modes,
        xnli_processors,
        xnli_tasks_num_labels,
    )
    from .data.data_collator import (
        DataCollator,
        DataCollatorForLanguageModeling,
        DataCollatorForPermutationLanguageModeling,
        DataCollatorForSeq2Seq,
        DataCollatorForSOP,
        DataCollatorForTokenClassification,
        DataCollatorForWholeWordMask,
        DataCollatorWithPadding,
        DefaultDataCollator,
        default_data_collator,
    )
    from .feature_extraction_sequence_utils import SequenceFeatureExtractor

    # Feature Extractor
    from .feature_extraction_utils import BatchFeature, FeatureExtractionMixin

    # Generation
    from .generation import GenerationConfig, TextIteratorStreamer, TextStreamer
    from .hf_argparser import HfArgumentParser

    # Integrations
    from .integrations import (
        is_clearml_available,
        is_comet_available,
        is_dvclive_available,
        is_neptune_available,
        is_optuna_available,
        is_ray_available,
        is_ray_tune_available,
        is_sigopt_available,
        is_tensorboard_available,
        is_wandb_available,
    )

    # Model Cards
    from .modelcard import ModelCard

    # TF 2.0 <=> PyTorch conversion utilities
    from .modeling_tf_pytorch_utils import (
        convert_tf_weight_name_to_pt_weight_name,
        load_pytorch_checkpoint_in_tf2_model,
        load_pytorch_model_in_tf2_model,
        load_pytorch_weights_in_tf2_model,
        load_tf2_checkpoint_in_pytorch_model,
        load_tf2_model_in_pytorch_model,
        load_tf2_weights_in_pytorch_model,
    )
    from .models.albert import ALBERT_PRETRAINED_CONFIG_ARCHIVE_MAP, AlbertConfig
    from .models.align import (
        ALIGN_PRETRAINED_CONFIG_ARCHIVE_MAP,
        AlignConfig,
        AlignProcessor,
        AlignTextConfig,
        AlignVisionConfig,
    )
    from .models.altclip import (
        ALTCLIP_PRETRAINED_CONFIG_ARCHIVE_MAP,
        AltCLIPConfig,
        AltCLIPProcessor,
        AltCLIPTextConfig,
        AltCLIPVisionConfig,
    )
    from .models.audio_spectrogram_transformer import (
        AUDIO_SPECTROGRAM_TRANSFORMER_PRETRAINED_CONFIG_ARCHIVE_MAP,
        ASTConfig,
        ASTFeatureExtractor,
    )
    from .models.auto import (
        ALL_PRETRAINED_CONFIG_ARCHIVE_MAP,
        CONFIG_MAPPING,
        FEATURE_EXTRACTOR_MAPPING,
        IMAGE_PROCESSOR_MAPPING,
        MODEL_NAMES_MAPPING,
        PROCESSOR_MAPPING,
        TOKENIZER_MAPPING,
        AutoConfig,
        AutoFeatureExtractor,
        AutoImageProcessor,
        AutoProcessor,
        AutoTokenizer,
    )
    from .models.autoformer import (
        AUTOFORMER_PRETRAINED_CONFIG_ARCHIVE_MAP,
        AutoformerConfig,
    )
    from .models.bark import (
        BarkCoarseConfig,
        BarkConfig,
        BarkFineConfig,
        BarkProcessor,
        BarkSemanticConfig,
    )
    from .models.bart import BartConfig, BartTokenizer
    from .models.beit import BEIT_PRETRAINED_CONFIG_ARCHIVE_MAP, BeitConfig
    from .models.bert import (
        BERT_PRETRAINED_CONFIG_ARCHIVE_MAP,
        BasicTokenizer,
        BertConfig,
        BertTokenizer,
        WordpieceTokenizer,
    )
    from .models.bert_generation import BertGenerationConfig
    from .models.bert_japanese import (
        BertJapaneseTokenizer,
        CharacterTokenizer,
        MecabTokenizer,
    )
    from .models.bertweet import BertweetTokenizer
    from .models.big_bird import BIG_BIRD_PRETRAINED_CONFIG_ARCHIVE_MAP, BigBirdConfig
    from .models.bigbird_pegasus import (
        BIGBIRD_PEGASUS_PRETRAINED_CONFIG_ARCHIVE_MAP,
        BigBirdPegasusConfig,
    )
    from .models.biogpt import (
        BIOGPT_PRETRAINED_CONFIG_ARCHIVE_MAP,
        BioGptConfig,
        BioGptTokenizer,
    )
    from .models.bit import BIT_PRETRAINED_CONFIG_ARCHIVE_MAP, BitConfig
    from .models.blenderbot import (
        BLENDERBOT_PRETRAINED_CONFIG_ARCHIVE_MAP,
        BlenderbotConfig,
        BlenderbotTokenizer,
    )
    from .models.blenderbot_small import (
        BLENDERBOT_SMALL_PRETRAINED_CONFIG_ARCHIVE_MAP,
        BlenderbotSmallConfig,
        BlenderbotSmallTokenizer,
    )
    from .models.blip import (
        BLIP_PRETRAINED_CONFIG_ARCHIVE_MAP,
        BlipConfig,
        BlipProcessor,
        BlipTextConfig,
        BlipVisionConfig,
    )
    from .models.blip_2 import (
        BLIP_2_PRETRAINED_CONFIG_ARCHIVE_MAP,
        Blip2Config,
        Blip2Processor,
        Blip2QFormerConfig,
        Blip2VisionConfig,
    )
    from .models.bloom import BLOOM_PRETRAINED_CONFIG_ARCHIVE_MAP, BloomConfig
    from .models.bridgetower import (
        BRIDGETOWER_PRETRAINED_CONFIG_ARCHIVE_MAP,
        BridgeTowerConfig,
        BridgeTowerProcessor,
        BridgeTowerTextConfig,
        BridgeTowerVisionConfig,
    )
    from .models.bros import (
        BROS_PRETRAINED_CONFIG_ARCHIVE_MAP,
        BrosConfig,
        BrosProcessor,
    )
    from .models.byt5 import ByT5Tokenizer
    from .models.camembert import (
        CAMEMBERT_PRETRAINED_CONFIG_ARCHIVE_MAP,
        CamembertConfig,
    )
    from .models.canine import (
        CANINE_PRETRAINED_CONFIG_ARCHIVE_MAP,
        CanineConfig,
        CanineTokenizer,
    )
    from .models.chinese_clip import (
        CHINESE_CLIP_PRETRAINED_CONFIG_ARCHIVE_MAP,
        ChineseCLIPConfig,
        ChineseCLIPProcessor,
        ChineseCLIPTextConfig,
        ChineseCLIPVisionConfig,
    )
    from .models.clap import (
        CLAP_PRETRAINED_MODEL_ARCHIVE_LIST,
        ClapAudioConfig,
        ClapConfig,
        ClapProcessor,
        ClapTextConfig,
    )
    from .models.clip import (
        CLIP_PRETRAINED_CONFIG_ARCHIVE_MAP,
        CLIPConfig,
        CLIPProcessor,
        CLIPTextConfig,
        CLIPTokenizer,
        CLIPVisionConfig,
    )
    from .models.clipseg import (
        CLIPSEG_PRETRAINED_CONFIG_ARCHIVE_MAP,
        CLIPSegConfig,
        CLIPSegProcessor,
        CLIPSegTextConfig,
        CLIPSegVisionConfig,
    )
    from .models.clvp import (
        CLVP_PRETRAINED_CONFIG_ARCHIVE_MAP,
        ClvpConfig,
        ClvpDecoderConfig,
        ClvpEncoderConfig,
        ClvpFeatureExtractor,
        ClvpProcessor,
        ClvpTokenizer,
    )
    from .models.codegen import (
        CODEGEN_PRETRAINED_CONFIG_ARCHIVE_MAP,
        CodeGenConfig,
        CodeGenTokenizer,
    )
    from .models.conditional_detr import (
        CONDITIONAL_DETR_PRETRAINED_CONFIG_ARCHIVE_MAP,
        ConditionalDetrConfig,
    )
    from .models.convbert import (
        CONVBERT_PRETRAINED_CONFIG_ARCHIVE_MAP,
        ConvBertConfig,
        ConvBertTokenizer,
    )
    from .models.convnext import CONVNEXT_PRETRAINED_CONFIG_ARCHIVE_MAP, ConvNextConfig
    from .models.convnextv2 import (
        CONVNEXTV2_PRETRAINED_CONFIG_ARCHIVE_MAP,
        ConvNextV2Config,
    )
    from .models.cpmant import (
        CPMANT_PRETRAINED_CONFIG_ARCHIVE_MAP,
        CpmAntConfig,
        CpmAntTokenizer,
    )
    from .models.ctrl import (
        CTRL_PRETRAINED_CONFIG_ARCHIVE_MAP,
        CTRLConfig,
        CTRLTokenizer,
    )
    from .models.cvt import CVT_PRETRAINED_CONFIG_ARCHIVE_MAP, CvtConfig
    from .models.data2vec import (
        DATA2VEC_TEXT_PRETRAINED_CONFIG_ARCHIVE_MAP,
        DATA2VEC_VISION_PRETRAINED_CONFIG_ARCHIVE_MAP,
        Data2VecAudioConfig,
        Data2VecTextConfig,
        Data2VecVisionConfig,
    )
    from .models.deberta import (
        DEBERTA_PRETRAINED_CONFIG_ARCHIVE_MAP,
        DebertaConfig,
        DebertaTokenizer,
    )
    from .models.deberta_v2 import (
        DEBERTA_V2_PRETRAINED_CONFIG_ARCHIVE_MAP,
        DebertaV2Config,
    )
    from .models.decision_transformer import (
        DECISION_TRANSFORMER_PRETRAINED_CONFIG_ARCHIVE_MAP,
        DecisionTransformerConfig,
    )
    from .models.deformable_detr import (
        DEFORMABLE_DETR_PRETRAINED_CONFIG_ARCHIVE_MAP,
        DeformableDetrConfig,
    )
    from .models.deit import DEIT_PRETRAINED_CONFIG_ARCHIVE_MAP, DeiTConfig
    from .models.deprecated.mctct import (
        MCTCT_PRETRAINED_CONFIG_ARCHIVE_MAP,
        MCTCTConfig,
        MCTCTFeatureExtractor,
        MCTCTProcessor,
    )
    from .models.deprecated.mmbt import MMBTConfig
    from .models.deprecated.open_llama import (
        OPEN_LLAMA_PRETRAINED_CONFIG_ARCHIVE_MAP,
        OpenLlamaConfig,
    )
    from .models.deprecated.retribert import (
        RETRIBERT_PRETRAINED_CONFIG_ARCHIVE_MAP,
        RetriBertConfig,
        RetriBertTokenizer,
    )
    from .models.deprecated.tapex import TapexTokenizer
    from .models.deprecated.trajectory_transformer import (
        TRAJECTORY_TRANSFORMER_PRETRAINED_CONFIG_ARCHIVE_MAP,
        TrajectoryTransformerConfig,
    )
    from .models.deprecated.transfo_xl import (
        TRANSFO_XL_PRETRAINED_CONFIG_ARCHIVE_MAP,
        TransfoXLConfig,
        TransfoXLCorpus,
        TransfoXLTokenizer,
    )
    from .models.deprecated.van import VAN_PRETRAINED_CONFIG_ARCHIVE_MAP, VanConfig
    from .models.deta import DETA_PRETRAINED_CONFIG_ARCHIVE_MAP, DetaConfig
    from .models.detr import DETR_PRETRAINED_CONFIG_ARCHIVE_MAP, DetrConfig
    from .models.dinat import DINAT_PRETRAINED_CONFIG_ARCHIVE_MAP, DinatConfig
    from .models.dinov2 import DINOV2_PRETRAINED_CONFIG_ARCHIVE_MAP, Dinov2Config
    from .models.distilbert import (
        DISTILBERT_PRETRAINED_CONFIG_ARCHIVE_MAP,
        DistilBertConfig,
        DistilBertTokenizer,
    )
    from .models.donut import (
        DONUT_SWIN_PRETRAINED_CONFIG_ARCHIVE_MAP,
        DonutProcessor,
        DonutSwinConfig,
    )
    from .models.dpr import (
        DPR_PRETRAINED_CONFIG_ARCHIVE_MAP,
        DPRConfig,
        DPRContextEncoderTokenizer,
        DPRQuestionEncoderTokenizer,
        DPRReaderOutput,
        DPRReaderTokenizer,
    )
    from .models.dpt import DPT_PRETRAINED_CONFIG_ARCHIVE_MAP, DPTConfig
    from .models.efficientformer import (
        EFFICIENTFORMER_PRETRAINED_CONFIG_ARCHIVE_MAP,
        EfficientFormerConfig,
    )
    from .models.efficientnet import (
        EFFICIENTNET_PRETRAINED_CONFIG_ARCHIVE_MAP,
        EfficientNetConfig,
    )
    from .models.electra import (
        ELECTRA_PRETRAINED_CONFIG_ARCHIVE_MAP,
        ElectraConfig,
        ElectraTokenizer,
    )
    from .models.encodec import (
        ENCODEC_PRETRAINED_CONFIG_ARCHIVE_MAP,
        EncodecConfig,
        EncodecFeatureExtractor,
    )
    from .models.encoder_decoder import EncoderDecoderConfig
    from .models.ernie import ERNIE_PRETRAINED_CONFIG_ARCHIVE_MAP, ErnieConfig
    from .models.ernie_m import ERNIE_M_PRETRAINED_CONFIG_ARCHIVE_MAP, ErnieMConfig
    from .models.esm import ESM_PRETRAINED_CONFIG_ARCHIVE_MAP, EsmConfig, EsmTokenizer
    from .models.falcon import FALCON_PRETRAINED_CONFIG_ARCHIVE_MAP, FalconConfig
    from .models.fastspeech2_conformer import (
        FASTSPEECH2_CONFORMER_HIFIGAN_PRETRAINED_CONFIG_ARCHIVE_MAP,
        FASTSPEECH2_CONFORMER_PRETRAINED_CONFIG_ARCHIVE_MAP,
        FASTSPEECH2_CONFORMER_WITH_HIFIGAN_PRETRAINED_CONFIG_ARCHIVE_MAP,
        FastSpeech2ConformerConfig,
        FastSpeech2ConformerHifiGanConfig,
        FastSpeech2ConformerTokenizer,
        FastSpeech2ConformerWithHifiGanConfig,
    )
    from .models.flaubert import FLAUBERT_PRETRAINED_CONFIG_ARCHIVE_MAP, FlaubertConfig, FlaubertTokenizer
    from .models.flava import (
        FLAVA_PRETRAINED_CONFIG_ARCHIVE_MAP,
        FlavaConfig,
        FlavaImageCodebookConfig,
        FlavaImageConfig,
        FlavaMultimodalConfig,
        FlavaTextConfig,
    )
    from .models.fnet import FNET_PRETRAINED_CONFIG_ARCHIVE_MAP, FNetConfig
    from .models.focalnet import FOCALNET_PRETRAINED_CONFIG_ARCHIVE_MAP, FocalNetConfig
    from .models.fsmt import (
        FSMT_PRETRAINED_CONFIG_ARCHIVE_MAP,
        FSMTConfig,
        FSMTTokenizer,
    )
    from .models.funnel import (
        FUNNEL_PRETRAINED_CONFIG_ARCHIVE_MAP,
        FunnelConfig,
        FunnelTokenizer,
    )
    from .models.fuyu import FUYU_PRETRAINED_CONFIG_ARCHIVE_MAP, FuyuConfig
    from .models.git import (
        GIT_PRETRAINED_CONFIG_ARCHIVE_MAP,
        GitConfig,
        GitProcessor,
        GitVisionConfig,
    )
    from .models.glpn import GLPN_PRETRAINED_CONFIG_ARCHIVE_MAP, GLPNConfig
    from .models.gpt2 import (
        GPT2_PRETRAINED_CONFIG_ARCHIVE_MAP,
        GPT2Config,
        GPT2Tokenizer,
    )
    from .models.gpt_bigcode import (
        GPT_BIGCODE_PRETRAINED_CONFIG_ARCHIVE_MAP,
        GPTBigCodeConfig,
    )
    from .models.gpt_neo import GPT_NEO_PRETRAINED_CONFIG_ARCHIVE_MAP, GPTNeoConfig
    from .models.gpt_neox import GPT_NEOX_PRETRAINED_CONFIG_ARCHIVE_MAP, GPTNeoXConfig
    from .models.gpt_neox_japanese import (
        GPT_NEOX_JAPANESE_PRETRAINED_CONFIG_ARCHIVE_MAP,
        GPTNeoXJapaneseConfig,
    )
    from .models.gptj import GPTJ_PRETRAINED_CONFIG_ARCHIVE_MAP, GPTJConfig
    from .models.gptsan_japanese import (
        GPTSAN_JAPANESE_PRETRAINED_CONFIG_ARCHIVE_MAP,
        GPTSanJapaneseConfig,
        GPTSanJapaneseTokenizer,
    )
    from .models.graphormer import (
        GRAPHORMER_PRETRAINED_CONFIG_ARCHIVE_MAP,
        GraphormerConfig,
    )
    from .models.groupvit import (
        GROUPVIT_PRETRAINED_CONFIG_ARCHIVE_MAP,
        GroupViTConfig,
        GroupViTTextConfig,
        GroupViTVisionConfig,
    )
    from .models.herbert import HerbertTokenizer
    from .models.hubert import HUBERT_PRETRAINED_CONFIG_ARCHIVE_MAP, HubertConfig
    from .models.ibert import IBERT_PRETRAINED_CONFIG_ARCHIVE_MAP, IBertConfig
    from .models.idefics import (
        IDEFICS_PRETRAINED_CONFIG_ARCHIVE_MAP,
        IdeficsConfig,
    )
    from .models.imagegpt import IMAGEGPT_PRETRAINED_CONFIG_ARCHIVE_MAP, ImageGPTConfig
    from .models.informer import INFORMER_PRETRAINED_CONFIG_ARCHIVE_MAP, InformerConfig
    from .models.instructblip import (
        INSTRUCTBLIP_PRETRAINED_CONFIG_ARCHIVE_MAP,
        InstructBlipConfig,
        InstructBlipProcessor,
        InstructBlipQFormerConfig,
        InstructBlipVisionConfig,
    )
    from .models.jukebox import (
        JUKEBOX_PRETRAINED_CONFIG_ARCHIVE_MAP,
        JukeboxConfig,
        JukeboxPriorConfig,
        JukeboxTokenizer,
        JukeboxVQVAEConfig,
    )
    from .models.kosmos2 import (
        KOSMOS2_PRETRAINED_CONFIG_ARCHIVE_MAP,
        Kosmos2Config,
        Kosmos2Processor,
    )
    from .models.layoutlm import (
        LAYOUTLM_PRETRAINED_CONFIG_ARCHIVE_MAP,
        LayoutLMConfig,
        LayoutLMTokenizer,
    )
    from .models.layoutlmv2 import (
        LAYOUTLMV2_PRETRAINED_CONFIG_ARCHIVE_MAP,
        LayoutLMv2Config,
        LayoutLMv2FeatureExtractor,
        LayoutLMv2ImageProcessor,
        LayoutLMv2Processor,
        LayoutLMv2Tokenizer,
    )
    from .models.layoutlmv3 import (
        LAYOUTLMV3_PRETRAINED_CONFIG_ARCHIVE_MAP,
        LayoutLMv3Config,
        LayoutLMv3FeatureExtractor,
        LayoutLMv3ImageProcessor,
        LayoutLMv3Processor,
        LayoutLMv3Tokenizer,
    )
    from .models.layoutxlm import LayoutXLMProcessor
    from .models.led import LED_PRETRAINED_CONFIG_ARCHIVE_MAP, LEDConfig, LEDTokenizer
    from .models.levit import LEVIT_PRETRAINED_CONFIG_ARCHIVE_MAP, LevitConfig
    from .models.lilt import LILT_PRETRAINED_CONFIG_ARCHIVE_MAP, LiltConfig
    from .models.llama import LLAMA_PRETRAINED_CONFIG_ARCHIVE_MAP, LlamaConfig
    from .models.llava import (
        LLAVA_PRETRAINED_CONFIG_ARCHIVE_MAP,
        LlavaConfig,
    )
    from .models.longformer import (
        LONGFORMER_PRETRAINED_CONFIG_ARCHIVE_MAP,
        LongformerConfig,
        LongformerTokenizer,
    )
    from .models.longt5 import LONGT5_PRETRAINED_CONFIG_ARCHIVE_MAP, LongT5Config
    from .models.luke import (
        LUKE_PRETRAINED_CONFIG_ARCHIVE_MAP,
        LukeConfig,
        LukeTokenizer,
    )
    from .models.lxmert import (
        LXMERT_PRETRAINED_CONFIG_ARCHIVE_MAP,
        LxmertConfig,
        LxmertTokenizer,
    )
    from .models.m2m_100 import M2M_100_PRETRAINED_CONFIG_ARCHIVE_MAP, M2M100Config
    from .models.marian import MarianConfig
    from .models.markuplm import (
        MARKUPLM_PRETRAINED_CONFIG_ARCHIVE_MAP,
        MarkupLMConfig,
        MarkupLMFeatureExtractor,
        MarkupLMProcessor,
        MarkupLMTokenizer,
    )
    from .models.mask2former import (
        MASK2FORMER_PRETRAINED_CONFIG_ARCHIVE_MAP,
        Mask2FormerConfig,
    )
    from .models.maskformer import (
        MASKFORMER_PRETRAINED_CONFIG_ARCHIVE_MAP,
        MaskFormerConfig,
        MaskFormerSwinConfig,
    )
    from .models.mbart import MBartConfig
    from .models.mega import MEGA_PRETRAINED_CONFIG_ARCHIVE_MAP, MegaConfig
    from .models.megatron_bert import (
        MEGATRON_BERT_PRETRAINED_CONFIG_ARCHIVE_MAP,
        MegatronBertConfig,
    )
    from .models.mgp_str import (
        MGP_STR_PRETRAINED_CONFIG_ARCHIVE_MAP,
        MgpstrConfig,
        MgpstrProcessor,
        MgpstrTokenizer,
    )
    from .models.mistral import MISTRAL_PRETRAINED_CONFIG_ARCHIVE_MAP, MistralConfig
    from .models.mixtral import MIXTRAL_PRETRAINED_CONFIG_ARCHIVE_MAP, MixtralConfig
    from .models.mobilebert import (
        MOBILEBERT_PRETRAINED_CONFIG_ARCHIVE_MAP,
        MobileBertConfig,
        MobileBertTokenizer,
    )
    from .models.mobilenet_v1 import (
        MOBILENET_V1_PRETRAINED_CONFIG_ARCHIVE_MAP,
        MobileNetV1Config,
    )
    from .models.mobilenet_v2 import (
        MOBILENET_V2_PRETRAINED_CONFIG_ARCHIVE_MAP,
        MobileNetV2Config,
    )
    from .models.mobilevit import (
        MOBILEVIT_PRETRAINED_CONFIG_ARCHIVE_MAP,
        MobileViTConfig,
    )
    from .models.mobilevitv2 import (
        MOBILEVITV2_PRETRAINED_CONFIG_ARCHIVE_MAP,
        MobileViTV2Config,
    )
    from .models.mpnet import (
        MPNET_PRETRAINED_CONFIG_ARCHIVE_MAP,
        MPNetConfig,
        MPNetTokenizer,
    )
    from .models.mpt import MPT_PRETRAINED_CONFIG_ARCHIVE_MAP, MptConfig
    from .models.mra import MRA_PRETRAINED_CONFIG_ARCHIVE_MAP, MraConfig
    from .models.mt5 import MT5Config
    from .models.musicgen import (
        MUSICGEN_PRETRAINED_CONFIG_ARCHIVE_MAP,
        MusicgenConfig,
        MusicgenDecoderConfig,
    )
    from .models.mvp import MvpConfig, MvpTokenizer
    from .models.nat import NAT_PRETRAINED_CONFIG_ARCHIVE_MAP, NatConfig
    from .models.nezha import NEZHA_PRETRAINED_CONFIG_ARCHIVE_MAP, NezhaConfig
    from .models.nllb_moe import NLLB_MOE_PRETRAINED_CONFIG_ARCHIVE_MAP, NllbMoeConfig
    from .models.nougat import NougatProcessor
    from .models.nystromformer import (
        NYSTROMFORMER_PRETRAINED_CONFIG_ARCHIVE_MAP,
        NystromformerConfig,
    )
    from .models.oneformer import (
        ONEFORMER_PRETRAINED_CONFIG_ARCHIVE_MAP,
        OneFormerConfig,
        OneFormerProcessor,
    )
    from .models.openai import (
        OPENAI_GPT_PRETRAINED_CONFIG_ARCHIVE_MAP,
        OpenAIGPTConfig,
        OpenAIGPTTokenizer,
    )
    from .models.opt import OPTConfig
    from .models.owlv2 import (
        OWLV2_PRETRAINED_CONFIG_ARCHIVE_MAP,
        Owlv2Config,
        Owlv2Processor,
        Owlv2TextConfig,
        Owlv2VisionConfig,
    )
    from .models.owlvit import (
        OWLVIT_PRETRAINED_CONFIG_ARCHIVE_MAP,
        OwlViTConfig,
        OwlViTProcessor,
        OwlViTTextConfig,
        OwlViTVisionConfig,
    )
    from .models.patchtsmixer import (
        PATCHTSMIXER_PRETRAINED_CONFIG_ARCHIVE_MAP,
        PatchTSMixerConfig,
    )
    from .models.patchtst import PATCHTST_PRETRAINED_CONFIG_ARCHIVE_MAP, PatchTSTConfig
    from .models.pegasus import (
        PEGASUS_PRETRAINED_CONFIG_ARCHIVE_MAP,
        PegasusConfig,
        PegasusTokenizer,
    )
    from .models.pegasus_x import (
        PEGASUS_X_PRETRAINED_CONFIG_ARCHIVE_MAP,
        PegasusXConfig,
    )
    from .models.perceiver import (
        PERCEIVER_PRETRAINED_CONFIG_ARCHIVE_MAP,
        PerceiverConfig,
        PerceiverTokenizer,
    )
    from .models.persimmon import (
        PERSIMMON_PRETRAINED_CONFIG_ARCHIVE_MAP,
        PersimmonConfig,
    )
    from .models.phi import PHI_PRETRAINED_CONFIG_ARCHIVE_MAP, PhiConfig
    from .models.phobert import PhobertTokenizer
    from .models.pix2struct import (
        PIX2STRUCT_PRETRAINED_CONFIG_ARCHIVE_MAP,
        Pix2StructConfig,
        Pix2StructProcessor,
        Pix2StructTextConfig,
        Pix2StructVisionConfig,
    )
    from .models.plbart import PLBART_PRETRAINED_CONFIG_ARCHIVE_MAP, PLBartConfig
    from .models.poolformer import (
        POOLFORMER_PRETRAINED_CONFIG_ARCHIVE_MAP,
        PoolFormerConfig,
    )
    from .models.pop2piano import (
        POP2PIANO_PRETRAINED_CONFIG_ARCHIVE_MAP,
        Pop2PianoConfig,
    )
    from .models.prophetnet import (
        PROPHETNET_PRETRAINED_CONFIG_ARCHIVE_MAP,
        ProphetNetConfig,
        ProphetNetTokenizer,
    )
    from .models.pvt import PVT_PRETRAINED_CONFIG_ARCHIVE_MAP, PvtConfig
    from .models.qdqbert import QDQBERT_PRETRAINED_CONFIG_ARCHIVE_MAP, QDQBertConfig
    from .models.rag import RagConfig, RagRetriever, RagTokenizer
    from .models.realm import (
        REALM_PRETRAINED_CONFIG_ARCHIVE_MAP,
        RealmConfig,
        RealmTokenizer,
    )
    from .models.reformer import REFORMER_PRETRAINED_CONFIG_ARCHIVE_MAP, ReformerConfig
    from .models.regnet import REGNET_PRETRAINED_CONFIG_ARCHIVE_MAP, RegNetConfig
    from .models.rembert import REMBERT_PRETRAINED_CONFIG_ARCHIVE_MAP, RemBertConfig
    from .models.resnet import RESNET_PRETRAINED_CONFIG_ARCHIVE_MAP, ResNetConfig
    from .models.roberta import (
        ROBERTA_PRETRAINED_CONFIG_ARCHIVE_MAP,
        RobertaConfig,
        RobertaTokenizer,
    )
    from .models.roberta_prelayernorm import (
        ROBERTA_PRELAYERNORM_PRETRAINED_CONFIG_ARCHIVE_MAP,
        RobertaPreLayerNormConfig,
    )
    from .models.roc_bert import (
        ROC_BERT_PRETRAINED_CONFIG_ARCHIVE_MAP,
        RoCBertConfig,
        RoCBertTokenizer,
    )
    from .models.roformer import (
        ROFORMER_PRETRAINED_CONFIG_ARCHIVE_MAP,
        RoFormerConfig,
        RoFormerTokenizer,
    )
    from .models.rwkv import RWKV_PRETRAINED_CONFIG_ARCHIVE_MAP, RwkvConfig
    from .models.sam import (
        SAM_PRETRAINED_CONFIG_ARCHIVE_MAP,
        SamConfig,
        SamMaskDecoderConfig,
        SamProcessor,
        SamPromptEncoderConfig,
        SamVisionConfig,
    )
    from .models.seamless_m4t import (
        SEAMLESS_M4T_PRETRAINED_CONFIG_ARCHIVE_MAP,
        SeamlessM4TConfig,
        SeamlessM4TFeatureExtractor,
        SeamlessM4TProcessor,
    )
    from .models.seamless_m4t_v2 import (
        SEAMLESS_M4T_V2_PRETRAINED_CONFIG_ARCHIVE_MAP,
        SeamlessM4Tv2Config,
    )
    from .models.segformer import SEGFORMER_PRETRAINED_CONFIG_ARCHIVE_MAP, SegformerConfig
    from .models.seggpt import SEGGPT_PRETRAINED_CONFIG_ARCHIVE_MAP, SegGptConfig
    from .models.sew import SEW_PRETRAINED_CONFIG_ARCHIVE_MAP, SEWConfig
    from .models.sew_d import SEW_D_PRETRAINED_CONFIG_ARCHIVE_MAP, SEWDConfig
    from .models.siglip import (
        SIGLIP_PRETRAINED_CONFIG_ARCHIVE_MAP,
        SiglipConfig,
        SiglipProcessor,
        SiglipTextConfig,
        SiglipTokenizer,
        SiglipVisionConfig,
    )
    from .models.speech_encoder_decoder import SpeechEncoderDecoderConfig
    from .models.speech_to_text import (
        SPEECH_TO_TEXT_PRETRAINED_CONFIG_ARCHIVE_MAP,
        Speech2TextConfig,
        Speech2TextFeatureExtractor,
        Speech2TextProcessor,
    )
    from .models.speech_to_text_2 import (
        SPEECH_TO_TEXT_2_PRETRAINED_CONFIG_ARCHIVE_MAP,
        Speech2Text2Config,
        Speech2Text2Processor,
        Speech2Text2Tokenizer,
    )
    from .models.speecht5 import (
        SPEECHT5_PRETRAINED_CONFIG_ARCHIVE_MAP,
        SPEECHT5_PRETRAINED_HIFIGAN_CONFIG_ARCHIVE_MAP,
        SpeechT5Config,
        SpeechT5FeatureExtractor,
        SpeechT5HifiGanConfig,
        SpeechT5Processor,
    )
    from .models.splinter import (
        SPLINTER_PRETRAINED_CONFIG_ARCHIVE_MAP,
        SplinterConfig,
        SplinterTokenizer,
    )
    from .models.squeezebert import (
        SQUEEZEBERT_PRETRAINED_CONFIG_ARCHIVE_MAP,
        SqueezeBertConfig,
        SqueezeBertTokenizer,
    )
    from .models.swiftformer import (
        SWIFTFORMER_PRETRAINED_CONFIG_ARCHIVE_MAP,
        SwiftFormerConfig,
    )
    from .models.swin import SWIN_PRETRAINED_CONFIG_ARCHIVE_MAP, SwinConfig
    from .models.swin2sr import SWIN2SR_PRETRAINED_CONFIG_ARCHIVE_MAP, Swin2SRConfig
    from .models.swinv2 import SWINV2_PRETRAINED_CONFIG_ARCHIVE_MAP, Swinv2Config
    from .models.switch_transformers import (
        SWITCH_TRANSFORMERS_PRETRAINED_CONFIG_ARCHIVE_MAP,
        SwitchTransformersConfig,
    )
    from .models.t5 import T5_PRETRAINED_CONFIG_ARCHIVE_MAP, T5Config
    from .models.table_transformer import (
        TABLE_TRANSFORMER_PRETRAINED_CONFIG_ARCHIVE_MAP,
        TableTransformerConfig,
    )
    from .models.tapas import (
        TAPAS_PRETRAINED_CONFIG_ARCHIVE_MAP,
        TapasConfig,
        TapasTokenizer,
    )
    from .models.time_series_transformer import (
        TIME_SERIES_TRANSFORMER_PRETRAINED_CONFIG_ARCHIVE_MAP,
        TimeSeriesTransformerConfig,
    )
    from .models.timesformer import (
        TIMESFORMER_PRETRAINED_CONFIG_ARCHIVE_MAP,
        TimesformerConfig,
    )
    from .models.timm_backbone import TimmBackboneConfig
    from .models.trocr import (
        TROCR_PRETRAINED_CONFIG_ARCHIVE_MAP,
        TrOCRConfig,
        TrOCRProcessor,
    )
    from .models.tvlt import (
        TVLT_PRETRAINED_CONFIG_ARCHIVE_MAP,
        TvltConfig,
        TvltFeatureExtractor,
        TvltProcessor,
    )
    from .models.tvp import (
        TVP_PRETRAINED_CONFIG_ARCHIVE_MAP,
        TvpConfig,
        TvpProcessor,
    )
    from .models.umt5 import UMT5Config
    from .models.unispeech import (
        UNISPEECH_PRETRAINED_CONFIG_ARCHIVE_MAP,
        UniSpeechConfig,
    )
    from .models.unispeech_sat import (
        UNISPEECH_SAT_PRETRAINED_CONFIG_ARCHIVE_MAP,
        UniSpeechSatConfig,
    )
    from .models.univnet import (
        UNIVNET_PRETRAINED_CONFIG_ARCHIVE_MAP,
        UnivNetConfig,
        UnivNetFeatureExtractor,
    )
    from .models.upernet import UperNetConfig
    from .models.videomae import VIDEOMAE_PRETRAINED_CONFIG_ARCHIVE_MAP, VideoMAEConfig
    from .models.vilt import (
        VILT_PRETRAINED_CONFIG_ARCHIVE_MAP,
        ViltConfig,
        ViltFeatureExtractor,
        ViltImageProcessor,
        ViltProcessor,
    )
    from .models.vipllava import (
        VIPLLAVA_PRETRAINED_CONFIG_ARCHIVE_MAP,
        VipLlavaConfig,
    )
    from .models.vision_encoder_decoder import VisionEncoderDecoderConfig
    from .models.vision_text_dual_encoder import (
        VisionTextDualEncoderConfig,
        VisionTextDualEncoderProcessor,
    )
    from .models.visual_bert import (
        VISUAL_BERT_PRETRAINED_CONFIG_ARCHIVE_MAP,
        VisualBertConfig,
    )
    from .models.vit import VIT_PRETRAINED_CONFIG_ARCHIVE_MAP, ViTConfig
    from .models.vit_hybrid import (
        VIT_HYBRID_PRETRAINED_CONFIG_ARCHIVE_MAP,
        ViTHybridConfig,
    )
    from .models.vit_mae import VIT_MAE_PRETRAINED_CONFIG_ARCHIVE_MAP, ViTMAEConfig
    from .models.vit_msn import VIT_MSN_PRETRAINED_CONFIG_ARCHIVE_MAP, ViTMSNConfig
    from .models.vitdet import VITDET_PRETRAINED_CONFIG_ARCHIVE_MAP, VitDetConfig
    from .models.vitmatte import VITMATTE_PRETRAINED_CONFIG_ARCHIVE_MAP, VitMatteConfig
    from .models.vits import (
        VITS_PRETRAINED_CONFIG_ARCHIVE_MAP,
        VitsConfig,
        VitsTokenizer,
    )
    from .models.vivit import VIVIT_PRETRAINED_CONFIG_ARCHIVE_MAP, VivitConfig
    from .models.wav2vec2 import (
        WAV_2_VEC_2_PRETRAINED_CONFIG_ARCHIVE_MAP,
        Wav2Vec2Config,
        Wav2Vec2CTCTokenizer,
        Wav2Vec2FeatureExtractor,
        Wav2Vec2Processor,
        Wav2Vec2Tokenizer,
    )
    from .models.wav2vec2_conformer import (
        WAV2VEC2_CONFORMER_PRETRAINED_CONFIG_ARCHIVE_MAP,
        Wav2Vec2ConformerConfig,
    )
    from .models.wav2vec2_phoneme import Wav2Vec2PhonemeCTCTokenizer
    from .models.wav2vec2_with_lm import Wav2Vec2ProcessorWithLM
    from .models.wavlm import WAVLM_PRETRAINED_CONFIG_ARCHIVE_MAP, WavLMConfig
    from .models.whisper import (
        WHISPER_PRETRAINED_CONFIG_ARCHIVE_MAP,
        WhisperConfig,
        WhisperFeatureExtractor,
        WhisperProcessor,
        WhisperTokenizer,
    )
    from .models.x_clip import (
        XCLIP_PRETRAINED_CONFIG_ARCHIVE_MAP,
        XCLIPConfig,
        XCLIPProcessor,
        XCLIPTextConfig,
        XCLIPVisionConfig,
    )
    from .models.xglm import XGLM_PRETRAINED_CONFIG_ARCHIVE_MAP, XGLMConfig
    from .models.xlm import XLM_PRETRAINED_CONFIG_ARCHIVE_MAP, XLMConfig, XLMTokenizer
    from .models.xlm_prophetnet import (
        XLM_PROPHETNET_PRETRAINED_CONFIG_ARCHIVE_MAP,
        XLMProphetNetConfig,
    )
    from .models.xlm_roberta import (
        XLM_ROBERTA_PRETRAINED_CONFIG_ARCHIVE_MAP,
        XLMRobertaConfig,
    )
    from .models.xlm_roberta_xl import (
        XLM_ROBERTA_XL_PRETRAINED_CONFIG_ARCHIVE_MAP,
        XLMRobertaXLConfig,
    )
    from .models.xlnet import XLNET_PRETRAINED_CONFIG_ARCHIVE_MAP, XLNetConfig
    from .models.xmod import XMOD_PRETRAINED_CONFIG_ARCHIVE_MAP, XmodConfig
    from .models.yolos import YOLOS_PRETRAINED_CONFIG_ARCHIVE_MAP, YolosConfig
    from .models.yoso import YOSO_PRETRAINED_CONFIG_ARCHIVE_MAP, YosoConfig

    # Pipelines
    from .pipelines import (
        AudioClassificationPipeline,
        AutomaticSpeechRecognitionPipeline,
        Conversation,
        ConversationalPipeline,
        CsvPipelineDataFormat,
        DepthEstimationPipeline,
        DocumentQuestionAnsweringPipeline,
        FeatureExtractionPipeline,
        FillMaskPipeline,
        ImageClassificationPipeline,
        ImageSegmentationPipeline,
        ImageToImagePipeline,
        ImageToTextPipeline,
        JsonPipelineDataFormat,
        MaskGenerationPipeline,
        NerPipeline,
        ObjectDetectionPipeline,
        PipedPipelineDataFormat,
        Pipeline,
        PipelineDataFormat,
        QuestionAnsweringPipeline,
        SummarizationPipeline,
        TableQuestionAnsweringPipeline,
        Text2TextGenerationPipeline,
        TextClassificationPipeline,
        TextGenerationPipeline,
        TextToAudioPipeline,
        TokenClassificationPipeline,
        TranslationPipeline,
        VideoClassificationPipeline,
        VisualQuestionAnsweringPipeline,
        ZeroShotAudioClassificationPipeline,
        ZeroShotClassificationPipeline,
        ZeroShotImageClassificationPipeline,
        ZeroShotObjectDetectionPipeline,
        pipeline,
    )
    from .processing_utils import ProcessorMixin

    # Tokenization
    from .tokenization_utils import PreTrainedTokenizer
    from .tokenization_utils_base import (
        AddedToken,
        BatchEncoding,
        CharSpan,
        PreTrainedTokenizerBase,
        SpecialTokensMixin,
        TokenSpan,
    )

    # Tools
    from .tools import (
        Agent,
        AzureOpenAiAgent,
        HfAgent,
        LocalAgent,
        OpenAiAgent,
        PipelineTool,
        RemoteTool,
        Tool,
        launch_gradio_demo,
        load_tool,
    )

    # Trainer
    from .trainer_callback import (
        DefaultFlowCallback,
        EarlyStoppingCallback,
        PrinterCallback,
        ProgressCallback,
        TrainerCallback,
        TrainerControl,
        TrainerState,
    )
    from .trainer_utils import (
        EvalPrediction,
        IntervalStrategy,
        SchedulerType,
        enable_full_determinism,
        set_seed,
    )
    from .training_args import TrainingArguments
    from .training_args_seq2seq import Seq2SeqTrainingArguments
    from .training_args_tf import TFTrainingArguments

    # Files and general utilities
    from .utils import (
        CONFIG_NAME,
        MODEL_CARD_NAME,
        PYTORCH_PRETRAINED_BERT_CACHE,
        PYTORCH_TRANSFORMERS_CACHE,
        SPIECE_UNDERLINE,
        TF2_WEIGHTS_NAME,
        TF_WEIGHTS_NAME,
        TRANSFORMERS_CACHE,
        WEIGHTS_NAME,
        TensorType,
        add_end_docstrings,
        add_start_docstrings,
        is_apex_available,
        is_bitsandbytes_available,
        is_datasets_available,
        is_decord_available,
        is_faiss_available,
        is_flax_available,
        is_keras_nlp_available,
        is_phonemizer_available,
        is_psutil_available,
        is_py3nvml_available,
        is_pyctcdecode_available,
        is_safetensors_available,
        is_scipy_available,
        is_sentencepiece_available,
        is_sklearn_available,
        is_speech_available,
        is_tensorflow_text_available,
        is_tf_available,
        is_timm_available,
        is_tokenizers_available,
        is_torch_available,
        is_torch_neuroncore_available,
        is_torch_npu_available,
        is_torch_tpu_available,
        is_torch_xpu_available,
        is_torchvision_available,
        is_vision_available,
        logging,
    )

    # bitsandbytes config
    from .utils.quantization_config import AwqConfig, BitsAndBytesConfig, GPTQConfig

    try:
        if not is_sentencepiece_available():
            raise OptionalDependencyNotAvailable()
    except OptionalDependencyNotAvailable:
        from .utils.dummy_sentencepiece_objects import *
    else:
        from .models.albert import AlbertTokenizer
        from .models.barthez import BarthezTokenizer
        from .models.bartpho import BartphoTokenizer
        from .models.bert_generation import BertGenerationTokenizer
        from .models.big_bird import BigBirdTokenizer
        from .models.camembert import CamembertTokenizer
        from .models.code_llama import CodeLlamaTokenizer
        from .models.cpm import CpmTokenizer
        from .models.deberta_v2 import DebertaV2Tokenizer
        from .models.ernie_m import ErnieMTokenizer
        from .models.fnet import FNetTokenizer
        from .models.gpt_sw3 import GPTSw3Tokenizer
        from .models.layoutxlm import LayoutXLMTokenizer
        from .models.llama import LlamaTokenizer
        from .models.m2m_100 import M2M100Tokenizer
        from .models.marian import MarianTokenizer
        from .models.mbart import MBart50Tokenizer, MBartTokenizer
        from .models.mluke import MLukeTokenizer
        from .models.mt5 import MT5Tokenizer
        from .models.nllb import NllbTokenizer
        from .models.pegasus import PegasusTokenizer
        from .models.plbart import PLBartTokenizer
        from .models.reformer import ReformerTokenizer
        from .models.rembert import RemBertTokenizer
        from .models.seamless_m4t import SeamlessM4TTokenizer
        from .models.speech_to_text import Speech2TextTokenizer
        from .models.speecht5 import SpeechT5Tokenizer
        from .models.t5 import T5Tokenizer
        from .models.xglm import XGLMTokenizer
        from .models.xlm_prophetnet import XLMProphetNetTokenizer
        from .models.xlm_roberta import XLMRobertaTokenizer
        from .models.xlnet import XLNetTokenizer

    try:
        if not is_tokenizers_available():
            raise OptionalDependencyNotAvailable()
    except OptionalDependencyNotAvailable:
        from .utils.dummy_tokenizers_objects import *
    else:
        # Fast tokenizers imports
        from .models.albert import AlbertTokenizerFast
        from .models.bart import BartTokenizerFast
        from .models.barthez import BarthezTokenizerFast
        from .models.bert import BertTokenizerFast
        from .models.big_bird import BigBirdTokenizerFast
        from .models.blenderbot import BlenderbotTokenizerFast
        from .models.blenderbot_small import BlenderbotSmallTokenizerFast
        from .models.bloom import BloomTokenizerFast
        from .models.camembert import CamembertTokenizerFast
        from .models.clip import CLIPTokenizerFast
        from .models.code_llama import CodeLlamaTokenizerFast
        from .models.codegen import CodeGenTokenizerFast
        from .models.convbert import ConvBertTokenizerFast
        from .models.cpm import CpmTokenizerFast
        from .models.deberta import DebertaTokenizerFast
        from .models.deberta_v2 import DebertaV2TokenizerFast
        from .models.deprecated.retribert import RetriBertTokenizerFast
        from .models.distilbert import DistilBertTokenizerFast
        from .models.dpr import (
            DPRContextEncoderTokenizerFast,
            DPRQuestionEncoderTokenizerFast,
            DPRReaderTokenizerFast,
        )
        from .models.electra import ElectraTokenizerFast
        from .models.fnet import FNetTokenizerFast
        from .models.funnel import FunnelTokenizerFast
        from .models.gpt2 import GPT2TokenizerFast
        from .models.gpt_neox import GPTNeoXTokenizerFast
        from .models.gpt_neox_japanese import GPTNeoXJapaneseTokenizer
        from .models.herbert import HerbertTokenizerFast
        from .models.layoutlm import LayoutLMTokenizerFast
        from .models.layoutlmv2 import LayoutLMv2TokenizerFast
        from .models.layoutlmv3 import LayoutLMv3TokenizerFast
        from .models.layoutxlm import LayoutXLMTokenizerFast
        from .models.led import LEDTokenizerFast
        from .models.llama import LlamaTokenizerFast
        from .models.longformer import LongformerTokenizerFast
        from .models.lxmert import LxmertTokenizerFast
        from .models.markuplm import MarkupLMTokenizerFast
        from .models.mbart import MBartTokenizerFast
        from .models.mbart50 import MBart50TokenizerFast
        from .models.mobilebert import MobileBertTokenizerFast
        from .models.mpnet import MPNetTokenizerFast
        from .models.mt5 import MT5TokenizerFast
        from .models.mvp import MvpTokenizerFast
        from .models.nllb import NllbTokenizerFast
        from .models.nougat import NougatTokenizerFast
        from .models.openai import OpenAIGPTTokenizerFast
        from .models.pegasus import PegasusTokenizerFast
        from .models.realm import RealmTokenizerFast
        from .models.reformer import ReformerTokenizerFast
        from .models.rembert import RemBertTokenizerFast
        from .models.roberta import RobertaTokenizerFast
        from .models.roformer import RoFormerTokenizerFast
        from .models.seamless_m4t import SeamlessM4TTokenizerFast
        from .models.splinter import SplinterTokenizerFast
        from .models.squeezebert import SqueezeBertTokenizerFast
        from .models.t5 import T5TokenizerFast
        from .models.whisper import WhisperTokenizerFast
        from .models.xglm import XGLMTokenizerFast
        from .models.xlm_roberta import XLMRobertaTokenizerFast
        from .models.xlnet import XLNetTokenizerFast
        from .tokenization_utils_fast import PreTrainedTokenizerFast

    try:
        if not (is_sentencepiece_available() and is_tokenizers_available()):
            raise OptionalDependencyNotAvailable()
    except OptionalDependencyNotAvailable:
        from .utils.dummies_sentencepiece_and_tokenizers_objects import *
    else:
        from .convert_slow_tokenizer import (
            SLOW_TO_FAST_CONVERTERS,
            convert_slow_tokenizer,
        )

    try:
        if not is_tensorflow_text_available():
            raise OptionalDependencyNotAvailable()
    except OptionalDependencyNotAvailable:
        from .utils.dummy_tensorflow_text_objects import *
    else:
        from .models.bert import TFBertTokenizer

    try:
        if not is_keras_nlp_available():
            raise OptionalDependencyNotAvailable()
    except OptionalDependencyNotAvailable:
        from .utils.dummy_keras_nlp_objects import *
    else:
        from .models.gpt2 import TFGPT2Tokenizer

    try:
        if not is_vision_available():
            raise OptionalDependencyNotAvailable()
    except OptionalDependencyNotAvailable:
        from .utils.dummy_vision_objects import *
    else:
        from .image_processing_utils import ImageProcessingMixin
        from .image_utils import ImageFeatureExtractionMixin
        from .models.beit import BeitFeatureExtractor, BeitImageProcessor
        from .models.bit import BitImageProcessor
        from .models.blip import BlipImageProcessor
        from .models.bridgetower import BridgeTowerImageProcessor
        from .models.chinese_clip import (
            ChineseCLIPFeatureExtractor,
            ChineseCLIPImageProcessor,
        )
        from .models.clip import CLIPFeatureExtractor, CLIPImageProcessor
        from .models.conditional_detr import (
            ConditionalDetrFeatureExtractor,
            ConditionalDetrImageProcessor,
        )
        from .models.convnext import ConvNextFeatureExtractor, ConvNextImageProcessor
        from .models.deformable_detr import (
            DeformableDetrFeatureExtractor,
            DeformableDetrImageProcessor,
        )
        from .models.deit import DeiTFeatureExtractor, DeiTImageProcessor
        from .models.deta import DetaImageProcessor
        from .models.detr import DetrFeatureExtractor, DetrImageProcessor
        from .models.donut import DonutFeatureExtractor, DonutImageProcessor
        from .models.dpt import DPTFeatureExtractor, DPTImageProcessor
        from .models.efficientformer import EfficientFormerImageProcessor
        from .models.efficientnet import EfficientNetImageProcessor
        from .models.flava import (
            FlavaFeatureExtractor,
            FlavaImageProcessor,
            FlavaProcessor,
        )
        from .models.fuyu import FuyuImageProcessor, FuyuProcessor
        from .models.glpn import GLPNFeatureExtractor, GLPNImageProcessor
        from .models.idefics import IdeficsImageProcessor
        from .models.imagegpt import ImageGPTFeatureExtractor, ImageGPTImageProcessor
        from .models.layoutlmv2 import (
            LayoutLMv2FeatureExtractor,
            LayoutLMv2ImageProcessor,
        )
        from .models.layoutlmv3 import (
            LayoutLMv3FeatureExtractor,
            LayoutLMv3ImageProcessor,
        )
        from .models.levit import LevitFeatureExtractor, LevitImageProcessor
        from .models.mask2former import Mask2FormerImageProcessor
        from .models.maskformer import (
            MaskFormerFeatureExtractor,
            MaskFormerImageProcessor,
        )
        from .models.mobilenet_v1 import (
            MobileNetV1FeatureExtractor,
            MobileNetV1ImageProcessor,
        )
        from .models.mobilenet_v2 import (
            MobileNetV2FeatureExtractor,
            MobileNetV2ImageProcessor,
        )
        from .models.mobilevit import MobileViTFeatureExtractor, MobileViTImageProcessor
        from .models.nougat import NougatImageProcessor
        from .models.oneformer import OneFormerImageProcessor
        from .models.owlv2 import Owlv2ImageProcessor
        from .models.owlvit import OwlViTFeatureExtractor, OwlViTImageProcessor
        from .models.perceiver import PerceiverFeatureExtractor, PerceiverImageProcessor
        from .models.pix2struct import Pix2StructImageProcessor
        from .models.poolformer import (
            PoolFormerFeatureExtractor,
            PoolFormerImageProcessor,
        )
        from .models.pvt import PvtImageProcessor
        from .models.sam import SamImageProcessor
        from .models.segformer import SegformerFeatureExtractor, SegformerImageProcessor
<<<<<<< HEAD
        from .models.seggpt import SegGptImageProcessor
=======
        from .models.siglip import SiglipImageProcessor
>>>>>>> bc72b4e2
        from .models.swin2sr import Swin2SRImageProcessor
        from .models.tvlt import TvltImageProcessor
        from .models.tvp import TvpImageProcessor
        from .models.videomae import VideoMAEFeatureExtractor, VideoMAEImageProcessor
        from .models.vilt import ViltFeatureExtractor, ViltImageProcessor, ViltProcessor
        from .models.vit import ViTFeatureExtractor, ViTImageProcessor
        from .models.vit_hybrid import ViTHybridImageProcessor
        from .models.vitmatte import VitMatteImageProcessor
        from .models.vivit import VivitImageProcessor
        from .models.yolos import YolosFeatureExtractor, YolosImageProcessor

    # Modeling
    try:
        if not is_torch_available():
            raise OptionalDependencyNotAvailable()
    except OptionalDependencyNotAvailable:
        from .utils.dummy_pt_objects import *
    else:
        # Benchmarks
        from .benchmark.benchmark import PyTorchBenchmark
        from .benchmark.benchmark_args import PyTorchBenchmarkArguments
        from .cache_utils import Cache, DynamicCache, SinkCache
        from .data.datasets import (
            GlueDataset,
            GlueDataTrainingArguments,
            LineByLineTextDataset,
            LineByLineWithRefDataset,
            LineByLineWithSOPTextDataset,
            SquadDataset,
            SquadDataTrainingArguments,
            TextDataset,
            TextDatasetForNextSentencePrediction,
        )
        from .generation import (
            AlternatingCodebooksLogitsProcessor,
            BeamScorer,
            BeamSearchScorer,
            ClassifierFreeGuidanceLogitsProcessor,
            ConstrainedBeamSearchScorer,
            Constraint,
            ConstraintListState,
            DisjunctiveConstraint,
            EncoderNoRepeatNGramLogitsProcessor,
            EncoderRepetitionPenaltyLogitsProcessor,
            EpsilonLogitsWarper,
            EtaLogitsWarper,
            ExponentialDecayLengthPenalty,
            ForcedBOSTokenLogitsProcessor,
            ForcedEOSTokenLogitsProcessor,
            ForceTokensLogitsProcessor,
            GenerationMixin,
            HammingDiversityLogitsProcessor,
            InfNanRemoveLogitsProcessor,
            LogitNormalization,
            LogitsProcessor,
            LogitsProcessorList,
            LogitsWarper,
            MaxLengthCriteria,
            MaxTimeCriteria,
            MinLengthLogitsProcessor,
            MinNewTokensLengthLogitsProcessor,
            NoBadWordsLogitsProcessor,
            NoRepeatNGramLogitsProcessor,
            PhrasalConstraint,
            PrefixConstrainedLogitsProcessor,
            RepetitionPenaltyLogitsProcessor,
            SequenceBiasLogitsProcessor,
            StoppingCriteria,
            StoppingCriteriaList,
            SuppressTokensAtBeginLogitsProcessor,
            SuppressTokensLogitsProcessor,
            TemperatureLogitsWarper,
            TopKLogitsWarper,
            TopPLogitsWarper,
            TypicalLogitsWarper,
            UnbatchedClassifierFreeGuidanceLogitsProcessor,
            WhisperTimeStampLogitsProcessor,
            top_k_top_p_filtering,
        )
        from .modeling_utils import PreTrainedModel
        from .models.albert import (
            ALBERT_PRETRAINED_MODEL_ARCHIVE_LIST,
            AlbertForMaskedLM,
            AlbertForMultipleChoice,
            AlbertForPreTraining,
            AlbertForQuestionAnswering,
            AlbertForSequenceClassification,
            AlbertForTokenClassification,
            AlbertModel,
            AlbertPreTrainedModel,
            load_tf_weights_in_albert,
        )
        from .models.align import (
            ALIGN_PRETRAINED_MODEL_ARCHIVE_LIST,
            AlignModel,
            AlignPreTrainedModel,
            AlignTextModel,
            AlignVisionModel,
        )
        from .models.altclip import (
            ALTCLIP_PRETRAINED_MODEL_ARCHIVE_LIST,
            AltCLIPModel,
            AltCLIPPreTrainedModel,
            AltCLIPTextModel,
            AltCLIPVisionModel,
        )
        from .models.audio_spectrogram_transformer import (
            AUDIO_SPECTROGRAM_TRANSFORMER_PRETRAINED_MODEL_ARCHIVE_LIST,
            ASTForAudioClassification,
            ASTModel,
            ASTPreTrainedModel,
        )
        from .models.auto import (
            MODEL_FOR_AUDIO_CLASSIFICATION_MAPPING,
            MODEL_FOR_AUDIO_FRAME_CLASSIFICATION_MAPPING,
            MODEL_FOR_AUDIO_XVECTOR_MAPPING,
            MODEL_FOR_BACKBONE_MAPPING,
            MODEL_FOR_CAUSAL_IMAGE_MODELING_MAPPING,
            MODEL_FOR_CAUSAL_LM_MAPPING,
            MODEL_FOR_CTC_MAPPING,
            MODEL_FOR_DEPTH_ESTIMATION_MAPPING,
            MODEL_FOR_DOCUMENT_QUESTION_ANSWERING_MAPPING,
            MODEL_FOR_IMAGE_CLASSIFICATION_MAPPING,
            MODEL_FOR_IMAGE_SEGMENTATION_MAPPING,
            MODEL_FOR_IMAGE_TO_IMAGE_MAPPING,
            MODEL_FOR_INSTANCE_SEGMENTATION_MAPPING,
            MODEL_FOR_MASK_GENERATION_MAPPING,
            MODEL_FOR_MASKED_IMAGE_MODELING_MAPPING,
            MODEL_FOR_MASKED_LM_MAPPING,
            MODEL_FOR_MULTIPLE_CHOICE_MAPPING,
            MODEL_FOR_NEXT_SENTENCE_PREDICTION_MAPPING,
            MODEL_FOR_OBJECT_DETECTION_MAPPING,
            MODEL_FOR_PRETRAINING_MAPPING,
            MODEL_FOR_QUESTION_ANSWERING_MAPPING,
            MODEL_FOR_SEMANTIC_SEGMENTATION_MAPPING,
            MODEL_FOR_SEQ_TO_SEQ_CAUSAL_LM_MAPPING,
            MODEL_FOR_SEQUENCE_CLASSIFICATION_MAPPING,
            MODEL_FOR_SPEECH_SEQ_2_SEQ_MAPPING,
            MODEL_FOR_TABLE_QUESTION_ANSWERING_MAPPING,
            MODEL_FOR_TEXT_ENCODING_MAPPING,
            MODEL_FOR_TEXT_TO_SPECTROGRAM_MAPPING,
            MODEL_FOR_TEXT_TO_WAVEFORM_MAPPING,
            MODEL_FOR_TIME_SERIES_CLASSIFICATION_MAPPING,
            MODEL_FOR_TIME_SERIES_REGRESSION_MAPPING,
            MODEL_FOR_TOKEN_CLASSIFICATION_MAPPING,
            MODEL_FOR_UNIVERSAL_SEGMENTATION_MAPPING,
            MODEL_FOR_VIDEO_CLASSIFICATION_MAPPING,
            MODEL_FOR_VISION_2_SEQ_MAPPING,
            MODEL_FOR_VISUAL_QUESTION_ANSWERING_MAPPING,
            MODEL_FOR_ZERO_SHOT_IMAGE_CLASSIFICATION_MAPPING,
            MODEL_FOR_ZERO_SHOT_OBJECT_DETECTION_MAPPING,
            MODEL_MAPPING,
            MODEL_WITH_LM_HEAD_MAPPING,
            AutoBackbone,
            AutoModel,
            AutoModelForAudioClassification,
            AutoModelForAudioFrameClassification,
            AutoModelForAudioXVector,
            AutoModelForCausalLM,
            AutoModelForCTC,
            AutoModelForDepthEstimation,
            AutoModelForDocumentQuestionAnswering,
            AutoModelForImageClassification,
            AutoModelForImageSegmentation,
            AutoModelForImageToImage,
            AutoModelForInstanceSegmentation,
            AutoModelForMaskedImageModeling,
            AutoModelForMaskedLM,
            AutoModelForMaskGeneration,
            AutoModelForMultipleChoice,
            AutoModelForNextSentencePrediction,
            AutoModelForObjectDetection,
            AutoModelForPreTraining,
            AutoModelForQuestionAnswering,
            AutoModelForSemanticSegmentation,
            AutoModelForSeq2SeqLM,
            AutoModelForSequenceClassification,
            AutoModelForSpeechSeq2Seq,
            AutoModelForTableQuestionAnswering,
            AutoModelForTextEncoding,
            AutoModelForTextToSpectrogram,
            AutoModelForTextToWaveform,
            AutoModelForTokenClassification,
            AutoModelForUniversalSegmentation,
            AutoModelForVideoClassification,
            AutoModelForVision2Seq,
            AutoModelForVisualQuestionAnswering,
            AutoModelForZeroShotImageClassification,
            AutoModelForZeroShotObjectDetection,
            AutoModelWithLMHead,
        )
        from .models.autoformer import (
            AUTOFORMER_PRETRAINED_MODEL_ARCHIVE_LIST,
            AutoformerForPrediction,
            AutoformerModel,
            AutoformerPreTrainedModel,
        )
        from .models.bark import (
            BARK_PRETRAINED_MODEL_ARCHIVE_LIST,
            BarkCausalModel,
            BarkCoarseModel,
            BarkFineModel,
            BarkModel,
            BarkPreTrainedModel,
            BarkSemanticModel,
        )
        from .models.bart import (
            BART_PRETRAINED_MODEL_ARCHIVE_LIST,
            BartForCausalLM,
            BartForConditionalGeneration,
            BartForQuestionAnswering,
            BartForSequenceClassification,
            BartModel,
            BartPreTrainedModel,
            BartPretrainedModel,
            PretrainedBartModel,
        )
        from .models.beit import (
            BEIT_PRETRAINED_MODEL_ARCHIVE_LIST,
            BeitBackbone,
            BeitForImageClassification,
            BeitForMaskedImageModeling,
            BeitForSemanticSegmentation,
            BeitModel,
            BeitPreTrainedModel,
        )
        from .models.bert import (
            BERT_PRETRAINED_MODEL_ARCHIVE_LIST,
            BertForMaskedLM,
            BertForMultipleChoice,
            BertForNextSentencePrediction,
            BertForPreTraining,
            BertForQuestionAnswering,
            BertForSequenceClassification,
            BertForTokenClassification,
            BertLayer,
            BertLMHeadModel,
            BertModel,
            BertPreTrainedModel,
            load_tf_weights_in_bert,
        )
        from .models.bert_generation import (
            BertGenerationDecoder,
            BertGenerationEncoder,
            BertGenerationPreTrainedModel,
            load_tf_weights_in_bert_generation,
        )
        from .models.big_bird import (
            BIG_BIRD_PRETRAINED_MODEL_ARCHIVE_LIST,
            BigBirdForCausalLM,
            BigBirdForMaskedLM,
            BigBirdForMultipleChoice,
            BigBirdForPreTraining,
            BigBirdForQuestionAnswering,
            BigBirdForSequenceClassification,
            BigBirdForTokenClassification,
            BigBirdLayer,
            BigBirdModel,
            BigBirdPreTrainedModel,
            load_tf_weights_in_big_bird,
        )
        from .models.bigbird_pegasus import (
            BIGBIRD_PEGASUS_PRETRAINED_MODEL_ARCHIVE_LIST,
            BigBirdPegasusForCausalLM,
            BigBirdPegasusForConditionalGeneration,
            BigBirdPegasusForQuestionAnswering,
            BigBirdPegasusForSequenceClassification,
            BigBirdPegasusModel,
            BigBirdPegasusPreTrainedModel,
        )
        from .models.biogpt import (
            BIOGPT_PRETRAINED_MODEL_ARCHIVE_LIST,
            BioGptForCausalLM,
            BioGptForSequenceClassification,
            BioGptForTokenClassification,
            BioGptModel,
            BioGptPreTrainedModel,
        )
        from .models.bit import (
            BIT_PRETRAINED_MODEL_ARCHIVE_LIST,
            BitBackbone,
            BitForImageClassification,
            BitModel,
            BitPreTrainedModel,
        )
        from .models.blenderbot import (
            BLENDERBOT_PRETRAINED_MODEL_ARCHIVE_LIST,
            BlenderbotForCausalLM,
            BlenderbotForConditionalGeneration,
            BlenderbotModel,
            BlenderbotPreTrainedModel,
        )
        from .models.blenderbot_small import (
            BLENDERBOT_SMALL_PRETRAINED_MODEL_ARCHIVE_LIST,
            BlenderbotSmallForCausalLM,
            BlenderbotSmallForConditionalGeneration,
            BlenderbotSmallModel,
            BlenderbotSmallPreTrainedModel,
        )
        from .models.blip import (
            BLIP_PRETRAINED_MODEL_ARCHIVE_LIST,
            BlipForConditionalGeneration,
            BlipForImageTextRetrieval,
            BlipForQuestionAnswering,
            BlipModel,
            BlipPreTrainedModel,
            BlipTextModel,
            BlipVisionModel,
        )
        from .models.blip_2 import (
            BLIP_2_PRETRAINED_MODEL_ARCHIVE_LIST,
            Blip2ForConditionalGeneration,
            Blip2Model,
            Blip2PreTrainedModel,
            Blip2QFormerModel,
            Blip2VisionModel,
        )
        from .models.bloom import (
            BLOOM_PRETRAINED_MODEL_ARCHIVE_LIST,
            BloomForCausalLM,
            BloomForQuestionAnswering,
            BloomForSequenceClassification,
            BloomForTokenClassification,
            BloomModel,
            BloomPreTrainedModel,
        )
        from .models.bridgetower import (
            BRIDGETOWER_PRETRAINED_MODEL_ARCHIVE_LIST,
            BridgeTowerForContrastiveLearning,
            BridgeTowerForImageAndTextRetrieval,
            BridgeTowerForMaskedLM,
            BridgeTowerModel,
            BridgeTowerPreTrainedModel,
        )
        from .models.bros import (
            BROS_PRETRAINED_MODEL_ARCHIVE_LIST,
            BrosForTokenClassification,
            BrosModel,
            BrosPreTrainedModel,
            BrosProcessor,
            BrosSpadeEEForTokenClassification,
            BrosSpadeELForTokenClassification,
        )
        from .models.camembert import (
            CAMEMBERT_PRETRAINED_MODEL_ARCHIVE_LIST,
            CamembertForCausalLM,
            CamembertForMaskedLM,
            CamembertForMultipleChoice,
            CamembertForQuestionAnswering,
            CamembertForSequenceClassification,
            CamembertForTokenClassification,
            CamembertModel,
            CamembertPreTrainedModel,
        )
        from .models.canine import (
            CANINE_PRETRAINED_MODEL_ARCHIVE_LIST,
            CanineForMultipleChoice,
            CanineForQuestionAnswering,
            CanineForSequenceClassification,
            CanineForTokenClassification,
            CanineLayer,
            CanineModel,
            CaninePreTrainedModel,
            load_tf_weights_in_canine,
        )
        from .models.chinese_clip import (
            CHINESE_CLIP_PRETRAINED_MODEL_ARCHIVE_LIST,
            ChineseCLIPModel,
            ChineseCLIPPreTrainedModel,
            ChineseCLIPTextModel,
            ChineseCLIPVisionModel,
        )
        from .models.clap import (
            CLAP_PRETRAINED_MODEL_ARCHIVE_LIST,
            ClapAudioModel,
            ClapAudioModelWithProjection,
            ClapFeatureExtractor,
            ClapModel,
            ClapPreTrainedModel,
            ClapTextModel,
            ClapTextModelWithProjection,
        )
        from .models.clip import (
            CLIP_PRETRAINED_MODEL_ARCHIVE_LIST,
            CLIPModel,
            CLIPPreTrainedModel,
            CLIPTextModel,
            CLIPTextModelWithProjection,
            CLIPVisionModel,
            CLIPVisionModelWithProjection,
        )
        from .models.clipseg import (
            CLIPSEG_PRETRAINED_MODEL_ARCHIVE_LIST,
            CLIPSegForImageSegmentation,
            CLIPSegModel,
            CLIPSegPreTrainedModel,
            CLIPSegTextModel,
            CLIPSegVisionModel,
        )
        from .models.clvp import (
            CLVP_PRETRAINED_MODEL_ARCHIVE_LIST,
            ClvpDecoder,
            ClvpEncoder,
            ClvpForCausalLM,
            ClvpModel,
            ClvpModelForConditionalGeneration,
            ClvpPreTrainedModel,
        )
        from .models.codegen import (
            CODEGEN_PRETRAINED_MODEL_ARCHIVE_LIST,
            CodeGenForCausalLM,
            CodeGenModel,
            CodeGenPreTrainedModel,
        )
        from .models.conditional_detr import (
            CONDITIONAL_DETR_PRETRAINED_MODEL_ARCHIVE_LIST,
            ConditionalDetrForObjectDetection,
            ConditionalDetrForSegmentation,
            ConditionalDetrModel,
            ConditionalDetrPreTrainedModel,
        )
        from .models.convbert import (
            CONVBERT_PRETRAINED_MODEL_ARCHIVE_LIST,
            ConvBertForMaskedLM,
            ConvBertForMultipleChoice,
            ConvBertForQuestionAnswering,
            ConvBertForSequenceClassification,
            ConvBertForTokenClassification,
            ConvBertLayer,
            ConvBertModel,
            ConvBertPreTrainedModel,
            load_tf_weights_in_convbert,
        )
        from .models.convnext import (
            CONVNEXT_PRETRAINED_MODEL_ARCHIVE_LIST,
            ConvNextBackbone,
            ConvNextForImageClassification,
            ConvNextModel,
            ConvNextPreTrainedModel,
        )
        from .models.convnextv2 import (
            CONVNEXTV2_PRETRAINED_MODEL_ARCHIVE_LIST,
            ConvNextV2Backbone,
            ConvNextV2ForImageClassification,
            ConvNextV2Model,
            ConvNextV2PreTrainedModel,
        )
        from .models.cpmant import (
            CPMANT_PRETRAINED_MODEL_ARCHIVE_LIST,
            CpmAntForCausalLM,
            CpmAntModel,
            CpmAntPreTrainedModel,
        )
        from .models.ctrl import (
            CTRL_PRETRAINED_MODEL_ARCHIVE_LIST,
            CTRLForSequenceClassification,
            CTRLLMHeadModel,
            CTRLModel,
            CTRLPreTrainedModel,
        )
        from .models.cvt import (
            CVT_PRETRAINED_MODEL_ARCHIVE_LIST,
            CvtForImageClassification,
            CvtModel,
            CvtPreTrainedModel,
        )
        from .models.data2vec import (
            DATA2VEC_AUDIO_PRETRAINED_MODEL_ARCHIVE_LIST,
            DATA2VEC_TEXT_PRETRAINED_MODEL_ARCHIVE_LIST,
            DATA2VEC_VISION_PRETRAINED_MODEL_ARCHIVE_LIST,
            Data2VecAudioForAudioFrameClassification,
            Data2VecAudioForCTC,
            Data2VecAudioForSequenceClassification,
            Data2VecAudioForXVector,
            Data2VecAudioModel,
            Data2VecAudioPreTrainedModel,
            Data2VecTextForCausalLM,
            Data2VecTextForMaskedLM,
            Data2VecTextForMultipleChoice,
            Data2VecTextForQuestionAnswering,
            Data2VecTextForSequenceClassification,
            Data2VecTextForTokenClassification,
            Data2VecTextModel,
            Data2VecTextPreTrainedModel,
            Data2VecVisionForImageClassification,
            Data2VecVisionForSemanticSegmentation,
            Data2VecVisionModel,
            Data2VecVisionPreTrainedModel,
        )
        from .models.deberta import (
            DEBERTA_PRETRAINED_MODEL_ARCHIVE_LIST,
            DebertaForMaskedLM,
            DebertaForQuestionAnswering,
            DebertaForSequenceClassification,
            DebertaForTokenClassification,
            DebertaModel,
            DebertaPreTrainedModel,
        )
        from .models.deberta_v2 import (
            DEBERTA_V2_PRETRAINED_MODEL_ARCHIVE_LIST,
            DebertaV2ForMaskedLM,
            DebertaV2ForMultipleChoice,
            DebertaV2ForQuestionAnswering,
            DebertaV2ForSequenceClassification,
            DebertaV2ForTokenClassification,
            DebertaV2Model,
            DebertaV2PreTrainedModel,
        )
        from .models.decision_transformer import (
            DECISION_TRANSFORMER_PRETRAINED_MODEL_ARCHIVE_LIST,
            DecisionTransformerGPT2Model,
            DecisionTransformerGPT2PreTrainedModel,
            DecisionTransformerModel,
            DecisionTransformerPreTrainedModel,
        )
        from .models.deformable_detr import (
            DEFORMABLE_DETR_PRETRAINED_MODEL_ARCHIVE_LIST,
            DeformableDetrForObjectDetection,
            DeformableDetrModel,
            DeformableDetrPreTrainedModel,
        )
        from .models.deit import (
            DEIT_PRETRAINED_MODEL_ARCHIVE_LIST,
            DeiTForImageClassification,
            DeiTForImageClassificationWithTeacher,
            DeiTForMaskedImageModeling,
            DeiTModel,
            DeiTPreTrainedModel,
        )
        from .models.deprecated.mctct import (
            MCTCT_PRETRAINED_MODEL_ARCHIVE_LIST,
            MCTCTForCTC,
            MCTCTModel,
            MCTCTPreTrainedModel,
        )
        from .models.deprecated.mmbt import (
            MMBTForClassification,
            MMBTModel,
            ModalEmbeddings,
        )
        from .models.deprecated.open_llama import (
            OpenLlamaForCausalLM,
            OpenLlamaForSequenceClassification,
            OpenLlamaModel,
            OpenLlamaPreTrainedModel,
        )
        from .models.deprecated.retribert import (
            RETRIBERT_PRETRAINED_MODEL_ARCHIVE_LIST,
            RetriBertModel,
            RetriBertPreTrainedModel,
        )
        from .models.deprecated.trajectory_transformer import (
            TRAJECTORY_TRANSFORMER_PRETRAINED_MODEL_ARCHIVE_LIST,
            TrajectoryTransformerModel,
            TrajectoryTransformerPreTrainedModel,
        )
        from .models.deprecated.transfo_xl import (
            TRANSFO_XL_PRETRAINED_MODEL_ARCHIVE_LIST,
            AdaptiveEmbedding,
            TransfoXLForSequenceClassification,
            TransfoXLLMHeadModel,
            TransfoXLModel,
            TransfoXLPreTrainedModel,
            load_tf_weights_in_transfo_xl,
        )
        from .models.deprecated.van import (
            VAN_PRETRAINED_MODEL_ARCHIVE_LIST,
            VanForImageClassification,
            VanModel,
            VanPreTrainedModel,
        )
        from .models.deta import (
            DETA_PRETRAINED_MODEL_ARCHIVE_LIST,
            DetaForObjectDetection,
            DetaModel,
            DetaPreTrainedModel,
        )
        from .models.detr import (
            DETR_PRETRAINED_MODEL_ARCHIVE_LIST,
            DetrForObjectDetection,
            DetrForSegmentation,
            DetrModel,
            DetrPreTrainedModel,
        )
        from .models.dinat import (
            DINAT_PRETRAINED_MODEL_ARCHIVE_LIST,
            DinatBackbone,
            DinatForImageClassification,
            DinatModel,
            DinatPreTrainedModel,
        )
        from .models.dinov2 import (
            DINOV2_PRETRAINED_MODEL_ARCHIVE_LIST,
            Dinov2Backbone,
            Dinov2ForImageClassification,
            Dinov2Model,
            Dinov2PreTrainedModel,
        )
        from .models.distilbert import (
            DISTILBERT_PRETRAINED_MODEL_ARCHIVE_LIST,
            DistilBertForMaskedLM,
            DistilBertForMultipleChoice,
            DistilBertForQuestionAnswering,
            DistilBertForSequenceClassification,
            DistilBertForTokenClassification,
            DistilBertModel,
            DistilBertPreTrainedModel,
        )
        from .models.donut import (
            DONUT_SWIN_PRETRAINED_MODEL_ARCHIVE_LIST,
            DonutSwinModel,
            DonutSwinPreTrainedModel,
        )
        from .models.dpr import (
            DPR_CONTEXT_ENCODER_PRETRAINED_MODEL_ARCHIVE_LIST,
            DPR_QUESTION_ENCODER_PRETRAINED_MODEL_ARCHIVE_LIST,
            DPR_READER_PRETRAINED_MODEL_ARCHIVE_LIST,
            DPRContextEncoder,
            DPRPretrainedContextEncoder,
            DPRPreTrainedModel,
            DPRPretrainedQuestionEncoder,
            DPRPretrainedReader,
            DPRQuestionEncoder,
            DPRReader,
        )
        from .models.dpt import (
            DPT_PRETRAINED_MODEL_ARCHIVE_LIST,
            DPTForDepthEstimation,
            DPTForSemanticSegmentation,
            DPTModel,
            DPTPreTrainedModel,
        )
        from .models.efficientformer import (
            EFFICIENTFORMER_PRETRAINED_MODEL_ARCHIVE_LIST,
            EfficientFormerForImageClassification,
            EfficientFormerForImageClassificationWithTeacher,
            EfficientFormerModel,
            EfficientFormerPreTrainedModel,
        )
        from .models.efficientnet import (
            EFFICIENTNET_PRETRAINED_MODEL_ARCHIVE_LIST,
            EfficientNetForImageClassification,
            EfficientNetModel,
            EfficientNetPreTrainedModel,
        )
        from .models.electra import (
            ELECTRA_PRETRAINED_MODEL_ARCHIVE_LIST,
            ElectraForCausalLM,
            ElectraForMaskedLM,
            ElectraForMultipleChoice,
            ElectraForPreTraining,
            ElectraForQuestionAnswering,
            ElectraForSequenceClassification,
            ElectraForTokenClassification,
            ElectraModel,
            ElectraPreTrainedModel,
            load_tf_weights_in_electra,
        )
        from .models.encodec import (
            ENCODEC_PRETRAINED_MODEL_ARCHIVE_LIST,
            EncodecModel,
            EncodecPreTrainedModel,
        )
        from .models.encoder_decoder import EncoderDecoderModel
        from .models.ernie import (
            ERNIE_PRETRAINED_MODEL_ARCHIVE_LIST,
            ErnieForCausalLM,
            ErnieForMaskedLM,
            ErnieForMultipleChoice,
            ErnieForNextSentencePrediction,
            ErnieForPreTraining,
            ErnieForQuestionAnswering,
            ErnieForSequenceClassification,
            ErnieForTokenClassification,
            ErnieModel,
            ErniePreTrainedModel,
        )
        from .models.ernie_m import (
            ERNIE_M_PRETRAINED_MODEL_ARCHIVE_LIST,
            ErnieMForInformationExtraction,
            ErnieMForMultipleChoice,
            ErnieMForQuestionAnswering,
            ErnieMForSequenceClassification,
            ErnieMForTokenClassification,
            ErnieMModel,
            ErnieMPreTrainedModel,
        )
        from .models.esm import (
            ESM_PRETRAINED_MODEL_ARCHIVE_LIST,
            EsmFoldPreTrainedModel,
            EsmForMaskedLM,
            EsmForProteinFolding,
            EsmForSequenceClassification,
            EsmForTokenClassification,
            EsmModel,
            EsmPreTrainedModel,
        )
        from .models.falcon import (
            FALCON_PRETRAINED_MODEL_ARCHIVE_LIST,
            FalconForCausalLM,
            FalconForQuestionAnswering,
            FalconForSequenceClassification,
            FalconForTokenClassification,
            FalconModel,
            FalconPreTrainedModel,
        )
        from .models.fastspeech2_conformer import (
            FASTSPEECH2_CONFORMER_PRETRAINED_MODEL_ARCHIVE_LIST,
            FastSpeech2ConformerHifiGan,
            FastSpeech2ConformerModel,
            FastSpeech2ConformerPreTrainedModel,
            FastSpeech2ConformerWithHifiGan,
        )
        from .models.flaubert import (
            FLAUBERT_PRETRAINED_MODEL_ARCHIVE_LIST,
            FlaubertForMultipleChoice,
            FlaubertForQuestionAnswering,
            FlaubertForQuestionAnsweringSimple,
            FlaubertForSequenceClassification,
            FlaubertForTokenClassification,
            FlaubertModel,
            FlaubertPreTrainedModel,
            FlaubertWithLMHeadModel,
        )
        from .models.flava import (
            FLAVA_PRETRAINED_MODEL_ARCHIVE_LIST,
            FlavaForPreTraining,
            FlavaImageCodebook,
            FlavaImageModel,
            FlavaModel,
            FlavaMultimodalModel,
            FlavaPreTrainedModel,
            FlavaTextModel,
        )
        from .models.fnet import (
            FNET_PRETRAINED_MODEL_ARCHIVE_LIST,
            FNetForMaskedLM,
            FNetForMultipleChoice,
            FNetForNextSentencePrediction,
            FNetForPreTraining,
            FNetForQuestionAnswering,
            FNetForSequenceClassification,
            FNetForTokenClassification,
            FNetLayer,
            FNetModel,
            FNetPreTrainedModel,
        )
        from .models.focalnet import (
            FOCALNET_PRETRAINED_MODEL_ARCHIVE_LIST,
            FocalNetBackbone,
            FocalNetForImageClassification,
            FocalNetForMaskedImageModeling,
            FocalNetModel,
            FocalNetPreTrainedModel,
        )
        from .models.fsmt import (
            FSMTForConditionalGeneration,
            FSMTModel,
            PretrainedFSMTModel,
        )
        from .models.funnel import (
            FUNNEL_PRETRAINED_MODEL_ARCHIVE_LIST,
            FunnelBaseModel,
            FunnelForMaskedLM,
            FunnelForMultipleChoice,
            FunnelForPreTraining,
            FunnelForQuestionAnswering,
            FunnelForSequenceClassification,
            FunnelForTokenClassification,
            FunnelModel,
            FunnelPreTrainedModel,
            load_tf_weights_in_funnel,
        )
        from .models.fuyu import (
            FuyuForCausalLM,
            FuyuPreTrainedModel,
        )
        from .models.git import (
            GIT_PRETRAINED_MODEL_ARCHIVE_LIST,
            GitForCausalLM,
            GitModel,
            GitPreTrainedModel,
            GitVisionModel,
        )
        from .models.glpn import (
            GLPN_PRETRAINED_MODEL_ARCHIVE_LIST,
            GLPNForDepthEstimation,
            GLPNModel,
            GLPNPreTrainedModel,
        )
        from .models.gpt2 import (
            GPT2_PRETRAINED_MODEL_ARCHIVE_LIST,
            GPT2DoubleHeadsModel,
            GPT2ForQuestionAnswering,
            GPT2ForSequenceClassification,
            GPT2ForTokenClassification,
            GPT2LMHeadModel,
            GPT2Model,
            GPT2PreTrainedModel,
            load_tf_weights_in_gpt2,
        )
        from .models.gpt_bigcode import (
            GPT_BIGCODE_PRETRAINED_MODEL_ARCHIVE_LIST,
            GPTBigCodeForCausalLM,
            GPTBigCodeForSequenceClassification,
            GPTBigCodeForTokenClassification,
            GPTBigCodeModel,
            GPTBigCodePreTrainedModel,
        )
        from .models.gpt_neo import (
            GPT_NEO_PRETRAINED_MODEL_ARCHIVE_LIST,
            GPTNeoForCausalLM,
            GPTNeoForQuestionAnswering,
            GPTNeoForSequenceClassification,
            GPTNeoForTokenClassification,
            GPTNeoModel,
            GPTNeoPreTrainedModel,
            load_tf_weights_in_gpt_neo,
        )
        from .models.gpt_neox import (
            GPT_NEOX_PRETRAINED_MODEL_ARCHIVE_LIST,
            GPTNeoXForCausalLM,
            GPTNeoXForQuestionAnswering,
            GPTNeoXForSequenceClassification,
            GPTNeoXForTokenClassification,
            GPTNeoXLayer,
            GPTNeoXModel,
            GPTNeoXPreTrainedModel,
        )
        from .models.gpt_neox_japanese import (
            GPT_NEOX_JAPANESE_PRETRAINED_MODEL_ARCHIVE_LIST,
            GPTNeoXJapaneseForCausalLM,
            GPTNeoXJapaneseLayer,
            GPTNeoXJapaneseModel,
            GPTNeoXJapanesePreTrainedModel,
        )
        from .models.gptj import (
            GPTJ_PRETRAINED_MODEL_ARCHIVE_LIST,
            GPTJForCausalLM,
            GPTJForQuestionAnswering,
            GPTJForSequenceClassification,
            GPTJModel,
            GPTJPreTrainedModel,
        )
        from .models.gptsan_japanese import (
            GPTSAN_JAPANESE_PRETRAINED_MODEL_ARCHIVE_LIST,
            GPTSanJapaneseForConditionalGeneration,
            GPTSanJapaneseModel,
            GPTSanJapanesePreTrainedModel,
        )
        from .models.graphormer import (
            GRAPHORMER_PRETRAINED_MODEL_ARCHIVE_LIST,
            GraphormerForGraphClassification,
            GraphormerModel,
            GraphormerPreTrainedModel,
        )
        from .models.groupvit import (
            GROUPVIT_PRETRAINED_MODEL_ARCHIVE_LIST,
            GroupViTModel,
            GroupViTPreTrainedModel,
            GroupViTTextModel,
            GroupViTVisionModel,
        )
        from .models.hubert import (
            HUBERT_PRETRAINED_MODEL_ARCHIVE_LIST,
            HubertForCTC,
            HubertForSequenceClassification,
            HubertModel,
            HubertPreTrainedModel,
        )
        from .models.ibert import (
            IBERT_PRETRAINED_MODEL_ARCHIVE_LIST,
            IBertForMaskedLM,
            IBertForMultipleChoice,
            IBertForQuestionAnswering,
            IBertForSequenceClassification,
            IBertForTokenClassification,
            IBertModel,
            IBertPreTrainedModel,
        )
        from .models.idefics import (
            IDEFICS_PRETRAINED_MODEL_ARCHIVE_LIST,
            IdeficsForVisionText2Text,
            IdeficsModel,
            IdeficsPreTrainedModel,
            IdeficsProcessor,
        )
        from .models.imagegpt import (
            IMAGEGPT_PRETRAINED_MODEL_ARCHIVE_LIST,
            ImageGPTForCausalImageModeling,
            ImageGPTForImageClassification,
            ImageGPTModel,
            ImageGPTPreTrainedModel,
            load_tf_weights_in_imagegpt,
        )
        from .models.informer import (
            INFORMER_PRETRAINED_MODEL_ARCHIVE_LIST,
            InformerForPrediction,
            InformerModel,
            InformerPreTrainedModel,
        )
        from .models.instructblip import (
            INSTRUCTBLIP_PRETRAINED_MODEL_ARCHIVE_LIST,
            InstructBlipForConditionalGeneration,
            InstructBlipPreTrainedModel,
            InstructBlipQFormerModel,
            InstructBlipVisionModel,
        )
        from .models.jukebox import (
            JUKEBOX_PRETRAINED_MODEL_ARCHIVE_LIST,
            JukeboxModel,
            JukeboxPreTrainedModel,
            JukeboxPrior,
            JukeboxVQVAE,
        )
        from .models.kosmos2 import (
            KOSMOS2_PRETRAINED_MODEL_ARCHIVE_LIST,
            Kosmos2ForConditionalGeneration,
            Kosmos2Model,
            Kosmos2PreTrainedModel,
        )
        from .models.layoutlm import (
            LAYOUTLM_PRETRAINED_MODEL_ARCHIVE_LIST,
            LayoutLMForMaskedLM,
            LayoutLMForQuestionAnswering,
            LayoutLMForSequenceClassification,
            LayoutLMForTokenClassification,
            LayoutLMModel,
            LayoutLMPreTrainedModel,
        )
        from .models.layoutlmv2 import (
            LAYOUTLMV2_PRETRAINED_MODEL_ARCHIVE_LIST,
            LayoutLMv2ForQuestionAnswering,
            LayoutLMv2ForSequenceClassification,
            LayoutLMv2ForTokenClassification,
            LayoutLMv2Model,
            LayoutLMv2PreTrainedModel,
        )
        from .models.layoutlmv3 import (
            LAYOUTLMV3_PRETRAINED_MODEL_ARCHIVE_LIST,
            LayoutLMv3ForQuestionAnswering,
            LayoutLMv3ForSequenceClassification,
            LayoutLMv3ForTokenClassification,
            LayoutLMv3Model,
            LayoutLMv3PreTrainedModel,
        )
        from .models.led import (
            LED_PRETRAINED_MODEL_ARCHIVE_LIST,
            LEDForConditionalGeneration,
            LEDForQuestionAnswering,
            LEDForSequenceClassification,
            LEDModel,
            LEDPreTrainedModel,
        )
        from .models.levit import (
            LEVIT_PRETRAINED_MODEL_ARCHIVE_LIST,
            LevitForImageClassification,
            LevitForImageClassificationWithTeacher,
            LevitModel,
            LevitPreTrainedModel,
        )
        from .models.lilt import (
            LILT_PRETRAINED_MODEL_ARCHIVE_LIST,
            LiltForQuestionAnswering,
            LiltForSequenceClassification,
            LiltForTokenClassification,
            LiltModel,
            LiltPreTrainedModel,
        )
        from .models.llama import LlamaForCausalLM, LlamaForSequenceClassification, LlamaModel, LlamaPreTrainedModel
        from .models.llava import (
            LLAVA_PRETRAINED_MODEL_ARCHIVE_LIST,
            LlavaForConditionalGeneration,
            LlavaPreTrainedModel,
            LlavaProcessor,
        )
        from .models.longformer import (
            LONGFORMER_PRETRAINED_MODEL_ARCHIVE_LIST,
            LongformerForMaskedLM,
            LongformerForMultipleChoice,
            LongformerForQuestionAnswering,
            LongformerForSequenceClassification,
            LongformerForTokenClassification,
            LongformerModel,
            LongformerPreTrainedModel,
            LongformerSelfAttention,
        )
        from .models.longt5 import (
            LONGT5_PRETRAINED_MODEL_ARCHIVE_LIST,
            LongT5EncoderModel,
            LongT5ForConditionalGeneration,
            LongT5Model,
            LongT5PreTrainedModel,
        )
        from .models.luke import (
            LUKE_PRETRAINED_MODEL_ARCHIVE_LIST,
            LukeForEntityClassification,
            LukeForEntityPairClassification,
            LukeForEntitySpanClassification,
            LukeForMaskedLM,
            LukeForMultipleChoice,
            LukeForQuestionAnswering,
            LukeForSequenceClassification,
            LukeForTokenClassification,
            LukeModel,
            LukePreTrainedModel,
        )
        from .models.lxmert import (
            LxmertEncoder,
            LxmertForPreTraining,
            LxmertForQuestionAnswering,
            LxmertModel,
            LxmertPreTrainedModel,
            LxmertVisualFeatureEncoder,
            LxmertXLayer,
        )
        from .models.m2m_100 import (
            M2M_100_PRETRAINED_MODEL_ARCHIVE_LIST,
            M2M100ForConditionalGeneration,
            M2M100Model,
            M2M100PreTrainedModel,
        )
        from .models.marian import MarianForCausalLM, MarianModel, MarianMTModel
        from .models.markuplm import (
            MARKUPLM_PRETRAINED_MODEL_ARCHIVE_LIST,
            MarkupLMForQuestionAnswering,
            MarkupLMForSequenceClassification,
            MarkupLMForTokenClassification,
            MarkupLMModel,
            MarkupLMPreTrainedModel,
        )
        from .models.mask2former import (
            MASK2FORMER_PRETRAINED_MODEL_ARCHIVE_LIST,
            Mask2FormerForUniversalSegmentation,
            Mask2FormerModel,
            Mask2FormerPreTrainedModel,
        )
        from .models.maskformer import (
            MASKFORMER_PRETRAINED_MODEL_ARCHIVE_LIST,
            MaskFormerForInstanceSegmentation,
            MaskFormerModel,
            MaskFormerPreTrainedModel,
            MaskFormerSwinBackbone,
        )
        from .models.mbart import (
            MBartForCausalLM,
            MBartForConditionalGeneration,
            MBartForQuestionAnswering,
            MBartForSequenceClassification,
            MBartModel,
            MBartPreTrainedModel,
        )
        from .models.mega import (
            MEGA_PRETRAINED_MODEL_ARCHIVE_LIST,
            MegaForCausalLM,
            MegaForMaskedLM,
            MegaForMultipleChoice,
            MegaForQuestionAnswering,
            MegaForSequenceClassification,
            MegaForTokenClassification,
            MegaModel,
            MegaPreTrainedModel,
        )
        from .models.megatron_bert import (
            MEGATRON_BERT_PRETRAINED_MODEL_ARCHIVE_LIST,
            MegatronBertForCausalLM,
            MegatronBertForMaskedLM,
            MegatronBertForMultipleChoice,
            MegatronBertForNextSentencePrediction,
            MegatronBertForPreTraining,
            MegatronBertForQuestionAnswering,
            MegatronBertForSequenceClassification,
            MegatronBertForTokenClassification,
            MegatronBertModel,
            MegatronBertPreTrainedModel,
        )
        from .models.mgp_str import (
            MGP_STR_PRETRAINED_MODEL_ARCHIVE_LIST,
            MgpstrForSceneTextRecognition,
            MgpstrModel,
            MgpstrPreTrainedModel,
        )
        from .models.mistral import (
            MistralForCausalLM,
            MistralForSequenceClassification,
            MistralModel,
            MistralPreTrainedModel,
        )
        from .models.mixtral import (
            MixtralForCausalLM,
            MixtralForSequenceClassification,
            MixtralModel,
            MixtralPreTrainedModel,
        )
        from .models.mobilebert import (
            MOBILEBERT_PRETRAINED_MODEL_ARCHIVE_LIST,
            MobileBertForMaskedLM,
            MobileBertForMultipleChoice,
            MobileBertForNextSentencePrediction,
            MobileBertForPreTraining,
            MobileBertForQuestionAnswering,
            MobileBertForSequenceClassification,
            MobileBertForTokenClassification,
            MobileBertLayer,
            MobileBertModel,
            MobileBertPreTrainedModel,
            load_tf_weights_in_mobilebert,
        )
        from .models.mobilenet_v1 import (
            MOBILENET_V1_PRETRAINED_MODEL_ARCHIVE_LIST,
            MobileNetV1ForImageClassification,
            MobileNetV1Model,
            MobileNetV1PreTrainedModel,
            load_tf_weights_in_mobilenet_v1,
        )
        from .models.mobilenet_v2 import (
            MOBILENET_V2_PRETRAINED_MODEL_ARCHIVE_LIST,
            MobileNetV2ForImageClassification,
            MobileNetV2ForSemanticSegmentation,
            MobileNetV2Model,
            MobileNetV2PreTrainedModel,
            load_tf_weights_in_mobilenet_v2,
        )
        from .models.mobilevit import (
            MOBILEVIT_PRETRAINED_MODEL_ARCHIVE_LIST,
            MobileViTForImageClassification,
            MobileViTForSemanticSegmentation,
            MobileViTModel,
            MobileViTPreTrainedModel,
        )
        from .models.mobilevitv2 import (
            MOBILEVITV2_PRETRAINED_MODEL_ARCHIVE_LIST,
            MobileViTV2ForImageClassification,
            MobileViTV2ForSemanticSegmentation,
            MobileViTV2Model,
            MobileViTV2PreTrainedModel,
        )
        from .models.mpnet import (
            MPNET_PRETRAINED_MODEL_ARCHIVE_LIST,
            MPNetForMaskedLM,
            MPNetForMultipleChoice,
            MPNetForQuestionAnswering,
            MPNetForSequenceClassification,
            MPNetForTokenClassification,
            MPNetLayer,
            MPNetModel,
            MPNetPreTrainedModel,
        )
        from .models.mpt import (
            MPT_PRETRAINED_MODEL_ARCHIVE_LIST,
            MptForCausalLM,
            MptForQuestionAnswering,
            MptForSequenceClassification,
            MptForTokenClassification,
            MptModel,
            MptPreTrainedModel,
        )
        from .models.mra import (
            MRA_PRETRAINED_MODEL_ARCHIVE_LIST,
            MraForMaskedLM,
            MraForMultipleChoice,
            MraForQuestionAnswering,
            MraForSequenceClassification,
            MraForTokenClassification,
            MraModel,
            MraPreTrainedModel,
        )
        from .models.mt5 import (
            MT5EncoderModel,
            MT5ForConditionalGeneration,
            MT5ForQuestionAnswering,
            MT5ForSequenceClassification,
            MT5Model,
            MT5PreTrainedModel,
        )
        from .models.musicgen import (
            MUSICGEN_PRETRAINED_MODEL_ARCHIVE_LIST,
            MusicgenForCausalLM,
            MusicgenForConditionalGeneration,
            MusicgenModel,
            MusicgenPreTrainedModel,
            MusicgenProcessor,
        )
        from .models.mvp import (
            MVP_PRETRAINED_MODEL_ARCHIVE_LIST,
            MvpForCausalLM,
            MvpForConditionalGeneration,
            MvpForQuestionAnswering,
            MvpForSequenceClassification,
            MvpModel,
            MvpPreTrainedModel,
        )
        from .models.nat import (
            NAT_PRETRAINED_MODEL_ARCHIVE_LIST,
            NatBackbone,
            NatForImageClassification,
            NatModel,
            NatPreTrainedModel,
        )
        from .models.nezha import (
            NEZHA_PRETRAINED_MODEL_ARCHIVE_LIST,
            NezhaForMaskedLM,
            NezhaForMultipleChoice,
            NezhaForNextSentencePrediction,
            NezhaForPreTraining,
            NezhaForQuestionAnswering,
            NezhaForSequenceClassification,
            NezhaForTokenClassification,
            NezhaModel,
            NezhaPreTrainedModel,
        )
        from .models.nllb_moe import (
            NLLB_MOE_PRETRAINED_MODEL_ARCHIVE_LIST,
            NllbMoeForConditionalGeneration,
            NllbMoeModel,
            NllbMoePreTrainedModel,
            NllbMoeSparseMLP,
            NllbMoeTop2Router,
        )
        from .models.nystromformer import (
            NYSTROMFORMER_PRETRAINED_MODEL_ARCHIVE_LIST,
            NystromformerForMaskedLM,
            NystromformerForMultipleChoice,
            NystromformerForQuestionAnswering,
            NystromformerForSequenceClassification,
            NystromformerForTokenClassification,
            NystromformerLayer,
            NystromformerModel,
            NystromformerPreTrainedModel,
        )
        from .models.oneformer import (
            ONEFORMER_PRETRAINED_MODEL_ARCHIVE_LIST,
            OneFormerForUniversalSegmentation,
            OneFormerModel,
            OneFormerPreTrainedModel,
        )
        from .models.openai import (
            OPENAI_GPT_PRETRAINED_MODEL_ARCHIVE_LIST,
            OpenAIGPTDoubleHeadsModel,
            OpenAIGPTForSequenceClassification,
            OpenAIGPTLMHeadModel,
            OpenAIGPTModel,
            OpenAIGPTPreTrainedModel,
            load_tf_weights_in_openai_gpt,
        )
        from .models.opt import (
            OPT_PRETRAINED_MODEL_ARCHIVE_LIST,
            OPTForCausalLM,
            OPTForQuestionAnswering,
            OPTForSequenceClassification,
            OPTModel,
            OPTPreTrainedModel,
        )
        from .models.owlv2 import (
            OWLV2_PRETRAINED_MODEL_ARCHIVE_LIST,
            Owlv2ForObjectDetection,
            Owlv2Model,
            Owlv2PreTrainedModel,
            Owlv2TextModel,
            Owlv2VisionModel,
        )
        from .models.owlvit import (
            OWLVIT_PRETRAINED_MODEL_ARCHIVE_LIST,
            OwlViTForObjectDetection,
            OwlViTModel,
            OwlViTPreTrainedModel,
            OwlViTTextModel,
            OwlViTVisionModel,
        )
        from .models.patchtsmixer import (
            PATCHTSMIXER_PRETRAINED_MODEL_ARCHIVE_LIST,
            PatchTSMixerForPrediction,
            PatchTSMixerForPretraining,
            PatchTSMixerForRegression,
            PatchTSMixerForTimeSeriesClassification,
            PatchTSMixerModel,
            PatchTSMixerPreTrainedModel,
        )
        from .models.patchtst import (
            PATCHTST_PRETRAINED_MODEL_ARCHIVE_LIST,
            PatchTSTForClassification,
            PatchTSTForPrediction,
            PatchTSTForPretraining,
            PatchTSTForRegression,
            PatchTSTModel,
            PatchTSTPreTrainedModel,
        )
        from .models.pegasus import (
            PegasusForCausalLM,
            PegasusForConditionalGeneration,
            PegasusModel,
            PegasusPreTrainedModel,
        )
        from .models.pegasus_x import (
            PEGASUS_X_PRETRAINED_MODEL_ARCHIVE_LIST,
            PegasusXForConditionalGeneration,
            PegasusXModel,
            PegasusXPreTrainedModel,
        )
        from .models.perceiver import (
            PERCEIVER_PRETRAINED_MODEL_ARCHIVE_LIST,
            PerceiverForImageClassificationConvProcessing,
            PerceiverForImageClassificationFourier,
            PerceiverForImageClassificationLearned,
            PerceiverForMaskedLM,
            PerceiverForMultimodalAutoencoding,
            PerceiverForOpticalFlow,
            PerceiverForSequenceClassification,
            PerceiverLayer,
            PerceiverModel,
            PerceiverPreTrainedModel,
        )
        from .models.persimmon import (
            PersimmonForCausalLM,
            PersimmonForSequenceClassification,
            PersimmonModel,
            PersimmonPreTrainedModel,
        )
        from .models.phi import (
            PHI_PRETRAINED_MODEL_ARCHIVE_LIST,
            PhiForCausalLM,
            PhiForSequenceClassification,
            PhiForTokenClassification,
            PhiModel,
            PhiPreTrainedModel,
        )
        from .models.pix2struct import (
            PIX2STRUCT_PRETRAINED_MODEL_ARCHIVE_LIST,
            Pix2StructForConditionalGeneration,
            Pix2StructPreTrainedModel,
            Pix2StructTextModel,
            Pix2StructVisionModel,
        )
        from .models.plbart import (
            PLBART_PRETRAINED_MODEL_ARCHIVE_LIST,
            PLBartForCausalLM,
            PLBartForConditionalGeneration,
            PLBartForSequenceClassification,
            PLBartModel,
            PLBartPreTrainedModel,
        )
        from .models.poolformer import (
            POOLFORMER_PRETRAINED_MODEL_ARCHIVE_LIST,
            PoolFormerForImageClassification,
            PoolFormerModel,
            PoolFormerPreTrainedModel,
        )
        from .models.pop2piano import (
            POP2PIANO_PRETRAINED_MODEL_ARCHIVE_LIST,
            Pop2PianoForConditionalGeneration,
            Pop2PianoPreTrainedModel,
        )
        from .models.prophetnet import (
            PROPHETNET_PRETRAINED_MODEL_ARCHIVE_LIST,
            ProphetNetDecoder,
            ProphetNetEncoder,
            ProphetNetForCausalLM,
            ProphetNetForConditionalGeneration,
            ProphetNetModel,
            ProphetNetPreTrainedModel,
        )
        from .models.pvt import (
            PVT_PRETRAINED_MODEL_ARCHIVE_LIST,
            PvtForImageClassification,
            PvtModel,
            PvtPreTrainedModel,
        )
        from .models.qdqbert import (
            QDQBERT_PRETRAINED_MODEL_ARCHIVE_LIST,
            QDQBertForMaskedLM,
            QDQBertForMultipleChoice,
            QDQBertForNextSentencePrediction,
            QDQBertForQuestionAnswering,
            QDQBertForSequenceClassification,
            QDQBertForTokenClassification,
            QDQBertLayer,
            QDQBertLMHeadModel,
            QDQBertModel,
            QDQBertPreTrainedModel,
            load_tf_weights_in_qdqbert,
        )
        from .models.rag import (
            RagModel,
            RagPreTrainedModel,
            RagSequenceForGeneration,
            RagTokenForGeneration,
        )
        from .models.realm import (
            REALM_PRETRAINED_MODEL_ARCHIVE_LIST,
            RealmEmbedder,
            RealmForOpenQA,
            RealmKnowledgeAugEncoder,
            RealmPreTrainedModel,
            RealmReader,
            RealmRetriever,
            RealmScorer,
            load_tf_weights_in_realm,
        )
        from .models.reformer import (
            REFORMER_PRETRAINED_MODEL_ARCHIVE_LIST,
            ReformerAttention,
            ReformerForMaskedLM,
            ReformerForQuestionAnswering,
            ReformerForSequenceClassification,
            ReformerLayer,
            ReformerModel,
            ReformerModelWithLMHead,
            ReformerPreTrainedModel,
        )
        from .models.regnet import (
            REGNET_PRETRAINED_MODEL_ARCHIVE_LIST,
            RegNetForImageClassification,
            RegNetModel,
            RegNetPreTrainedModel,
        )
        from .models.rembert import (
            REMBERT_PRETRAINED_MODEL_ARCHIVE_LIST,
            RemBertForCausalLM,
            RemBertForMaskedLM,
            RemBertForMultipleChoice,
            RemBertForQuestionAnswering,
            RemBertForSequenceClassification,
            RemBertForTokenClassification,
            RemBertLayer,
            RemBertModel,
            RemBertPreTrainedModel,
            load_tf_weights_in_rembert,
        )
        from .models.resnet import (
            RESNET_PRETRAINED_MODEL_ARCHIVE_LIST,
            ResNetBackbone,
            ResNetForImageClassification,
            ResNetModel,
            ResNetPreTrainedModel,
        )
        from .models.roberta import (
            ROBERTA_PRETRAINED_MODEL_ARCHIVE_LIST,
            RobertaForCausalLM,
            RobertaForMaskedLM,
            RobertaForMultipleChoice,
            RobertaForQuestionAnswering,
            RobertaForSequenceClassification,
            RobertaForTokenClassification,
            RobertaModel,
            RobertaPreTrainedModel,
        )
        from .models.roberta_prelayernorm import (
            ROBERTA_PRELAYERNORM_PRETRAINED_MODEL_ARCHIVE_LIST,
            RobertaPreLayerNormForCausalLM,
            RobertaPreLayerNormForMaskedLM,
            RobertaPreLayerNormForMultipleChoice,
            RobertaPreLayerNormForQuestionAnswering,
            RobertaPreLayerNormForSequenceClassification,
            RobertaPreLayerNormForTokenClassification,
            RobertaPreLayerNormModel,
            RobertaPreLayerNormPreTrainedModel,
        )
        from .models.roc_bert import (
            ROC_BERT_PRETRAINED_MODEL_ARCHIVE_LIST,
            RoCBertForCausalLM,
            RoCBertForMaskedLM,
            RoCBertForMultipleChoice,
            RoCBertForPreTraining,
            RoCBertForQuestionAnswering,
            RoCBertForSequenceClassification,
            RoCBertForTokenClassification,
            RoCBertLayer,
            RoCBertModel,
            RoCBertPreTrainedModel,
            load_tf_weights_in_roc_bert,
        )
        from .models.roformer import (
            ROFORMER_PRETRAINED_MODEL_ARCHIVE_LIST,
            RoFormerForCausalLM,
            RoFormerForMaskedLM,
            RoFormerForMultipleChoice,
            RoFormerForQuestionAnswering,
            RoFormerForSequenceClassification,
            RoFormerForTokenClassification,
            RoFormerLayer,
            RoFormerModel,
            RoFormerPreTrainedModel,
            load_tf_weights_in_roformer,
        )
        from .models.rwkv import (
            RWKV_PRETRAINED_MODEL_ARCHIVE_LIST,
            RwkvForCausalLM,
            RwkvModel,
            RwkvPreTrainedModel,
        )
        from .models.sam import (
            SAM_PRETRAINED_MODEL_ARCHIVE_LIST,
            SamModel,
            SamPreTrainedModel,
        )

        # PyTorch model imports
        from .models.seamless_m4t import (
            SEAMLESS_M4T_PRETRAINED_MODEL_ARCHIVE_LIST,
            SeamlessM4TCodeHifiGan,
            SeamlessM4TForSpeechToSpeech,
            SeamlessM4TForSpeechToText,
            SeamlessM4TForTextToSpeech,
            SeamlessM4TForTextToText,
            SeamlessM4THifiGan,
            SeamlessM4TModel,
            SeamlessM4TPreTrainedModel,
            SeamlessM4TTextToUnitForConditionalGeneration,
            SeamlessM4TTextToUnitModel,
        )
        from .models.seamless_m4t_v2 import (
            SEAMLESS_M4T_V2_PRETRAINED_MODEL_ARCHIVE_LIST,
            SeamlessM4Tv2ForSpeechToSpeech,
            SeamlessM4Tv2ForSpeechToText,
            SeamlessM4Tv2ForTextToSpeech,
            SeamlessM4Tv2ForTextToText,
            SeamlessM4Tv2Model,
            SeamlessM4Tv2PreTrainedModel,
        )
        from .models.segformer import (
            SEGFORMER_PRETRAINED_MODEL_ARCHIVE_LIST,
            SegformerDecodeHead,
            SegformerForImageClassification,
            SegformerForSemanticSegmentation,
            SegformerLayer,
            SegformerModel,
            SegformerPreTrainedModel,
        )
        from .models.seggpt import (
            SEGGPT_PRETRAINED_MODEL_ARCHIVE_LIST,
            SegGptForImageSegmentation,
            SegGptModel,
            SegGptPreTrainedModel,
        )
        from .models.sew import (
            SEW_PRETRAINED_MODEL_ARCHIVE_LIST,
            SEWForCTC,
            SEWForSequenceClassification,
            SEWModel,
            SEWPreTrainedModel,
        )
        from .models.sew_d import (
            SEW_D_PRETRAINED_MODEL_ARCHIVE_LIST,
            SEWDForCTC,
            SEWDForSequenceClassification,
            SEWDModel,
            SEWDPreTrainedModel,
        )
        from .models.siglip import (
            SIGLIP_PRETRAINED_MODEL_ARCHIVE_LIST,
            SiglipModel,
            SiglipPreTrainedModel,
            SiglipTextModel,
            SiglipVisionModel,
        )
        from .models.speech_encoder_decoder import SpeechEncoderDecoderModel
        from .models.speech_to_text import (
            SPEECH_TO_TEXT_PRETRAINED_MODEL_ARCHIVE_LIST,
            Speech2TextForConditionalGeneration,
            Speech2TextModel,
            Speech2TextPreTrainedModel,
        )
        from .models.speech_to_text_2 import (
            Speech2Text2ForCausalLM,
            Speech2Text2PreTrainedModel,
        )
        from .models.speecht5 import (
            SPEECHT5_PRETRAINED_MODEL_ARCHIVE_LIST,
            SpeechT5ForSpeechToSpeech,
            SpeechT5ForSpeechToText,
            SpeechT5ForTextToSpeech,
            SpeechT5HifiGan,
            SpeechT5Model,
            SpeechT5PreTrainedModel,
        )
        from .models.splinter import (
            SPLINTER_PRETRAINED_MODEL_ARCHIVE_LIST,
            SplinterForPreTraining,
            SplinterForQuestionAnswering,
            SplinterLayer,
            SplinterModel,
            SplinterPreTrainedModel,
        )
        from .models.squeezebert import (
            SQUEEZEBERT_PRETRAINED_MODEL_ARCHIVE_LIST,
            SqueezeBertForMaskedLM,
            SqueezeBertForMultipleChoice,
            SqueezeBertForQuestionAnswering,
            SqueezeBertForSequenceClassification,
            SqueezeBertForTokenClassification,
            SqueezeBertModel,
            SqueezeBertModule,
            SqueezeBertPreTrainedModel,
        )
        from .models.swiftformer import (
            SWIFTFORMER_PRETRAINED_MODEL_ARCHIVE_LIST,
            SwiftFormerForImageClassification,
            SwiftFormerModel,
            SwiftFormerPreTrainedModel,
        )
        from .models.swin import (
            SWIN_PRETRAINED_MODEL_ARCHIVE_LIST,
            SwinBackbone,
            SwinForImageClassification,
            SwinForMaskedImageModeling,
            SwinModel,
            SwinPreTrainedModel,
        )
        from .models.swin2sr import (
            SWIN2SR_PRETRAINED_MODEL_ARCHIVE_LIST,
            Swin2SRForImageSuperResolution,
            Swin2SRModel,
            Swin2SRPreTrainedModel,
        )
        from .models.swinv2 import (
            SWINV2_PRETRAINED_MODEL_ARCHIVE_LIST,
            Swinv2Backbone,
            Swinv2ForImageClassification,
            Swinv2ForMaskedImageModeling,
            Swinv2Model,
            Swinv2PreTrainedModel,
        )
        from .models.switch_transformers import (
            SWITCH_TRANSFORMERS_PRETRAINED_MODEL_ARCHIVE_LIST,
            SwitchTransformersEncoderModel,
            SwitchTransformersForConditionalGeneration,
            SwitchTransformersModel,
            SwitchTransformersPreTrainedModel,
            SwitchTransformersSparseMLP,
            SwitchTransformersTop1Router,
        )
        from .models.t5 import (
            T5_PRETRAINED_MODEL_ARCHIVE_LIST,
            T5EncoderModel,
            T5ForConditionalGeneration,
            T5ForQuestionAnswering,
            T5ForSequenceClassification,
            T5Model,
            T5PreTrainedModel,
            load_tf_weights_in_t5,
        )
        from .models.table_transformer import (
            TABLE_TRANSFORMER_PRETRAINED_MODEL_ARCHIVE_LIST,
            TableTransformerForObjectDetection,
            TableTransformerModel,
            TableTransformerPreTrainedModel,
        )
        from .models.tapas import (
            TAPAS_PRETRAINED_MODEL_ARCHIVE_LIST,
            TapasForMaskedLM,
            TapasForQuestionAnswering,
            TapasForSequenceClassification,
            TapasModel,
            TapasPreTrainedModel,
            load_tf_weights_in_tapas,
        )
        from .models.time_series_transformer import (
            TIME_SERIES_TRANSFORMER_PRETRAINED_MODEL_ARCHIVE_LIST,
            TimeSeriesTransformerForPrediction,
            TimeSeriesTransformerModel,
            TimeSeriesTransformerPreTrainedModel,
        )
        from .models.timesformer import (
            TIMESFORMER_PRETRAINED_MODEL_ARCHIVE_LIST,
            TimesformerForVideoClassification,
            TimesformerModel,
            TimesformerPreTrainedModel,
        )
        from .models.timm_backbone import TimmBackbone
        from .models.trocr import (
            TROCR_PRETRAINED_MODEL_ARCHIVE_LIST,
            TrOCRForCausalLM,
            TrOCRPreTrainedModel,
        )
        from .models.tvlt import (
            TVLT_PRETRAINED_MODEL_ARCHIVE_LIST,
            TvltForAudioVisualClassification,
            TvltForPreTraining,
            TvltModel,
            TvltPreTrainedModel,
        )
        from .models.tvp import (
            TVP_PRETRAINED_MODEL_ARCHIVE_LIST,
            TvpForVideoGrounding,
            TvpModel,
            TvpPreTrainedModel,
        )
        from .models.umt5 import (
            UMT5EncoderModel,
            UMT5ForConditionalGeneration,
            UMT5ForQuestionAnswering,
            UMT5ForSequenceClassification,
            UMT5Model,
            UMT5PreTrainedModel,
        )
        from .models.unispeech import (
            UNISPEECH_PRETRAINED_MODEL_ARCHIVE_LIST,
            UniSpeechForCTC,
            UniSpeechForPreTraining,
            UniSpeechForSequenceClassification,
            UniSpeechModel,
            UniSpeechPreTrainedModel,
        )
        from .models.unispeech_sat import (
            UNISPEECH_SAT_PRETRAINED_MODEL_ARCHIVE_LIST,
            UniSpeechSatForAudioFrameClassification,
            UniSpeechSatForCTC,
            UniSpeechSatForPreTraining,
            UniSpeechSatForSequenceClassification,
            UniSpeechSatForXVector,
            UniSpeechSatModel,
            UniSpeechSatPreTrainedModel,
        )
        from .models.univnet import UNIVNET_PRETRAINED_MODEL_ARCHIVE_LIST, UnivNetModel
        from .models.upernet import (
            UperNetForSemanticSegmentation,
            UperNetPreTrainedModel,
        )
        from .models.videomae import (
            VIDEOMAE_PRETRAINED_MODEL_ARCHIVE_LIST,
            VideoMAEForPreTraining,
            VideoMAEForVideoClassification,
            VideoMAEModel,
            VideoMAEPreTrainedModel,
        )
        from .models.vilt import (
            VILT_PRETRAINED_MODEL_ARCHIVE_LIST,
            ViltForImageAndTextRetrieval,
            ViltForImagesAndTextClassification,
            ViltForMaskedLM,
            ViltForQuestionAnswering,
            ViltForTokenClassification,
            ViltLayer,
            ViltModel,
            ViltPreTrainedModel,
        )
        from .models.vipllava import (
            VIPLLAVA_PRETRAINED_MODEL_ARCHIVE_LIST,
            VipLlavaForConditionalGeneration,
            VipLlavaPreTrainedModel,
        )
        from .models.vision_encoder_decoder import VisionEncoderDecoderModel
        from .models.vision_text_dual_encoder import VisionTextDualEncoderModel
        from .models.visual_bert import (
            VISUAL_BERT_PRETRAINED_MODEL_ARCHIVE_LIST,
            VisualBertForMultipleChoice,
            VisualBertForPreTraining,
            VisualBertForQuestionAnswering,
            VisualBertForRegionToPhraseAlignment,
            VisualBertForVisualReasoning,
            VisualBertLayer,
            VisualBertModel,
            VisualBertPreTrainedModel,
        )
        from .models.vit import (
            VIT_PRETRAINED_MODEL_ARCHIVE_LIST,
            ViTForImageClassification,
            ViTForMaskedImageModeling,
            ViTModel,
            ViTPreTrainedModel,
        )
        from .models.vit_hybrid import (
            VIT_HYBRID_PRETRAINED_MODEL_ARCHIVE_LIST,
            ViTHybridForImageClassification,
            ViTHybridModel,
            ViTHybridPreTrainedModel,
        )
        from .models.vit_mae import (
            VIT_MAE_PRETRAINED_MODEL_ARCHIVE_LIST,
            ViTMAEForPreTraining,
            ViTMAELayer,
            ViTMAEModel,
            ViTMAEPreTrainedModel,
        )
        from .models.vit_msn import (
            VIT_MSN_PRETRAINED_MODEL_ARCHIVE_LIST,
            ViTMSNForImageClassification,
            ViTMSNModel,
            ViTMSNPreTrainedModel,
        )
        from .models.vitdet import (
            VITDET_PRETRAINED_MODEL_ARCHIVE_LIST,
            VitDetBackbone,
            VitDetModel,
            VitDetPreTrainedModel,
        )
        from .models.vitmatte import (
            VITMATTE_PRETRAINED_MODEL_ARCHIVE_LIST,
            VitMatteForImageMatting,
            VitMattePreTrainedModel,
        )
        from .models.vits import (
            VITS_PRETRAINED_MODEL_ARCHIVE_LIST,
            VitsModel,
            VitsPreTrainedModel,
        )
        from .models.vivit import (
            VIVIT_PRETRAINED_MODEL_ARCHIVE_LIST,
            VivitForVideoClassification,
            VivitModel,
            VivitPreTrainedModel,
        )
        from .models.wav2vec2 import (
            WAV_2_VEC_2_PRETRAINED_MODEL_ARCHIVE_LIST,
            Wav2Vec2ForAudioFrameClassification,
            Wav2Vec2ForCTC,
            Wav2Vec2ForMaskedLM,
            Wav2Vec2ForPreTraining,
            Wav2Vec2ForSequenceClassification,
            Wav2Vec2ForXVector,
            Wav2Vec2Model,
            Wav2Vec2PreTrainedModel,
        )
        from .models.wav2vec2_conformer import (
            WAV2VEC2_CONFORMER_PRETRAINED_MODEL_ARCHIVE_LIST,
            Wav2Vec2ConformerForAudioFrameClassification,
            Wav2Vec2ConformerForCTC,
            Wav2Vec2ConformerForPreTraining,
            Wav2Vec2ConformerForSequenceClassification,
            Wav2Vec2ConformerForXVector,
            Wav2Vec2ConformerModel,
            Wav2Vec2ConformerPreTrainedModel,
        )
        from .models.wavlm import (
            WAVLM_PRETRAINED_MODEL_ARCHIVE_LIST,
            WavLMForAudioFrameClassification,
            WavLMForCTC,
            WavLMForSequenceClassification,
            WavLMForXVector,
            WavLMModel,
            WavLMPreTrainedModel,
        )
        from .models.whisper import (
            WHISPER_PRETRAINED_MODEL_ARCHIVE_LIST,
            WhisperForAudioClassification,
            WhisperForCausalLM,
            WhisperForConditionalGeneration,
            WhisperModel,
            WhisperPreTrainedModel,
        )
        from .models.x_clip import (
            XCLIP_PRETRAINED_MODEL_ARCHIVE_LIST,
            XCLIPModel,
            XCLIPPreTrainedModel,
            XCLIPTextModel,
            XCLIPVisionModel,
        )
        from .models.xglm import (
            XGLM_PRETRAINED_MODEL_ARCHIVE_LIST,
            XGLMForCausalLM,
            XGLMModel,
            XGLMPreTrainedModel,
        )
        from .models.xlm import (
            XLM_PRETRAINED_MODEL_ARCHIVE_LIST,
            XLMForMultipleChoice,
            XLMForQuestionAnswering,
            XLMForQuestionAnsweringSimple,
            XLMForSequenceClassification,
            XLMForTokenClassification,
            XLMModel,
            XLMPreTrainedModel,
            XLMWithLMHeadModel,
        )
        from .models.xlm_prophetnet import (
            XLM_PROPHETNET_PRETRAINED_MODEL_ARCHIVE_LIST,
            XLMProphetNetDecoder,
            XLMProphetNetEncoder,
            XLMProphetNetForCausalLM,
            XLMProphetNetForConditionalGeneration,
            XLMProphetNetModel,
            XLMProphetNetPreTrainedModel,
        )
        from .models.xlm_roberta import (
            XLM_ROBERTA_PRETRAINED_MODEL_ARCHIVE_LIST,
            XLMRobertaForCausalLM,
            XLMRobertaForMaskedLM,
            XLMRobertaForMultipleChoice,
            XLMRobertaForQuestionAnswering,
            XLMRobertaForSequenceClassification,
            XLMRobertaForTokenClassification,
            XLMRobertaModel,
            XLMRobertaPreTrainedModel,
        )
        from .models.xlm_roberta_xl import (
            XLM_ROBERTA_XL_PRETRAINED_MODEL_ARCHIVE_LIST,
            XLMRobertaXLForCausalLM,
            XLMRobertaXLForMaskedLM,
            XLMRobertaXLForMultipleChoice,
            XLMRobertaXLForQuestionAnswering,
            XLMRobertaXLForSequenceClassification,
            XLMRobertaXLForTokenClassification,
            XLMRobertaXLModel,
            XLMRobertaXLPreTrainedModel,
        )
        from .models.xlnet import (
            XLNET_PRETRAINED_MODEL_ARCHIVE_LIST,
            XLNetForMultipleChoice,
            XLNetForQuestionAnswering,
            XLNetForQuestionAnsweringSimple,
            XLNetForSequenceClassification,
            XLNetForTokenClassification,
            XLNetLMHeadModel,
            XLNetModel,
            XLNetPreTrainedModel,
            load_tf_weights_in_xlnet,
        )
        from .models.xmod import (
            XMOD_PRETRAINED_MODEL_ARCHIVE_LIST,
            XmodForCausalLM,
            XmodForMaskedLM,
            XmodForMultipleChoice,
            XmodForQuestionAnswering,
            XmodForSequenceClassification,
            XmodForTokenClassification,
            XmodModel,
            XmodPreTrainedModel,
        )
        from .models.yolos import (
            YOLOS_PRETRAINED_MODEL_ARCHIVE_LIST,
            YolosForObjectDetection,
            YolosModel,
            YolosPreTrainedModel,
        )
        from .models.yoso import (
            YOSO_PRETRAINED_MODEL_ARCHIVE_LIST,
            YosoForMaskedLM,
            YosoForMultipleChoice,
            YosoForQuestionAnswering,
            YosoForSequenceClassification,
            YosoForTokenClassification,
            YosoLayer,
            YosoModel,
            YosoPreTrainedModel,
        )

        # Optimization
        from .optimization import (
            Adafactor,
            AdamW,
            get_constant_schedule,
            get_constant_schedule_with_warmup,
            get_cosine_schedule_with_warmup,
            get_cosine_with_hard_restarts_schedule_with_warmup,
            get_inverse_sqrt_schedule,
            get_linear_schedule_with_warmup,
            get_polynomial_decay_schedule_with_warmup,
            get_scheduler,
        )
        from .pytorch_utils import Conv1D, apply_chunking_to_forward, prune_layer

        # Trainer
        from .trainer import Trainer
        from .trainer_pt_utils import torch_distributed_zero_first
        from .trainer_seq2seq import Seq2SeqTrainer

    # TensorFlow
    try:
        if not is_tf_available():
            raise OptionalDependencyNotAvailable()
    except OptionalDependencyNotAvailable:
        # Import the same objects as dummies to get them in the namespace.
        # They will raise an import error if the user tries to instantiate / use them.
        from .utils.dummy_tf_objects import *
    else:
        from .benchmark.benchmark_args_tf import TensorFlowBenchmarkArguments

        # Benchmarks
        from .benchmark.benchmark_tf import TensorFlowBenchmark
        from .generation import (
            TFForcedBOSTokenLogitsProcessor,
            TFForcedEOSTokenLogitsProcessor,
            TFForceTokensLogitsProcessor,
            TFGenerationMixin,
            TFLogitsProcessor,
            TFLogitsProcessorList,
            TFLogitsWarper,
            TFMinLengthLogitsProcessor,
            TFNoBadWordsLogitsProcessor,
            TFNoRepeatNGramLogitsProcessor,
            TFRepetitionPenaltyLogitsProcessor,
            TFSuppressTokensAtBeginLogitsProcessor,
            TFSuppressTokensLogitsProcessor,
            TFTemperatureLogitsWarper,
            TFTopKLogitsWarper,
            TFTopPLogitsWarper,
            tf_top_k_top_p_filtering,
        )
        from .keras_callbacks import KerasMetricCallback, PushToHubCallback
        from .modeling_tf_utils import (
            TFPreTrainedModel,
            TFSequenceSummary,
            TFSharedEmbeddings,
            shape_list,
        )

        # TensorFlow model imports
        from .models.albert import (
            TF_ALBERT_PRETRAINED_MODEL_ARCHIVE_LIST,
            TFAlbertForMaskedLM,
            TFAlbertForMultipleChoice,
            TFAlbertForPreTraining,
            TFAlbertForQuestionAnswering,
            TFAlbertForSequenceClassification,
            TFAlbertForTokenClassification,
            TFAlbertMainLayer,
            TFAlbertModel,
            TFAlbertPreTrainedModel,
        )
        from .models.auto import (
            TF_MODEL_FOR_AUDIO_CLASSIFICATION_MAPPING,
            TF_MODEL_FOR_CAUSAL_LM_MAPPING,
            TF_MODEL_FOR_DOCUMENT_QUESTION_ANSWERING_MAPPING,
            TF_MODEL_FOR_IMAGE_CLASSIFICATION_MAPPING,
            TF_MODEL_FOR_MASK_GENERATION_MAPPING,
            TF_MODEL_FOR_MASKED_IMAGE_MODELING_MAPPING,
            TF_MODEL_FOR_MASKED_LM_MAPPING,
            TF_MODEL_FOR_MULTIPLE_CHOICE_MAPPING,
            TF_MODEL_FOR_NEXT_SENTENCE_PREDICTION_MAPPING,
            TF_MODEL_FOR_PRETRAINING_MAPPING,
            TF_MODEL_FOR_QUESTION_ANSWERING_MAPPING,
            TF_MODEL_FOR_SEMANTIC_SEGMENTATION_MAPPING,
            TF_MODEL_FOR_SEQ_TO_SEQ_CAUSAL_LM_MAPPING,
            TF_MODEL_FOR_SEQUENCE_CLASSIFICATION_MAPPING,
            TF_MODEL_FOR_SPEECH_SEQ_2_SEQ_MAPPING,
            TF_MODEL_FOR_TABLE_QUESTION_ANSWERING_MAPPING,
            TF_MODEL_FOR_TEXT_ENCODING_MAPPING,
            TF_MODEL_FOR_TOKEN_CLASSIFICATION_MAPPING,
            TF_MODEL_FOR_VISION_2_SEQ_MAPPING,
            TF_MODEL_FOR_ZERO_SHOT_IMAGE_CLASSIFICATION_MAPPING,
            TF_MODEL_MAPPING,
            TF_MODEL_WITH_LM_HEAD_MAPPING,
            TFAutoModel,
            TFAutoModelForAudioClassification,
            TFAutoModelForCausalLM,
            TFAutoModelForDocumentQuestionAnswering,
            TFAutoModelForImageClassification,
            TFAutoModelForMaskedImageModeling,
            TFAutoModelForMaskedLM,
            TFAutoModelForMaskGeneration,
            TFAutoModelForMultipleChoice,
            TFAutoModelForNextSentencePrediction,
            TFAutoModelForPreTraining,
            TFAutoModelForQuestionAnswering,
            TFAutoModelForSemanticSegmentation,
            TFAutoModelForSeq2SeqLM,
            TFAutoModelForSequenceClassification,
            TFAutoModelForSpeechSeq2Seq,
            TFAutoModelForTableQuestionAnswering,
            TFAutoModelForTextEncoding,
            TFAutoModelForTokenClassification,
            TFAutoModelForVision2Seq,
            TFAutoModelForZeroShotImageClassification,
            TFAutoModelWithLMHead,
        )
        from .models.bart import (
            TFBartForConditionalGeneration,
            TFBartForSequenceClassification,
            TFBartModel,
            TFBartPretrainedModel,
        )
        from .models.bert import (
            TF_BERT_PRETRAINED_MODEL_ARCHIVE_LIST,
            TFBertEmbeddings,
            TFBertForMaskedLM,
            TFBertForMultipleChoice,
            TFBertForNextSentencePrediction,
            TFBertForPreTraining,
            TFBertForQuestionAnswering,
            TFBertForSequenceClassification,
            TFBertForTokenClassification,
            TFBertLMHeadModel,
            TFBertMainLayer,
            TFBertModel,
            TFBertPreTrainedModel,
        )
        from .models.blenderbot import (
            TFBlenderbotForConditionalGeneration,
            TFBlenderbotModel,
            TFBlenderbotPreTrainedModel,
        )
        from .models.blenderbot_small import (
            TFBlenderbotSmallForConditionalGeneration,
            TFBlenderbotSmallModel,
            TFBlenderbotSmallPreTrainedModel,
        )
        from .models.blip import (
            TF_BLIP_PRETRAINED_MODEL_ARCHIVE_LIST,
            TFBlipForConditionalGeneration,
            TFBlipForImageTextRetrieval,
            TFBlipForQuestionAnswering,
            TFBlipModel,
            TFBlipPreTrainedModel,
            TFBlipTextModel,
            TFBlipVisionModel,
        )
        from .models.camembert import (
            TF_CAMEMBERT_PRETRAINED_MODEL_ARCHIVE_LIST,
            TFCamembertForCausalLM,
            TFCamembertForMaskedLM,
            TFCamembertForMultipleChoice,
            TFCamembertForQuestionAnswering,
            TFCamembertForSequenceClassification,
            TFCamembertForTokenClassification,
            TFCamembertModel,
            TFCamembertPreTrainedModel,
        )
        from .models.clip import (
            TF_CLIP_PRETRAINED_MODEL_ARCHIVE_LIST,
            TFCLIPModel,
            TFCLIPPreTrainedModel,
            TFCLIPTextModel,
            TFCLIPVisionModel,
        )
        from .models.convbert import (
            TF_CONVBERT_PRETRAINED_MODEL_ARCHIVE_LIST,
            TFConvBertForMaskedLM,
            TFConvBertForMultipleChoice,
            TFConvBertForQuestionAnswering,
            TFConvBertForSequenceClassification,
            TFConvBertForTokenClassification,
            TFConvBertLayer,
            TFConvBertModel,
            TFConvBertPreTrainedModel,
        )
        from .models.convnext import (
            TFConvNextForImageClassification,
            TFConvNextModel,
            TFConvNextPreTrainedModel,
        )
        from .models.convnextv2 import (
            TFConvNextV2ForImageClassification,
            TFConvNextV2Model,
            TFConvNextV2PreTrainedModel,
        )
        from .models.ctrl import (
            TF_CTRL_PRETRAINED_MODEL_ARCHIVE_LIST,
            TFCTRLForSequenceClassification,
            TFCTRLLMHeadModel,
            TFCTRLModel,
            TFCTRLPreTrainedModel,
        )
        from .models.cvt import (
            TF_CVT_PRETRAINED_MODEL_ARCHIVE_LIST,
            TFCvtForImageClassification,
            TFCvtModel,
            TFCvtPreTrainedModel,
        )
        from .models.data2vec import (
            TFData2VecVisionForImageClassification,
            TFData2VecVisionForSemanticSegmentation,
            TFData2VecVisionModel,
            TFData2VecVisionPreTrainedModel,
        )
        from .models.deberta import (
            TF_DEBERTA_PRETRAINED_MODEL_ARCHIVE_LIST,
            TFDebertaForMaskedLM,
            TFDebertaForQuestionAnswering,
            TFDebertaForSequenceClassification,
            TFDebertaForTokenClassification,
            TFDebertaModel,
            TFDebertaPreTrainedModel,
        )
        from .models.deberta_v2 import (
            TF_DEBERTA_V2_PRETRAINED_MODEL_ARCHIVE_LIST,
            TFDebertaV2ForMaskedLM,
            TFDebertaV2ForMultipleChoice,
            TFDebertaV2ForQuestionAnswering,
            TFDebertaV2ForSequenceClassification,
            TFDebertaV2ForTokenClassification,
            TFDebertaV2Model,
            TFDebertaV2PreTrainedModel,
        )
        from .models.deit import (
            TF_DEIT_PRETRAINED_MODEL_ARCHIVE_LIST,
            TFDeiTForImageClassification,
            TFDeiTForImageClassificationWithTeacher,
            TFDeiTForMaskedImageModeling,
            TFDeiTModel,
            TFDeiTPreTrainedModel,
        )
        from .models.deprecated.transfo_xl import (
            TF_TRANSFO_XL_PRETRAINED_MODEL_ARCHIVE_LIST,
            TFAdaptiveEmbedding,
            TFTransfoXLForSequenceClassification,
            TFTransfoXLLMHeadModel,
            TFTransfoXLMainLayer,
            TFTransfoXLModel,
            TFTransfoXLPreTrainedModel,
        )
        from .models.distilbert import (
            TF_DISTILBERT_PRETRAINED_MODEL_ARCHIVE_LIST,
            TFDistilBertForMaskedLM,
            TFDistilBertForMultipleChoice,
            TFDistilBertForQuestionAnswering,
            TFDistilBertForSequenceClassification,
            TFDistilBertForTokenClassification,
            TFDistilBertMainLayer,
            TFDistilBertModel,
            TFDistilBertPreTrainedModel,
        )
        from .models.dpr import (
            TF_DPR_CONTEXT_ENCODER_PRETRAINED_MODEL_ARCHIVE_LIST,
            TF_DPR_QUESTION_ENCODER_PRETRAINED_MODEL_ARCHIVE_LIST,
            TF_DPR_READER_PRETRAINED_MODEL_ARCHIVE_LIST,
            TFDPRContextEncoder,
            TFDPRPretrainedContextEncoder,
            TFDPRPretrainedQuestionEncoder,
            TFDPRPretrainedReader,
            TFDPRQuestionEncoder,
            TFDPRReader,
        )
        from .models.efficientformer import (
            TF_EFFICIENTFORMER_PRETRAINED_MODEL_ARCHIVE_LIST,
            TFEfficientFormerForImageClassification,
            TFEfficientFormerForImageClassificationWithTeacher,
            TFEfficientFormerModel,
            TFEfficientFormerPreTrainedModel,
        )
        from .models.electra import (
            TF_ELECTRA_PRETRAINED_MODEL_ARCHIVE_LIST,
            TFElectraForMaskedLM,
            TFElectraForMultipleChoice,
            TFElectraForPreTraining,
            TFElectraForQuestionAnswering,
            TFElectraForSequenceClassification,
            TFElectraForTokenClassification,
            TFElectraModel,
            TFElectraPreTrainedModel,
        )
        from .models.encoder_decoder import TFEncoderDecoderModel
        from .models.esm import (
            ESM_PRETRAINED_MODEL_ARCHIVE_LIST,
            TFEsmForMaskedLM,
            TFEsmForSequenceClassification,
            TFEsmForTokenClassification,
            TFEsmModel,
            TFEsmPreTrainedModel,
        )
        from .models.flaubert import (
            TF_FLAUBERT_PRETRAINED_MODEL_ARCHIVE_LIST,
            TFFlaubertForMultipleChoice,
            TFFlaubertForQuestionAnsweringSimple,
            TFFlaubertForSequenceClassification,
            TFFlaubertForTokenClassification,
            TFFlaubertModel,
            TFFlaubertPreTrainedModel,
            TFFlaubertWithLMHeadModel,
        )
        from .models.funnel import (
            TF_FUNNEL_PRETRAINED_MODEL_ARCHIVE_LIST,
            TFFunnelBaseModel,
            TFFunnelForMaskedLM,
            TFFunnelForMultipleChoice,
            TFFunnelForPreTraining,
            TFFunnelForQuestionAnswering,
            TFFunnelForSequenceClassification,
            TFFunnelForTokenClassification,
            TFFunnelModel,
            TFFunnelPreTrainedModel,
        )
        from .models.gpt2 import (
            TF_GPT2_PRETRAINED_MODEL_ARCHIVE_LIST,
            TFGPT2DoubleHeadsModel,
            TFGPT2ForSequenceClassification,
            TFGPT2LMHeadModel,
            TFGPT2MainLayer,
            TFGPT2Model,
            TFGPT2PreTrainedModel,
        )
        from .models.gptj import (
            TFGPTJForCausalLM,
            TFGPTJForQuestionAnswering,
            TFGPTJForSequenceClassification,
            TFGPTJModel,
            TFGPTJPreTrainedModel,
        )
        from .models.groupvit import (
            TF_GROUPVIT_PRETRAINED_MODEL_ARCHIVE_LIST,
            TFGroupViTModel,
            TFGroupViTPreTrainedModel,
            TFGroupViTTextModel,
            TFGroupViTVisionModel,
        )
        from .models.hubert import (
            TF_HUBERT_PRETRAINED_MODEL_ARCHIVE_LIST,
            TFHubertForCTC,
            TFHubertModel,
            TFHubertPreTrainedModel,
        )
        from .models.layoutlm import (
            TF_LAYOUTLM_PRETRAINED_MODEL_ARCHIVE_LIST,
            TFLayoutLMForMaskedLM,
            TFLayoutLMForQuestionAnswering,
            TFLayoutLMForSequenceClassification,
            TFLayoutLMForTokenClassification,
            TFLayoutLMMainLayer,
            TFLayoutLMModel,
            TFLayoutLMPreTrainedModel,
        )
        from .models.layoutlmv3 import (
            TF_LAYOUTLMV3_PRETRAINED_MODEL_ARCHIVE_LIST,
            TFLayoutLMv3ForQuestionAnswering,
            TFLayoutLMv3ForSequenceClassification,
            TFLayoutLMv3ForTokenClassification,
            TFLayoutLMv3Model,
            TFLayoutLMv3PreTrainedModel,
        )
        from .models.led import (
            TFLEDForConditionalGeneration,
            TFLEDModel,
            TFLEDPreTrainedModel,
        )
        from .models.longformer import (
            TF_LONGFORMER_PRETRAINED_MODEL_ARCHIVE_LIST,
            TFLongformerForMaskedLM,
            TFLongformerForMultipleChoice,
            TFLongformerForQuestionAnswering,
            TFLongformerForSequenceClassification,
            TFLongformerForTokenClassification,
            TFLongformerModel,
            TFLongformerPreTrainedModel,
            TFLongformerSelfAttention,
        )
        from .models.lxmert import (
            TF_LXMERT_PRETRAINED_MODEL_ARCHIVE_LIST,
            TFLxmertForPreTraining,
            TFLxmertMainLayer,
            TFLxmertModel,
            TFLxmertPreTrainedModel,
            TFLxmertVisualFeatureEncoder,
        )
        from .models.marian import (
            TFMarianModel,
            TFMarianMTModel,
            TFMarianPreTrainedModel,
        )
        from .models.mbart import (
            TFMBartForConditionalGeneration,
            TFMBartModel,
            TFMBartPreTrainedModel,
        )
        from .models.mobilebert import (
            TF_MOBILEBERT_PRETRAINED_MODEL_ARCHIVE_LIST,
            TFMobileBertForMaskedLM,
            TFMobileBertForMultipleChoice,
            TFMobileBertForNextSentencePrediction,
            TFMobileBertForPreTraining,
            TFMobileBertForQuestionAnswering,
            TFMobileBertForSequenceClassification,
            TFMobileBertForTokenClassification,
            TFMobileBertMainLayer,
            TFMobileBertModel,
            TFMobileBertPreTrainedModel,
        )
        from .models.mobilevit import (
            TF_MOBILEVIT_PRETRAINED_MODEL_ARCHIVE_LIST,
            TFMobileViTForImageClassification,
            TFMobileViTForSemanticSegmentation,
            TFMobileViTModel,
            TFMobileViTPreTrainedModel,
        )
        from .models.mpnet import (
            TF_MPNET_PRETRAINED_MODEL_ARCHIVE_LIST,
            TFMPNetForMaskedLM,
            TFMPNetForMultipleChoice,
            TFMPNetForQuestionAnswering,
            TFMPNetForSequenceClassification,
            TFMPNetForTokenClassification,
            TFMPNetMainLayer,
            TFMPNetModel,
            TFMPNetPreTrainedModel,
        )
        from .models.mt5 import (
            TFMT5EncoderModel,
            TFMT5ForConditionalGeneration,
            TFMT5Model,
        )
        from .models.openai import (
            TF_OPENAI_GPT_PRETRAINED_MODEL_ARCHIVE_LIST,
            TFOpenAIGPTDoubleHeadsModel,
            TFOpenAIGPTForSequenceClassification,
            TFOpenAIGPTLMHeadModel,
            TFOpenAIGPTMainLayer,
            TFOpenAIGPTModel,
            TFOpenAIGPTPreTrainedModel,
        )
        from .models.opt import TFOPTForCausalLM, TFOPTModel, TFOPTPreTrainedModel
        from .models.pegasus import (
            TFPegasusForConditionalGeneration,
            TFPegasusModel,
            TFPegasusPreTrainedModel,
        )
        from .models.rag import (
            TFRagModel,
            TFRagPreTrainedModel,
            TFRagSequenceForGeneration,
            TFRagTokenForGeneration,
        )
        from .models.regnet import (
            TF_REGNET_PRETRAINED_MODEL_ARCHIVE_LIST,
            TFRegNetForImageClassification,
            TFRegNetModel,
            TFRegNetPreTrainedModel,
        )
        from .models.rembert import (
            TF_REMBERT_PRETRAINED_MODEL_ARCHIVE_LIST,
            TFRemBertForCausalLM,
            TFRemBertForMaskedLM,
            TFRemBertForMultipleChoice,
            TFRemBertForQuestionAnswering,
            TFRemBertForSequenceClassification,
            TFRemBertForTokenClassification,
            TFRemBertLayer,
            TFRemBertModel,
            TFRemBertPreTrainedModel,
        )
        from .models.resnet import (
            TF_RESNET_PRETRAINED_MODEL_ARCHIVE_LIST,
            TFResNetForImageClassification,
            TFResNetModel,
            TFResNetPreTrainedModel,
        )
        from .models.roberta import (
            TF_ROBERTA_PRETRAINED_MODEL_ARCHIVE_LIST,
            TFRobertaForCausalLM,
            TFRobertaForMaskedLM,
            TFRobertaForMultipleChoice,
            TFRobertaForQuestionAnswering,
            TFRobertaForSequenceClassification,
            TFRobertaForTokenClassification,
            TFRobertaMainLayer,
            TFRobertaModel,
            TFRobertaPreTrainedModel,
        )
        from .models.roberta_prelayernorm import (
            TF_ROBERTA_PRELAYERNORM_PRETRAINED_MODEL_ARCHIVE_LIST,
            TFRobertaPreLayerNormForCausalLM,
            TFRobertaPreLayerNormForMaskedLM,
            TFRobertaPreLayerNormForMultipleChoice,
            TFRobertaPreLayerNormForQuestionAnswering,
            TFRobertaPreLayerNormForSequenceClassification,
            TFRobertaPreLayerNormForTokenClassification,
            TFRobertaPreLayerNormMainLayer,
            TFRobertaPreLayerNormModel,
            TFRobertaPreLayerNormPreTrainedModel,
        )
        from .models.roformer import (
            TF_ROFORMER_PRETRAINED_MODEL_ARCHIVE_LIST,
            TFRoFormerForCausalLM,
            TFRoFormerForMaskedLM,
            TFRoFormerForMultipleChoice,
            TFRoFormerForQuestionAnswering,
            TFRoFormerForSequenceClassification,
            TFRoFormerForTokenClassification,
            TFRoFormerLayer,
            TFRoFormerModel,
            TFRoFormerPreTrainedModel,
        )
        from .models.sam import (
            TF_SAM_PRETRAINED_MODEL_ARCHIVE_LIST,
            TFSamModel,
            TFSamPreTrainedModel,
        )
        from .models.segformer import (
            TF_SEGFORMER_PRETRAINED_MODEL_ARCHIVE_LIST,
            TFSegformerDecodeHead,
            TFSegformerForImageClassification,
            TFSegformerForSemanticSegmentation,
            TFSegformerModel,
            TFSegformerPreTrainedModel,
        )
        from .models.speech_to_text import (
            TF_SPEECH_TO_TEXT_PRETRAINED_MODEL_ARCHIVE_LIST,
            TFSpeech2TextForConditionalGeneration,
            TFSpeech2TextModel,
            TFSpeech2TextPreTrainedModel,
        )
        from .models.swin import (
            TF_SWIN_PRETRAINED_MODEL_ARCHIVE_LIST,
            TFSwinForImageClassification,
            TFSwinForMaskedImageModeling,
            TFSwinModel,
            TFSwinPreTrainedModel,
        )
        from .models.t5 import (
            TF_T5_PRETRAINED_MODEL_ARCHIVE_LIST,
            TFT5EncoderModel,
            TFT5ForConditionalGeneration,
            TFT5Model,
            TFT5PreTrainedModel,
        )
        from .models.tapas import (
            TF_TAPAS_PRETRAINED_MODEL_ARCHIVE_LIST,
            TFTapasForMaskedLM,
            TFTapasForQuestionAnswering,
            TFTapasForSequenceClassification,
            TFTapasModel,
            TFTapasPreTrainedModel,
        )
        from .models.vision_encoder_decoder import TFVisionEncoderDecoderModel
        from .models.vision_text_dual_encoder import TFVisionTextDualEncoderModel
        from .models.vit import (
            TFViTForImageClassification,
            TFViTModel,
            TFViTPreTrainedModel,
        )
        from .models.vit_mae import (
            TFViTMAEForPreTraining,
            TFViTMAEModel,
            TFViTMAEPreTrainedModel,
        )
        from .models.wav2vec2 import (
            TF_WAV_2_VEC_2_PRETRAINED_MODEL_ARCHIVE_LIST,
            TFWav2Vec2ForCTC,
            TFWav2Vec2ForSequenceClassification,
            TFWav2Vec2Model,
            TFWav2Vec2PreTrainedModel,
        )
        from .models.whisper import (
            TF_WHISPER_PRETRAINED_MODEL_ARCHIVE_LIST,
            TFWhisperForConditionalGeneration,
            TFWhisperModel,
            TFWhisperPreTrainedModel,
        )
        from .models.xglm import (
            TF_XGLM_PRETRAINED_MODEL_ARCHIVE_LIST,
            TFXGLMForCausalLM,
            TFXGLMModel,
            TFXGLMPreTrainedModel,
        )
        from .models.xlm import (
            TF_XLM_PRETRAINED_MODEL_ARCHIVE_LIST,
            TFXLMForMultipleChoice,
            TFXLMForQuestionAnsweringSimple,
            TFXLMForSequenceClassification,
            TFXLMForTokenClassification,
            TFXLMMainLayer,
            TFXLMModel,
            TFXLMPreTrainedModel,
            TFXLMWithLMHeadModel,
        )
        from .models.xlm_roberta import (
            TF_XLM_ROBERTA_PRETRAINED_MODEL_ARCHIVE_LIST,
            TFXLMRobertaForCausalLM,
            TFXLMRobertaForMaskedLM,
            TFXLMRobertaForMultipleChoice,
            TFXLMRobertaForQuestionAnswering,
            TFXLMRobertaForSequenceClassification,
            TFXLMRobertaForTokenClassification,
            TFXLMRobertaModel,
            TFXLMRobertaPreTrainedModel,
        )
        from .models.xlnet import (
            TF_XLNET_PRETRAINED_MODEL_ARCHIVE_LIST,
            TFXLNetForMultipleChoice,
            TFXLNetForQuestionAnsweringSimple,
            TFXLNetForSequenceClassification,
            TFXLNetForTokenClassification,
            TFXLNetLMHeadModel,
            TFXLNetMainLayer,
            TFXLNetModel,
            TFXLNetPreTrainedModel,
        )

        # Optimization
        from .optimization_tf import (
            AdamWeightDecay,
            GradientAccumulator,
            WarmUp,
            create_optimizer,
        )

    try:
        if not (
            is_librosa_available()
            and is_essentia_available()
            and is_scipy_available()
            and is_torch_available()
            and is_pretty_midi_available()
        ):
            raise OptionalDependencyNotAvailable()
    except OptionalDependencyNotAvailable:
        from .utils.dummy_essentia_and_librosa_and_pretty_midi_and_scipy_and_torch_objects import *
    else:
        from .models.pop2piano import (
            Pop2PianoFeatureExtractor,
            Pop2PianoProcessor,
            Pop2PianoTokenizer,
        )

    try:
        if not is_flax_available():
            raise OptionalDependencyNotAvailable()
    except OptionalDependencyNotAvailable:
        # Import the same objects as dummies to get them in the namespace.
        # They will raise an import error if the user tries to instantiate / use them.
        from .utils.dummy_flax_objects import *
    else:
        from .generation import (
            FlaxForcedBOSTokenLogitsProcessor,
            FlaxForcedEOSTokenLogitsProcessor,
            FlaxForceTokensLogitsProcessor,
            FlaxGenerationMixin,
            FlaxLogitsProcessor,
            FlaxLogitsProcessorList,
            FlaxLogitsWarper,
            FlaxMinLengthLogitsProcessor,
            FlaxSuppressTokensAtBeginLogitsProcessor,
            FlaxSuppressTokensLogitsProcessor,
            FlaxTemperatureLogitsWarper,
            FlaxTopKLogitsWarper,
            FlaxTopPLogitsWarper,
            FlaxWhisperTimeStampLogitsProcessor,
        )
        from .modeling_flax_utils import FlaxPreTrainedModel

        # Flax model imports
        from .models.albert import (
            FlaxAlbertForMaskedLM,
            FlaxAlbertForMultipleChoice,
            FlaxAlbertForPreTraining,
            FlaxAlbertForQuestionAnswering,
            FlaxAlbertForSequenceClassification,
            FlaxAlbertForTokenClassification,
            FlaxAlbertModel,
            FlaxAlbertPreTrainedModel,
        )
        from .models.auto import (
            FLAX_MODEL_FOR_AUDIO_CLASSIFICATION_MAPPING,
            FLAX_MODEL_FOR_CAUSAL_LM_MAPPING,
            FLAX_MODEL_FOR_IMAGE_CLASSIFICATION_MAPPING,
            FLAX_MODEL_FOR_MASKED_LM_MAPPING,
            FLAX_MODEL_FOR_MULTIPLE_CHOICE_MAPPING,
            FLAX_MODEL_FOR_NEXT_SENTENCE_PREDICTION_MAPPING,
            FLAX_MODEL_FOR_PRETRAINING_MAPPING,
            FLAX_MODEL_FOR_QUESTION_ANSWERING_MAPPING,
            FLAX_MODEL_FOR_SEQ_TO_SEQ_CAUSAL_LM_MAPPING,
            FLAX_MODEL_FOR_SEQUENCE_CLASSIFICATION_MAPPING,
            FLAX_MODEL_FOR_SPEECH_SEQ_2_SEQ_MAPPING,
            FLAX_MODEL_FOR_TOKEN_CLASSIFICATION_MAPPING,
            FLAX_MODEL_FOR_VISION_2_SEQ_MAPPING,
            FLAX_MODEL_MAPPING,
            FlaxAutoModel,
            FlaxAutoModelForCausalLM,
            FlaxAutoModelForImageClassification,
            FlaxAutoModelForMaskedLM,
            FlaxAutoModelForMultipleChoice,
            FlaxAutoModelForNextSentencePrediction,
            FlaxAutoModelForPreTraining,
            FlaxAutoModelForQuestionAnswering,
            FlaxAutoModelForSeq2SeqLM,
            FlaxAutoModelForSequenceClassification,
            FlaxAutoModelForSpeechSeq2Seq,
            FlaxAutoModelForTokenClassification,
            FlaxAutoModelForVision2Seq,
        )
        from .models.bart import (
            FlaxBartDecoderPreTrainedModel,
            FlaxBartForCausalLM,
            FlaxBartForConditionalGeneration,
            FlaxBartForQuestionAnswering,
            FlaxBartForSequenceClassification,
            FlaxBartModel,
            FlaxBartPreTrainedModel,
        )
        from .models.beit import (
            FlaxBeitForImageClassification,
            FlaxBeitForMaskedImageModeling,
            FlaxBeitModel,
            FlaxBeitPreTrainedModel,
        )
        from .models.bert import (
            FlaxBertForCausalLM,
            FlaxBertForMaskedLM,
            FlaxBertForMultipleChoice,
            FlaxBertForNextSentencePrediction,
            FlaxBertForPreTraining,
            FlaxBertForQuestionAnswering,
            FlaxBertForSequenceClassification,
            FlaxBertForTokenClassification,
            FlaxBertModel,
            FlaxBertPreTrainedModel,
        )
        from .models.big_bird import (
            FlaxBigBirdForCausalLM,
            FlaxBigBirdForMaskedLM,
            FlaxBigBirdForMultipleChoice,
            FlaxBigBirdForPreTraining,
            FlaxBigBirdForQuestionAnswering,
            FlaxBigBirdForSequenceClassification,
            FlaxBigBirdForTokenClassification,
            FlaxBigBirdModel,
            FlaxBigBirdPreTrainedModel,
        )
        from .models.blenderbot import (
            FlaxBlenderbotForConditionalGeneration,
            FlaxBlenderbotModel,
            FlaxBlenderbotPreTrainedModel,
        )
        from .models.blenderbot_small import (
            FlaxBlenderbotSmallForConditionalGeneration,
            FlaxBlenderbotSmallModel,
            FlaxBlenderbotSmallPreTrainedModel,
        )
        from .models.bloom import (
            FlaxBloomForCausalLM,
            FlaxBloomModel,
            FlaxBloomPreTrainedModel,
        )
        from .models.clip import (
            FlaxCLIPModel,
            FlaxCLIPPreTrainedModel,
            FlaxCLIPTextModel,
            FlaxCLIPTextModelWithProjection,
            FlaxCLIPTextPreTrainedModel,
            FlaxCLIPVisionModel,
            FlaxCLIPVisionPreTrainedModel,
        )
        from .models.distilbert import (
            FlaxDistilBertForMaskedLM,
            FlaxDistilBertForMultipleChoice,
            FlaxDistilBertForQuestionAnswering,
            FlaxDistilBertForSequenceClassification,
            FlaxDistilBertForTokenClassification,
            FlaxDistilBertModel,
            FlaxDistilBertPreTrainedModel,
        )
        from .models.electra import (
            FlaxElectraForCausalLM,
            FlaxElectraForMaskedLM,
            FlaxElectraForMultipleChoice,
            FlaxElectraForPreTraining,
            FlaxElectraForQuestionAnswering,
            FlaxElectraForSequenceClassification,
            FlaxElectraForTokenClassification,
            FlaxElectraModel,
            FlaxElectraPreTrainedModel,
        )
        from .models.encoder_decoder import FlaxEncoderDecoderModel
        from .models.gpt2 import (
            FlaxGPT2LMHeadModel,
            FlaxGPT2Model,
            FlaxGPT2PreTrainedModel,
        )
        from .models.gpt_neo import (
            FlaxGPTNeoForCausalLM,
            FlaxGPTNeoModel,
            FlaxGPTNeoPreTrainedModel,
        )
        from .models.gptj import (
            FlaxGPTJForCausalLM,
            FlaxGPTJModel,
            FlaxGPTJPreTrainedModel,
        )
        from .models.llama import (
            FlaxLlamaForCausalLM,
            FlaxLlamaModel,
            FlaxLlamaPreTrainedModel,
        )
        from .models.longt5 import (
            FlaxLongT5ForConditionalGeneration,
            FlaxLongT5Model,
            FlaxLongT5PreTrainedModel,
        )
        from .models.marian import (
            FlaxMarianModel,
            FlaxMarianMTModel,
            FlaxMarianPreTrainedModel,
        )
        from .models.mbart import (
            FlaxMBartForConditionalGeneration,
            FlaxMBartForQuestionAnswering,
            FlaxMBartForSequenceClassification,
            FlaxMBartModel,
            FlaxMBartPreTrainedModel,
        )
        from .models.mt5 import (
            FlaxMT5EncoderModel,
            FlaxMT5ForConditionalGeneration,
            FlaxMT5Model,
        )
        from .models.opt import FlaxOPTForCausalLM, FlaxOPTModel, FlaxOPTPreTrainedModel
        from .models.pegasus import (
            FlaxPegasusForConditionalGeneration,
            FlaxPegasusModel,
            FlaxPegasusPreTrainedModel,
        )
        from .models.regnet import (
            FlaxRegNetForImageClassification,
            FlaxRegNetModel,
            FlaxRegNetPreTrainedModel,
        )
        from .models.resnet import (
            FlaxResNetForImageClassification,
            FlaxResNetModel,
            FlaxResNetPreTrainedModel,
        )
        from .models.roberta import (
            FlaxRobertaForCausalLM,
            FlaxRobertaForMaskedLM,
            FlaxRobertaForMultipleChoice,
            FlaxRobertaForQuestionAnswering,
            FlaxRobertaForSequenceClassification,
            FlaxRobertaForTokenClassification,
            FlaxRobertaModel,
            FlaxRobertaPreTrainedModel,
        )
        from .models.roberta_prelayernorm import (
            FlaxRobertaPreLayerNormForCausalLM,
            FlaxRobertaPreLayerNormForMaskedLM,
            FlaxRobertaPreLayerNormForMultipleChoice,
            FlaxRobertaPreLayerNormForQuestionAnswering,
            FlaxRobertaPreLayerNormForSequenceClassification,
            FlaxRobertaPreLayerNormForTokenClassification,
            FlaxRobertaPreLayerNormModel,
            FlaxRobertaPreLayerNormPreTrainedModel,
        )
        from .models.roformer import (
            FlaxRoFormerForMaskedLM,
            FlaxRoFormerForMultipleChoice,
            FlaxRoFormerForQuestionAnswering,
            FlaxRoFormerForSequenceClassification,
            FlaxRoFormerForTokenClassification,
            FlaxRoFormerModel,
            FlaxRoFormerPreTrainedModel,
        )
        from .models.speech_encoder_decoder import FlaxSpeechEncoderDecoderModel
        from .models.t5 import (
            FlaxT5EncoderModel,
            FlaxT5ForConditionalGeneration,
            FlaxT5Model,
            FlaxT5PreTrainedModel,
        )
        from .models.vision_encoder_decoder import FlaxVisionEncoderDecoderModel
        from .models.vision_text_dual_encoder import FlaxVisionTextDualEncoderModel
        from .models.vit import (
            FlaxViTForImageClassification,
            FlaxViTModel,
            FlaxViTPreTrainedModel,
        )
        from .models.wav2vec2 import (
            FlaxWav2Vec2ForCTC,
            FlaxWav2Vec2ForPreTraining,
            FlaxWav2Vec2Model,
            FlaxWav2Vec2PreTrainedModel,
        )
        from .models.whisper import (
            FlaxWhisperForAudioClassification,
            FlaxWhisperForConditionalGeneration,
            FlaxWhisperModel,
            FlaxWhisperPreTrainedModel,
        )
        from .models.xglm import (
            FlaxXGLMForCausalLM,
            FlaxXGLMModel,
            FlaxXGLMPreTrainedModel,
        )
        from .models.xlm_roberta import (
            FLAX_XLM_ROBERTA_PRETRAINED_MODEL_ARCHIVE_LIST,
            FlaxXLMRobertaForCausalLM,
            FlaxXLMRobertaForMaskedLM,
            FlaxXLMRobertaForMultipleChoice,
            FlaxXLMRobertaForQuestionAnswering,
            FlaxXLMRobertaForSequenceClassification,
            FlaxXLMRobertaForTokenClassification,
            FlaxXLMRobertaModel,
            FlaxXLMRobertaPreTrainedModel,
        )


else:
    import sys

    sys.modules[__name__] = _LazyModule(
        __name__,
        globals()["__file__"],
        _import_structure,
        module_spec=__spec__,
        extra_objects={"__version__": __version__},
    )


if not is_tf_available() and not is_torch_available() and not is_flax_available():
    logger.warning(
        "None of PyTorch, TensorFlow >= 2.0, or Flax have been found. "
        "Models won't be available and only tokenizers, configuration "
        "and file/data utilities can be used."
    )<|MERGE_RESOLUTION|>--- conflicted
+++ resolved
@@ -1299,11 +1299,8 @@
     _import_structure["models.pvt"].extend(["PvtImageProcessor"])
     _import_structure["models.sam"].extend(["SamImageProcessor"])
     _import_structure["models.segformer"].extend(["SegformerFeatureExtractor", "SegformerImageProcessor"])
-<<<<<<< HEAD
     _import_structure["models.seggpt"].extend(["SegGptImageProcessor"])
-=======
     _import_structure["models.siglip"].append("SiglipImageProcessor")
->>>>>>> bc72b4e2
     _import_structure["models.swin2sr"].append("Swin2SRImageProcessor")
     _import_structure["models.tvlt"].append("TvltImageProcessor")
     _import_structure["models.tvp"].append("TvpImageProcessor")
@@ -6002,11 +5999,8 @@
         from .models.pvt import PvtImageProcessor
         from .models.sam import SamImageProcessor
         from .models.segformer import SegformerFeatureExtractor, SegformerImageProcessor
-<<<<<<< HEAD
         from .models.seggpt import SegGptImageProcessor
-=======
         from .models.siglip import SiglipImageProcessor
->>>>>>> bc72b4e2
         from .models.swin2sr import Swin2SRImageProcessor
         from .models.tvlt import TvltImageProcessor
         from .models.tvp import TvpImageProcessor
