--- conflicted
+++ resolved
@@ -2465,17 +2465,13 @@
 
             # Maybe delete some older checkpoints.
             if self.args.should_save:
-<<<<<<< HEAD
-                self._rotate_checkpoints(use_mtime=True, output_dir=run_dir)
+                # Solely rely on numerical checkpoint id for rotation.
+                # mtime is not reliable especially on some fuse fs in cloud environments.
+                self._rotate_checkpoints(use_mtime=False, output_dir=run_dir)
         elif self.is_local_process_zero():
             # Clean up the remaining staging checkpoint folders on other nodes
             if staging_output_dir != output_dir and os.path.exists(staging_output_dir):
                 shutil.rmtree(staging_output_dir)
-=======
-                # Solely rely on numerical checkpoint id for rotation.
-                # mtime is not reliable especially on some fuse fs in cloud environments.
-                self._rotate_checkpoints(use_mtime=False, output_dir=run_dir)
->>>>>>> ef5ab72f
 
         self.args.distributed_state.wait_for_everyone()
 
