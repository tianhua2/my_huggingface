--- conflicted
+++ resolved
@@ -361,15 +361,6 @@
         # vocab size
         if hasattr(self.config, "vocab_size"):
             vocab_size = self.config.vocab_size
-<<<<<<< HEAD
-        elif self.config.is_encoder_decoder:
-            if hasattr(self.config, "tgt_vocab_size"):
-                vocab_size = self.config.tgt_vocab_size
-            elif hasattr(self.config, "decoder") and hasattr(self.config.decoder, "vocab_size"):
-                vocab_size = self.config.decoder.vocab_size
-        if vocab_size is None:
-            raise ValueError("vocab_size has to be defined")
-=======
         elif (
             self.config.is_encoder_decoder
             and hasattr(self.config, "decoder")
@@ -378,7 +369,6 @@
             vocab_size = self.config.decoder.vocab_size
         else:
             raise ValueError("either self.config.vocab_size or self.config.decoder.vocab_size needs to be defined")
->>>>>>> 90ec78b5
 
         # set effective batch size and effective batch multiplier according to do_sample
         if do_sample:
