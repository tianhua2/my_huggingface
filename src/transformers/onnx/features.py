from functools import partial, reduce
from typing import Callable, Dict, Optional, Tuple, Type, Union

from .. import PretrainedConfig, PreTrainedModel, TFPreTrainedModel, is_tf_available, is_torch_available
from ..models.albert import AlbertOnnxConfig
from ..models.bart import BartOnnxConfig
from ..models.bert import BertOnnxConfig
from ..models.blenderbot import BlenderbotOnnxConfig
from ..models.blenderbot_small import BlenderbotSmallOnnxConfig
from ..models.camembert import CamembertOnnxConfig
from ..models.distilbert import DistilBertOnnxConfig
from ..models.electra import ElectraOnnxConfig
from ..models.flaubert import FlaubertOnnxConfig
from ..models.gpt2 import GPT2OnnxConfig
from ..models.gpt_neo import GPTNeoOnnxConfig
from ..models.gptj import GPTJOnnxConfig
from ..models.ibert import IBertOnnxConfig
from ..models.layoutlm import LayoutLMOnnxConfig
from ..models.m2m_100 import M2M100OnnxConfig
from ..models.marian import MarianOnnxConfig
from ..models.mbart import MBartOnnxConfig
from ..models.roberta import RobertaOnnxConfig
from ..models.t5 import T5OnnxConfig
from ..models.vit import ViTOnnxConfig
from ..models.xlm_roberta import XLMRobertaOnnxConfig
from ..utils import logging
from .config import OnnxConfig


logger = logging.get_logger(__name__)  # pylint: disable=invalid-name

if is_torch_available():
    from transformers.models.auto import (
        AutoModel,
        AutoModelForCausalLM,
        AutoModelForImageClassification,
        AutoModelForMaskedLM,
        AutoModelForMultipleChoice,
        AutoModelForQuestionAnswering,
        AutoModelForSeq2SeqLM,
        AutoModelForSequenceClassification,
        AutoModelForTokenClassification,
    )
if is_tf_available():
    from transformers.models.auto import (
        TFAutoModel,
        TFAutoModelForCausalLM,
        TFAutoModelForMaskedLM,
        TFAutoModelForMultipleChoice,
        TFAutoModelForQuestionAnswering,
        TFAutoModelForSeq2SeqLM,
        TFAutoModelForSequenceClassification,
        TFAutoModelForTokenClassification,
    )
if not is_torch_available() and not is_tf_available():
    logger.warning(
        "The ONNX export features are only supported for PyTorch or TensorFlow. You will not be able to export models without one of these libraries installed."
    )


def supported_features_mapping(
    *supported_features: str, onnx_config_cls: Type[OnnxConfig] = None
) -> Dict[str, Callable[[PretrainedConfig], OnnxConfig]]:
    """
    Generate the mapping between supported the features and their corresponding OnnxConfig for a given model.

    Args:
        *supported_features: The names of the supported features.
        onnx_config_cls: The OnnxConfig class corresponding to the model.

    Returns:
        The dictionary mapping a feature to an OnnxConfig constructor.
    """
    if onnx_config_cls is None:
        raise ValueError("A OnnxConfig class must be provided")

    mapping = {}
    for feature in supported_features:
        if "-with-past" in feature:
            task = feature.replace("-with-past", "")
            mapping[feature] = partial(onnx_config_cls.with_past, task=task)
        else:
            mapping[feature] = partial(onnx_config_cls.from_model_config, task=feature)

    return mapping


class FeaturesManager:
    _TASKS_TO_AUTOMODELS = {}
    _TASKS_TO_TF_AUTOMODELS = {}
    if is_torch_available():
        _TASKS_TO_AUTOMODELS = {
            "default": AutoModel,
            "masked-lm": AutoModelForMaskedLM,
            "causal-lm": AutoModelForCausalLM,
            "seq2seq-lm": AutoModelForSeq2SeqLM,
            "sequence-classification": AutoModelForSequenceClassification,
            "token-classification": AutoModelForTokenClassification,
            "multiple-choice": AutoModelForMultipleChoice,
            "question-answering": AutoModelForQuestionAnswering,
            "image-classification": AutoModelForImageClassification,
        }
    if is_tf_available():
        _TASKS_TO_TF_AUTOMODELS = {
            "default": TFAutoModel,
            "masked-lm": TFAutoModelForMaskedLM,
            "causal-lm": TFAutoModelForCausalLM,
            "seq2seq-lm": TFAutoModelForSeq2SeqLM,
            "sequence-classification": TFAutoModelForSequenceClassification,
            "token-classification": TFAutoModelForTokenClassification,
            "multiple-choice": TFAutoModelForMultipleChoice,
            "question-answering": TFAutoModelForQuestionAnswering,
        }

    # Set of model topologies we support associated to the features supported by each topology and the factory
    _SUPPORTED_MODEL_TYPE = {
        "albert": supported_features_mapping(
            "default",
            "masked-lm",
            "sequence-classification",
            # "multiple-choice",
            "token-classification",
            "question-answering",
            onnx_config_cls=AlbertOnnxConfig,
        ),
        "bart": supported_features_mapping(
            "default",
            "default-with-past",
            "causal-lm",
            "causal-lm-with-past",
            "seq2seq-lm",
            "seq2seq-lm-with-past",
            "sequence-classification",
            "question-answering",
            onnx_config_cls=BartOnnxConfig,
        ),
        "mbart": supported_features_mapping(
            "default",
            "default-with-past",
            "causal-lm",
            "causal-lm-with-past",
            "seq2seq-lm",
            "seq2seq-lm-with-past",
            "sequence-classification",
            "question-answering",
            onnx_config_cls=MBartOnnxConfig,
        ),
        "bert": supported_features_mapping(
            "default",
            "masked-lm",
            "causal-lm",
            "sequence-classification",
            # "multiple-choice",
            "token-classification",
            "question-answering",
            onnx_config_cls=BertOnnxConfig,
        ),
        "ibert": supported_features_mapping(
            "default",
            "masked-lm",
            "sequence-classification",
            # "multiple-choice",
            "token-classification",
            "question-answering",
            onnx_config_cls=IBertOnnxConfig,
        ),
        "camembert": supported_features_mapping(
            "default",
            "masked-lm",
            "causal-lm",
            "sequence-classification",
            # "multiple-choice",
            "token-classification",
            "question-answering",
            onnx_config_cls=CamembertOnnxConfig,
        ),
        "distilbert": supported_features_mapping(
            "default",
            "masked-lm",
            "sequence-classification",
            # "multiple-choice",
            "token-classification",
            "question-answering",
            onnx_config_cls=DistilBertOnnxConfig,
        ),
        "flaubert": supported_features_mapping(
            "default",
            "masked-lm",
            "causal-lm",
            "sequence-classification",
            "token-classification",
            "question-answering",
            onnx_config_cls=FlaubertOnnxConfig,
        ),
        "marian": supported_features_mapping(
            "default",
            "default-with-past",
            "seq2seq-lm",
            "seq2seq-lm-with-past",
            "causal-lm",
            "causal-lm-with-past",
            onnx_config_cls=MarianOnnxConfig,
        ),
        "m2m-100": supported_features_mapping(
            "default", "default-with-past", "seq2seq-lm", "seq2seq-lm-with-past", onnx_config_cls=M2M100OnnxConfig
        ),
        "roberta": supported_features_mapping(
            "default",
            "masked-lm",
            "causal-lm",
            "sequence-classification",
            # "multiple-choice",
            "token-classification",
            "question-answering",
            onnx_config_cls=RobertaOnnxConfig,
        ),
        "t5": supported_features_mapping(
            "default", "default-with-past", "seq2seq-lm", "seq2seq-lm-with-past", onnx_config_cls=T5OnnxConfig
        ),
        "xlm-roberta": supported_features_mapping(
            "default",
            "masked-lm",
            "causal-lm",
            "sequence-classification",
            # "multiple-choice",
            "token-classification",
            "question-answering",
            onnx_config_cls=XLMRobertaOnnxConfig,
        ),
        "gpt2": supported_features_mapping(
            "default",
            "default-with-past",
            "causal-lm",
            "causal-lm-with-past",
            "sequence-classification",
            "token-classification",
            onnx_config_cls=GPT2OnnxConfig,
        ),
        "gpt-j": supported_features_mapping(
            "default",
            "default-with-past",
            "causal-lm",
            "causal-lm-with-past",
            "question-answering",
            "sequence-classification",
            onnx_config_cls=GPTJOnnxConfig,
        ),
        "gpt-neo": supported_features_mapping(
            "default",
            "default-with-past",
            "causal-lm",
            "causal-lm-with-past",
            "sequence-classification",
            onnx_config_cls=GPTNeoOnnxConfig,
        ),
        "layoutlm": supported_features_mapping(
            "default",
            "masked-lm",
            "sequence-classification",
            "token-classification",
            onnx_config_cls=LayoutLMOnnxConfig,
        ),
        "electra": supported_features_mapping(
            "default",
            "masked-lm",
            "causal-lm",
            "sequence-classification",
            "token-classification",
            "question-answering",
            onnx_config_cls=ElectraOnnxConfig,
        ),
<<<<<<< HEAD
        "blenderbot": supported_features_mapping(
            "default",
            "default-with-past",
            "causal-lm",
            "causal-lm-with-past",
            "seq2seq-lm",
            "seq2seq-lm-with-past",
            onnx_config_cls=BlenderbotOnnxConfig,
        ),
        "blenderbotsmall": supported_features_mapping(
            "default",
            "default-with-past",
            "causal-lm",
            "causal-lm-with-past",
            "seq2seq-lm",
            "seq2seq-lm-with-past",
            onnx_config_cls=BlenderbotSmallOnnxConfig,
        ),
=======
        "vit": supported_features_mapping("default", "image-classification", onnx_config_cls=ViTOnnxConfig),
>>>>>>> 4e0f583e
    }

    AVAILABLE_FEATURES = sorted(reduce(lambda s1, s2: s1 | s2, (v.keys() for v in _SUPPORTED_MODEL_TYPE.values())))

    @staticmethod
    def get_supported_features_for_model_type(
        model_type: str, model_name: Optional[str] = None
    ) -> Dict[str, Callable[[PretrainedConfig], OnnxConfig]]:
        """
        Tries to retrieve the feature -> OnnxConfig constructor map from the model type.

        Args:
            model_type (`str`):
                The model type to retrieve the supported features for.
            model_name (`str`, *optional*):
                The name attribute of the model object, only used for the exception message.

        Returns:
            The dictionary mapping each feature to a corresponding OnnxConfig constructor.
        """
        model_type = model_type.lower()
        if model_type not in FeaturesManager._SUPPORTED_MODEL_TYPE:
            model_type_and_model_name = f"{model_type} ({model_name})" if model_name else model_type
            raise KeyError(
                f"{model_type_and_model_name} is not supported yet. "
                f"Only {list(FeaturesManager._SUPPORTED_MODEL_TYPE.keys())} are supported. "
                f"If you want to support {model_type} please propose a PR or open up an issue."
            )
        return FeaturesManager._SUPPORTED_MODEL_TYPE[model_type]

    @staticmethod
    def feature_to_task(feature: str) -> str:
        return feature.replace("-with-past", "")

    @staticmethod
    def _validate_framework_choice(framework: str):
        """
        Validates if the framework requested for the export is both correct and available, otherwise throws an
        exception.
        """
        if framework not in ["pt", "tf"]:
            raise ValueError(
                f"Only two frameworks are supported for ONNX export: pt or tf, but {framework} was provided."
            )
        elif framework == "pt" and not is_torch_available():
            raise RuntimeError("Cannot export model to ONNX using PyTorch because no PyTorch package was found.")
        elif framework == "tf" and not is_tf_available():
            raise RuntimeError("Cannot export model to ONNX using TensorFlow because no TensorFlow package was found.")

    @staticmethod
    def get_model_class_for_feature(feature: str, framework: str = "pt") -> Type:
        """
        Attempts to retrieve an AutoModel class from a feature name.

        Args:
            feature (`str`):
                The feature required.
            framework (`str`, *optional*, defaults to `"pt"`):
                The framework to use for the export.

        Returns:
            The AutoModel class corresponding to the feature.
        """
        task = FeaturesManager.feature_to_task(feature)
        FeaturesManager._validate_framework_choice(framework)
        if framework == "pt":
            task_to_automodel = FeaturesManager._TASKS_TO_AUTOMODELS
        else:
            task_to_automodel = FeaturesManager._TASKS_TO_TF_AUTOMODELS
        if task not in task_to_automodel:
            raise KeyError(
                f"Unknown task: {feature}. "
                f"Possible values are {list(FeaturesManager._TASKS_TO_AUTOMODELS.values())}"
            )
        return task_to_automodel[task]

    def get_model_from_feature(
        feature: str, model: str, framework: str = "pt", cache_dir: str = None
    ) -> Union[PreTrainedModel, TFPreTrainedModel]:
        """
        Attempts to retrieve a model from a model's name and the feature to be enabled.

        Args:
            feature (`str`):
                The feature required.
            model (`str`):
                The name of the model to export.
            framework (`str`, *optional*, defaults to `"pt"`):
                The framework to use for the export.

        Returns:
            The instance of the model.

        """
        model_class = FeaturesManager.get_model_class_for_feature(feature, framework)
        try:
            model = model_class.from_pretrained(model, cache_dir=cache_dir)
        except OSError:
            if framework == "pt":
                model = model_class.from_pretrained(model, from_tf=True, cache_dir=cache_dir)
            else:
                model = model_class.from_pretrained(model, from_pt=True, cache_dir=cache_dir)
        return model

    @staticmethod
    def check_supported_model_or_raise(
        model: Union[PreTrainedModel, TFPreTrainedModel], feature: str = "default"
    ) -> Tuple[str, Callable]:
        """
        Check whether or not the model has the requested features.

        Args:
            model: The model to export.
            feature: The name of the feature to check if it is available.

        Returns:
            (str) The type of the model (OnnxConfig) The OnnxConfig instance holding the model export properties.

        """
        model_type = model.config.model_type.replace("_", "-")
        model_name = getattr(model, "name", "")
        model_features = FeaturesManager.get_supported_features_for_model_type(model_type, model_name=model_name)
        if feature not in model_features:
            raise ValueError(
                f"{model.config.model_type} doesn't support feature {feature}. "
                f"Supported values are: {model_features}"
            )

        return model.config.model_type, FeaturesManager._SUPPORTED_MODEL_TYPE[model_type][feature]<|MERGE_RESOLUTION|>--- conflicted
+++ resolved
@@ -269,7 +269,7 @@
             "question-answering",
             onnx_config_cls=ElectraOnnxConfig,
         ),
-<<<<<<< HEAD
+        "vit": supported_features_mapping("default", "image-classification", onnx_config_cls=ViTOnnxConfig),
         "blenderbot": supported_features_mapping(
             "default",
             "default-with-past",
@@ -288,9 +288,6 @@
             "seq2seq-lm-with-past",
             onnx_config_cls=BlenderbotSmallOnnxConfig,
         ),
-=======
-        "vit": supported_features_mapping("default", "image-classification", onnx_config_cls=ViTOnnxConfig),
->>>>>>> 4e0f583e
     }
 
     AVAILABLE_FEATURES = sorted(reduce(lambda s1, s2: s1 | s2, (v.keys() for v in _SUPPORTED_MODEL_TYPE.values())))
