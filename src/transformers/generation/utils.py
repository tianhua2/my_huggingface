--- conflicted
+++ resolved
@@ -327,27 +327,6 @@
 GenerateOutput = Union[GenerateNonBeamOutput, GenerateBeamOutput]
 
 
-<<<<<<< HEAD
-class GenerationMode(ExplicitEnum):
-    """
-    Possible generation modes, downstream of the [`~generation.GenerationMixin.generate`] method.
-    """
-
-    # Non-beam methods
-    CONTRASTIVE_SEARCH = "contrastive_search"
-    GREEDY_SEARCH = "greedy_search"
-    SAMPLE = "sample"
-    ASSISTED_GENERATION = "assisted_generation"
-    DOLA_GENERATION = "dola_generation"
-    # Beam methods
-    BEAM_SEARCH = "beam_search"
-    BEAM_SAMPLE = "beam_sample"
-    CONSTRAINED_BEAM_SEARCH = "constrained_beam_search"
-    GROUP_BEAM_SEARCH = "group_beam_search"
-
-
-=======
->>>>>>> b382a09e
 class GenerationMixin:
     """
     A class containing all functions for auto-regressive text generation, to be used as a mixin in [`PreTrainedModel`].
@@ -771,59 +750,6 @@
             warpers.append(LogitNormalization())
         return warpers
 
-<<<<<<< HEAD
-    def _get_generation_mode(
-        self, generation_config: GenerationConfig, assistant_model: Optional["PreTrainedModel"], dola_layers: Optional[List[int]] = None
-    ) -> GenerationMode:
-        """
-        Returns the generation mode triggered by a [`GenerationConfig`] instance.
-        """
-        if generation_config.constraints is not None or generation_config.force_words_ids is not None:
-            generation_mode = GenerationMode.CONSTRAINED_BEAM_SEARCH
-        elif generation_config.num_beams == 1:
-            if generation_config.do_sample is False:
-                if (
-                    generation_config.top_k is not None
-                    and generation_config.top_k > 1
-                    and generation_config.penalty_alpha is not None
-                    and generation_config.penalty_alpha > 0
-                ):
-                    generation_mode = GenerationMode.CONTRASTIVE_SEARCH
-                else:
-                    generation_mode = GenerationMode.GREEDY_SEARCH
-            else:
-                generation_mode = GenerationMode.SAMPLE
-        else:
-            if generation_config.num_beam_groups > 1:
-                generation_mode = GenerationMode.GROUP_BEAM_SEARCH
-            elif generation_config.do_sample is True:
-                generation_mode = GenerationMode.BEAM_SAMPLE
-            else:
-                generation_mode = GenerationMode.BEAM_SEARCH
-
-        # Assisted generation may extend some generation modes
-        if assistant_model is not None or generation_config.prompt_lookup_num_tokens is not None:
-            if generation_mode in ("greedy_search", "sample"):
-                generation_mode = GenerationMode.ASSISTED_GENERATION
-            else:
-                raise ValueError(
-                    "You've set `assistant_model`, which triggers assisted generate. Currently, assisted generate "
-                    "is only supported with Greedy Search and Sample."
-                )
-
-        # DoLa generation may extend some generation modes
-        if dola_layers is not None:
-            if generation_mode in ("greedy_search", "sample"):
-                generation_mode = GenerationMode.DOLA_GENERATION
-            else:
-                raise ValueError(
-                    "You've set `dola_layers`, which triggers DoLa generate. Currently, DoLa generate "
-                    "is only supported with Greedy Search and Sample."
-                )
-        return generation_mode
-
-=======
->>>>>>> b382a09e
     def _get_logits_processor(
         self,
         generation_config: GenerationConfig,
@@ -1528,11 +1454,7 @@
         self._validate_generated_length(generation_config, input_ids_length, has_default_max_length)
 
         # 7. determine generation mode
-<<<<<<< HEAD
-        generation_mode = self._get_generation_mode(generation_config, assistant_model, dola_layers)
-=======
-        generation_mode = generation_config.get_generation_mode(assistant_model)
->>>>>>> b382a09e
+        generation_mode = generation_config.get_generation_mode(assistant_model, dola_layers)
 
         if streamer is not None and (generation_config.num_beams > 1):
             raise ValueError(
@@ -1881,7 +1803,6 @@
 
         return result
 
-<<<<<<< HEAD
     def dola_decoding(
         self,
         input_ids: torch.LongTensor,
@@ -2239,8 +2160,7 @@
                 )
         else:
             return input_ids
-    
-=======
+
     def contrastive_search(self, *args, **kwargs):
         logger.warning_once(
             "Calling `contrastive_search` directly is deprecated and will be removed in v4.41. Use `generate` or a "
@@ -2248,7 +2168,6 @@
         )
         return self._contrastive_search(*args, **kwargs)
 
->>>>>>> b382a09e
     @torch.no_grad()
     def _contrastive_search(
         self,
