# coding=utf-8
# Copyright 2020 The Google AI Language Team Authors, Facebook AI Research authors and The HuggingFace Inc. team.
# Copyright (c) 2020, NVIDIA CORPORATION.  All rights reserved.
#
# Licensed under the Apache License, Version 2.0 (the "License");
# you may not use this file except in compliance with the License.
# You may obtain a copy of the License at
#
#     http://www.apache.org/licenses/LICENSE-2.0
#
# Unless required by applicable law or agreed to in writing, software
# distributed under the License is distributed on an "AS IS" BASIS,
# WITHOUT WARRANTIES OR CONDITIONS OF ANY KIND, either express or implied.
# See the License for the specific language governing permissions and
# limitations under the License.

import copy
import inspect
import warnings
from dataclasses import dataclass
from typing import TYPE_CHECKING, Any, Callable, Dict, List, Optional, Tuple, Union

import torch
import torch.distributed as dist
from torch import nn

from ..cache_utils import Cache, DynamicCache, QuantCache, StaticCache
from ..integrations.deepspeed import is_deepspeed_zero3_enabled
from ..modeling_outputs import CausalLMOutputWithPast, Seq2SeqLMOutput
from ..models.auto import (
    MODEL_FOR_CAUSAL_IMAGE_MODELING_MAPPING,
    MODEL_FOR_CAUSAL_LM_MAPPING,
    MODEL_FOR_SEQ_TO_SEQ_CAUSAL_LM_MAPPING,
    MODEL_FOR_SPEECH_SEQ_2_SEQ_MAPPING,
    MODEL_FOR_VISION_2_SEQ_MAPPING,
)
from ..utils import ModelOutput, is_accelerate_available, is_torchdynamo_compiling, logging
from .beam_constraints import DisjunctiveConstraint, PhrasalConstraint
from .beam_search import BeamScorer, BeamSearchScorer, ConstrainedBeamSearchScorer
from .candidate_generator import (
    AssistedCandidateGenerator,
    CandidateGenerator,
    PromptLookupCandidateGenerator,
    _crop_past_key_values,
    _prepare_attention_mask,
    _prepare_token_type_ids,
)
from .configuration_utils import CacheConfig, GenerationConfig, GenerationMode
from .logits_process import (
    EncoderNoRepeatNGramLogitsProcessor,
    EncoderRepetitionPenaltyLogitsProcessor,
    EpsilonLogitsWarper,
    EtaLogitsWarper,
    ExponentialDecayLengthPenalty,
    ForcedBOSTokenLogitsProcessor,
    ForcedEOSTokenLogitsProcessor,
    ForceTokensLogitsProcessor,
    HammingDiversityLogitsProcessor,
    InfNanRemoveLogitsProcessor,
    LogitNormalization,
    LogitsProcessorList,
    MinLengthLogitsProcessor,
    MinNewTokensLengthLogitsProcessor,
    NoBadWordsLogitsProcessor,
    NoRepeatNGramLogitsProcessor,
    PrefixConstrainedLogitsProcessor,
    RepetitionPenaltyLogitsProcessor,
    SequenceBiasLogitsProcessor,
    SuppressTokensAtBeginLogitsProcessor,
    SuppressTokensLogitsProcessor,
    TemperatureLogitsWarper,
    TopKLogitsWarper,
    TopPLogitsWarper,
    TypicalLogitsWarper,
    UnbatchedClassifierFreeGuidanceLogitsProcessor,
)
from .stopping_criteria import (
    EosTokenCriteria,
    MaxLengthCriteria,
    MaxTimeCriteria,
    StoppingCriteria,
    StoppingCriteriaList,
    StopStringCriteria,
    validate_stopping_criteria,
)


if TYPE_CHECKING:
    from ..modeling_utils import PreTrainedModel
    from ..tokenization_utils_base import PreTrainedTokenizerBase
    from .streamers import BaseStreamer

logger = logging.get_logger(__name__)

if is_accelerate_available():
    from accelerate.hooks import AlignDevicesHook, add_hook_to_module

NEED_SETUP_CACHE_CLASSES_MAPPING = {"static": StaticCache, "quantized": QuantCache}


@dataclass
class GenerateDecoderOnlyOutput(ModelOutput):
    """
    Outputs of decoder-only generation models, when using non-beam methods.

    Args:
        sequences (`torch.LongTensor` of shape `(batch_size, sequence_length)`):
            The generated sequences. The second dimension (sequence_length) is either equal to `max_length` or shorter
            if all batches finished early due to the `eos_token_id`.
        scores (`tuple(torch.FloatTensor)` *optional*, returned when `output_scores=True` is passed or when `config.output_scores=True`):
            Processed prediction scores of the language modeling head (scores for each vocabulary token before SoftMax)
            at each generation step. Tuple of `torch.FloatTensor` with up to `max_new_tokens` elements (one element for
            each generated token), with each tensor of shape `(batch_size, config.vocab_size)`.
        logits (`tuple(torch.FloatTensor)` *optional*, returned when `output_logits=True` is passed or when `config.output_logits=True`):
            Unprocessed prediction scores of the language modeling head (scores for each vocabulary token before SoftMax)
            at each generation step. Tuple of `torch.FloatTensor` with up to `max_new_tokens` elements (one element for
            each generated token), with each tensor of shape `(batch_size, config.vocab_size)`.
        attentions (`tuple(tuple(torch.FloatTensor))`, *optional*, returned when `output_attentions=True` is passed or `config.output_attentions=True`):
            Tuple (one element for each generated token) of tuples (one element for each layer of the decoder) of
            `torch.FloatTensor` of shape `(batch_size, num_heads, generated_length, sequence_length)`.
        hidden_states (`tuple(tuple(torch.FloatTensor))`, *optional*, returned when `output_hidden_states=True` is passed or when `config.output_hidden_states=True`):
            Tuple (one element for each generated token) of tuples (one element for each layer of the decoder) of
            `torch.FloatTensor` of shape `(batch_size, generated_length, hidden_size)`.
        past_key_values (`tuple(tuple(torch.FloatTensor)))`, *optional*, returned when `use_cache=True` is passed or when `config.use_cache=True`):
            NOTE: some models have a different `past_key_values` format, confirm with the model's documentation.
            Usually a Tuple (one element for each layer of the decoder) of tuples (two elements, key tensor and value
            tensor). The first Tuple is of length `config.n_layers`, with each tuple having 2 tensors of shape
            `(batch_size, num_heads, sequence_length, embed_size_per_head)`) and optionally if
            `config.is_encoder_decoder=True` 2 additional tensors of shape `(batch_size, num_heads,
            encoder_sequence_length, embed_size_per_head)`.
    """

    sequences: torch.LongTensor = None
    scores: Optional[Tuple[torch.FloatTensor]] = None
    logits: Optional[Tuple[torch.FloatTensor]] = None
    attentions: Optional[Tuple[Tuple[torch.FloatTensor]]] = None
    hidden_states: Optional[Tuple[Tuple[torch.FloatTensor]]] = None
    past_key_values: Optional[Tuple[Tuple[Tuple[torch.FloatTensor]]]] = None


@dataclass
class GenerateEncoderDecoderOutput(ModelOutput):
    """
    Outputs of encoder-decoder generation models, when using non-beam methods.

    Args:
        sequences (`torch.LongTensor` of shape `(batch_size*num_return_sequences, sequence_length)`):
            The generated sequences. The second dimension (sequence_length) is either equal to `max_length` or shorter
            if all batches finished early due to the `eos_token_id`.
        scores (`tuple(torch.FloatTensor)` *optional*, returned when `output_scores=True` is passed or when `config.output_scores=True`):
            Processed prediction scores of the language modeling head (scores for each vocabulary token before SoftMax)
            at each generation step. Tuple of `torch.FloatTensor` with up to `max_new_tokens` elements (one element for
            each generated token), with each tensor of shape `(batch_size, config.vocab_size)`.
        logits (`tuple(torch.FloatTensor)` *optional*, returned when `output_logits=True` is passed or when `config.output_logits=True`):
            Unprocessed prediction scores of the language modeling head (scores for each vocabulary token before SoftMax)
            at each generation step. Tuple of `torch.FloatTensor` with up to `max_new_tokens` elements (one element for
            each generated token), with each tensor of shape `(batch_size, config.vocab_size)`.
        encoder_attentions (`tuple(torch.FloatTensor)`, *optional*, returned when `output_attentions=True` is passed or `config.output_attentions=True`):
            Tuple of `torch.FloatTensor` (one for each layer of the decoder) of shape `(batch_size, num_heads,
            sequence_length, sequence_length)`.
        encoder_hidden_states (`tuple(torch.FloatTensor)`, *optional*, returned when `output_hidden_states=True` is passed or when `config.output_hidden_states=True`):
            Tuple of `torch.FloatTensor` (one for the output of the embeddings + one for the output of each layer) of
            shape `(batch_size, sequence_length, hidden_size)`.
        decoder_attentions (`tuple(tuple(torch.FloatTensor))`, *optional*, returned when `output_attentions=True` is passed or `config.output_attentions=True`):
            Tuple (one element for each generated token) of tuples (one element for each layer of the decoder) of
            `torch.FloatTensor` of shape `(batch_size, num_heads, generated_length, sequence_length)`.
        cross_attentions (`tuple(tuple(torch.FloatTensor))`, *optional*, returned when `output_attentions=True` is passed or `config.output_attentions=True`):
            Tuple (one element for each generated token) of tuples (one element for each layer of the decoder) of
            `torch.FloatTensor` of shape `(batch_size, num_heads, generated_length, sequence_length)`.
        decoder_hidden_states (`tuple(tuple(torch.FloatTensor))`, *optional*, returned when `output_hidden_states=True` is passed or when `config.output_hidden_states=True`):
            Tuple (one element for each generated token) of tuples (one element for each layer of the decoder) of
            `torch.FloatTensor` of shape `(batch_size, generated_length, hidden_size)`.
        past_key_values (`tuple(tuple(torch.FloatTensor)))`, *optional*, returned when `use_cache=True` is passed or when `config.use_cache=True`):
            NOTE: some models have a different `past_key_values` format, confirm with the model's documentation.
            Usually a Tuple (one element for each layer of the decoder) of tuples (two elements, key tensor and value
            tensor). The first Tuple is of length `config.n_layers`, with each tuple having 2 tensors of shape
            `(batch_size, num_heads, sequence_length, embed_size_per_head)`) and optionally if
            `config.is_encoder_decoder=True` 2 additional tensors of shape `(batch_size, num_heads,
            encoder_sequence_length, embed_size_per_head)`.
    """

    sequences: torch.LongTensor = None
    scores: Optional[Tuple[torch.FloatTensor]] = None
    logits: Optional[Tuple[torch.FloatTensor]] = None
    encoder_attentions: Optional[Tuple[torch.FloatTensor]] = None
    encoder_hidden_states: Optional[Tuple[torch.FloatTensor]] = None
    decoder_attentions: Optional[Tuple[Tuple[torch.FloatTensor]]] = None
    cross_attentions: Optional[Tuple[Tuple[torch.FloatTensor]]] = None
    decoder_hidden_states: Optional[Tuple[Tuple[torch.FloatTensor]]] = None
    past_key_values: Optional[Tuple[Tuple[Tuple[torch.FloatTensor]]]] = None


@dataclass
class GenerateBeamDecoderOnlyOutput(ModelOutput):
    """
    Outputs of decoder-only generation models, when using beam methods.

    Args:
        sequences (`torch.LongTensor` of shape `(batch_size*num_return_sequences, sequence_length)`):
            The generated sequences. The second dimension (sequence_length) is either equal to `max_length` or shorter
            if all batches finished early due to the `eos_token_id`.
        sequences_scores (`torch.FloatTensor` of shape `(batch_size*num_return_sequences)`, *optional*, returned when `output_scores=True` is passed or when `config.output_scores=True`):
            Final beam scores of the generated `sequences`.
        scores (`tuple(torch.FloatTensor)` *optional*, returned when `output_scores=True` is passed or when `config.output_scores=True`):
            Beam transition scores for each vocabulary token at each generation step. Beam transition scores consisting
            of log probabilities of tokens conditioned on log softmax of previously generated tokens in this beam.
            Tuple of `torch.FloatTensor` with up to `max_new_tokens` elements (one element for each generated token),
            with each tensor of shape `(batch_size*num_beams, config.vocab_size)`.
        logits (`tuple(torch.FloatTensor)` *optional*, returned when `output_logits=True` is passed or when `config.output_logits=True`):
            Unprocessed prediction scores of the language modeling head (scores for each vocabulary token before SoftMax)
            at each generation step. Tuple of `torch.FloatTensor` with up to `max_new_tokens` elements (one element for
            each generated token), with each tensor of shape `(batch_size, config.vocab_size)`.
        beam_indices (`torch.LongTensor`, *optional*, returned when `output_scores=True` is passed or when `config.output_scores=True`):
            Beam indices of generated token id at each generation step. `torch.LongTensor` of shape
            `(batch_size*num_return_sequences, sequence_length)`.
        attentions (`tuple(tuple(torch.FloatTensor))`, *optional*, returned when `output_attentions=True` is passed or `config.output_attentions=True`):
            Tuple (one element for each generated token) of tuples (one element for each layer of the decoder) of
            `torch.FloatTensor` of shape `(batch_size*num_beams, num_heads, generated_length, sequence_length)`.
        hidden_states (`tuple(tuple(torch.FloatTensor))`, *optional*, returned when `output_hidden_states=True` is passed or when `config.output_hidden_states=True`):
            Tuple (one element for each generated token) of tuples (one element for each layer of the decoder) of
            `torch.FloatTensor` of shape `(batch_size*num_beams*num_return_sequences, generated_length, hidden_size)`.
        past_key_values (`tuple(tuple(torch.FloatTensor)))`, *optional*, returned when `use_cache=True` is passed or when `config.use_cache=True`):
            NOTE: some models have a different `past_key_values` format, confirm with the model's documentation.
            Usually a Tuple (one element for each layer of the decoder) of tuples (two elements, key tensor and value
            tensor). The first Tuple is of length `config.n_layers`, with each tuple having 2 tensors of shape
            `(batch_size, num_heads, sequence_length, embed_size_per_head)`) and optionally if
            `config.is_encoder_decoder=True` 2 additional tensors of shape `(batch_size, num_heads,
            encoder_sequence_length, embed_size_per_head)`.
    """

    sequences: torch.LongTensor = None
    sequences_scores: Optional[torch.FloatTensor] = None
    scores: Optional[Tuple[torch.FloatTensor]] = None
    logits: Optional[Tuple[torch.FloatTensor]] = None
    beam_indices: Optional[torch.LongTensor] = None
    attentions: Optional[Tuple[Tuple[torch.FloatTensor]]] = None
    hidden_states: Optional[Tuple[Tuple[torch.FloatTensor]]] = None
    past_key_values: Optional[Tuple[Tuple[Tuple[torch.FloatTensor]]]] = None


@dataclass
class GenerateBeamEncoderDecoderOutput(ModelOutput):
    """
    Outputs of encoder-decoder generation models, when using beam methods.

    Args:
        sequences (`torch.LongTensor` of shape `(batch_size*num_return_sequences, sequence_length)`):
            The generated sequences. The second dimension (sequence_length) is either equal to `max_length` or shorter
            if all batches finished early due to the `eos_token_id`.
        sequences_scores (`torch.FloatTensor` of shape `(batch_size*num_return_sequences)`, *optional*, returned when `output_scores=True` is passed or when `config.output_scores=True`):
            Final beam scores of the generated `sequences`.
        scores (`tuple(torch.FloatTensor)` *optional*, returned when `output_scores=True` is passed or when `config.output_scores=True`):
            Beam transition scores for each vocabulary token at each generation step. Beam transition scores consisting
            of log probabilities of tokens conditioned on log softmax of previously generated tokens in this beam.
            Tuple of `torch.FloatTensor` with up to `max_new_tokens` elements (one element for each generated token),
            with each tensor of shape `(batch_size*num_beams, config.vocab_size)`.
        logits (`tuple(torch.FloatTensor)` *optional*, returned when `output_logits=True` is passed or when `config.output_logits=True`):
            Unprocessed prediction scores of the language modeling head (scores for each vocabulary token before SoftMax)
            at each generation step. Tuple of `torch.FloatTensor` with up to `max_new_tokens` elements (one element for
            each generated token), with each tensor of shape `(batch_size, config.vocab_size)`.
        beam_indices (`torch.LongTensor`, *optional*, returned when `output_scores=True` is passed or when `config.output_scores=True`):
            Beam indices of generated token id at each generation step. `torch.LongTensor` of shape
            `(batch_size*num_return_sequences, sequence_length)`.
        encoder_attentions (`tuple(torch.FloatTensor)`, *optional*, returned when `output_attentions=True` is passed or `config.output_attentions=True`):
            Tuple of `torch.FloatTensor` (one for each layer of the decoder) of shape `(batch_size, num_heads,
            sequence_length, sequence_length)`.
        encoder_hidden_states (`tuple(torch.FloatTensor)`, *optional*, returned when `output_hidden_states=True` is passed or when `config.output_hidden_states=True`):
            Tuple of `torch.FloatTensor` (one for the output of the embeddings + one for the output of each layer) of
            shape `(batch_size*num_beams*num_return_sequences, sequence_length, hidden_size)`.
        decoder_attentions (`tuple(tuple(torch.FloatTensor))`, *optional*, returned when `output_attentions=True` is passed or `config.output_attentions=True`):
            Tuple (one element for each generated token) of tuples (one element for each layer of the decoder) of
            `torch.FloatTensor` of shape `(batch_size*num_beams*num_return_sequences, num_heads, generated_length,
            sequence_length)`.
        cross_attentions (`tuple(tuple(torch.FloatTensor))`, *optional*, returned when `output_attentions=True` is passed or `config.output_attentions=True`):
            Tuple (one element for each generated token) of tuples (one element for each layer of the decoder) of
            `torch.FloatTensor` of shape `(batch_size, num_heads, generated_length, sequence_length)`.
        decoder_hidden_states (`tuple(tuple(torch.FloatTensor))`, *optional*, returned when `output_hidden_states=True` is passed or when `config.output_hidden_states=True`):
            Tuple (one element for each generated token) of tuples (one element for each layer of the decoder) of
            `torch.FloatTensor` of shape `(batch_size*num_beams*num_return_sequences, generated_length, hidden_size)`.
        past_key_values (`tuple(tuple(torch.FloatTensor)))`, *optional*, returned when `use_cache=True` is passed or when `config.use_cache=True`):
            NOTE: some models have a different `past_key_values` format, confirm with the model's documentation.
            Usually a Tuple (one element for each layer of the decoder) of tuples (two elements, key tensor and value
            tensor). The first Tuple is of length `config.n_layers`, with each tuple having 2 tensors of shape
            `(batch_size, num_heads, sequence_length, embed_size_per_head)`) and optionally if
            `config.is_encoder_decoder=True` 2 additional tensors of shape `(batch_size, num_heads,
            encoder_sequence_length, embed_size_per_head)`.
    """

    sequences: torch.LongTensor = None
    sequences_scores: Optional[torch.FloatTensor] = None
    scores: Optional[Tuple[torch.FloatTensor]] = None
    logits: Optional[Tuple[torch.FloatTensor]] = None
    beam_indices: Optional[torch.LongTensor] = None
    encoder_attentions: Optional[Tuple[torch.FloatTensor]] = None
    encoder_hidden_states: Optional[Tuple[torch.FloatTensor]] = None
    decoder_attentions: Optional[Tuple[Tuple[torch.FloatTensor]]] = None
    cross_attentions: Optional[Tuple[Tuple[torch.FloatTensor]]] = None
    decoder_hidden_states: Optional[Tuple[Tuple[torch.FloatTensor]]] = None
    past_key_values: Optional[Tuple[Tuple[Tuple[torch.FloatTensor]]]] = None


# Equivalent classes (kept for retrocompatibility purposes)
GreedySearchDecoderOnlyOutput = GenerateDecoderOnlyOutput
ContrastiveSearchDecoderOnlyOutput = GenerateDecoderOnlyOutput
SampleDecoderOnlyOutput = GenerateDecoderOnlyOutput

ContrastiveSearchEncoderDecoderOutput = GenerateEncoderDecoderOutput
GreedySearchEncoderDecoderOutput = GenerateEncoderDecoderOutput
SampleEncoderDecoderOutput = GenerateEncoderDecoderOutput

BeamSearchDecoderOnlyOutput = GenerateBeamDecoderOnlyOutput
BeamSampleDecoderOnlyOutput = GenerateBeamDecoderOnlyOutput

BeamSearchEncoderDecoderOutput = GenerateBeamEncoderDecoderOutput
BeamSampleEncoderDecoderOutput = GenerateBeamEncoderDecoderOutput

GreedySearchOutput = Union[GreedySearchEncoderDecoderOutput, GreedySearchDecoderOnlyOutput]
SampleOutput = Union[SampleEncoderDecoderOutput, SampleDecoderOnlyOutput]
BeamSearchOutput = Union[BeamSearchEncoderDecoderOutput, BeamSearchDecoderOnlyOutput]
BeamSampleOutput = Union[BeamSampleEncoderDecoderOutput, BeamSampleDecoderOnlyOutput]
ContrastiveSearchOutput = Union[ContrastiveSearchEncoderDecoderOutput, ContrastiveSearchDecoderOnlyOutput]

# Typing shortcuts
GenerateNonBeamOutput = Union[GenerateDecoderOnlyOutput, GenerateEncoderDecoderOutput]
GenerateBeamOutput = Union[GenerateBeamDecoderOnlyOutput, GenerateBeamEncoderDecoderOutput]
GenerateOutput = Union[GenerateNonBeamOutput, GenerateBeamOutput]


class GenerationMixin:
    """
    A class containing all functions for auto-regressive text generation, to be used as a mixin in [`PreTrainedModel`].

    The class exposes [`~generation.GenerationMixin.generate`], which can be used for:
        - *greedy decoding* by calling [`~generation.GenerationMixin._greedy_search`] if `num_beams=1` and
          `do_sample=False`
        - *contrastive search* by calling [`~generation.GenerationMixin._contrastive_search`] if `penalty_alpha>0` and
          `top_k>1`
        - *multinomial sampling* by calling [`~generation.GenerationMixin._sample`] if `num_beams=1` and
          `do_sample=True`
        - *beam-search decoding* by calling [`~generation.GenerationMixin._beam_search`] if `num_beams>1` and
          `do_sample=False`
        - *beam-search multinomial sampling* by calling [`~generation.GenerationMixin._beam_sample`] if `num_beams>1`
          and `do_sample=True`
        - *diverse beam-search decoding* by calling [`~generation.GenerationMixin._group_beam_search`], if `num_beams>1`
          and `num_beam_groups>1`
        - *constrained beam-search decoding* by calling [`~generation.GenerationMixin._constrained_beam_search`], if
          `constraints!=None` or `force_words_ids!=None`
        - *assisted decoding* by calling [`~generation.GenerationMixin._assisted_decoding`], if
            `assistant_model` or `prompt_lookup_num_tokens` is passed to `.generate()`

    You do not need to call any of the above methods directly. Pass custom parameter values to 'generate' instead. To
    learn more about decoding strategies refer to the [text generation strategies guide](../generation_strategies).
    """

    def prepare_inputs_for_generation(self, *args, **kwargs):
        raise NotImplementedError(
            "A model class needs to define a `prepare_inputs_for_generation` method in order to use `.generate()`."
        )

    def _prepare_model_inputs(
        self,
        inputs: Optional[torch.Tensor] = None,
        bos_token_id: Optional[int] = None,
        model_kwargs: Optional[Dict[str, torch.Tensor]] = None,
    ) -> Tuple[torch.Tensor, Optional[str], Dict[str, torch.Tensor]]:
        """
        This function extracts the model-specific `inputs` for generation.
        """
        # 1. retrieve all kwargs that are non-None or non-model input related.
        # some encoder-decoder models have different names for model and encoder
        if (
            self.config.is_encoder_decoder
            and hasattr(self, "encoder")
            and self.encoder.main_input_name != self.main_input_name
        ):
            input_name = self.encoder.main_input_name
        else:
            input_name = self.main_input_name

        model_kwargs = {k: v for k, v in model_kwargs.items() if v is not None or k != input_name}

        # 2. check whether model_input_name is passed as kwarg
        # if yes and `inputs` is None use kwarg inputs
        inputs_kwarg = model_kwargs.pop(input_name, None)
        if inputs_kwarg is not None and inputs is not None:
            raise ValueError(
                f"`inputs`: {inputs}` were passed alongside {input_name} which is not allowed. "
                f"Make sure to either pass {inputs} or {input_name}=..."
            )
        elif inputs_kwarg is not None:
            inputs = inputs_kwarg

        # 3. In the presence of `inputs_embeds` for text models:
        # - decoder-only models should complain if the user attempts to pass `inputs_embeds`, but the model
        # doesn't have its forwarding implemented. `inputs_embeds` is kept in `model_kwargs` and can coexist with
        # input_ids (`inputs_embeds` will be used in the 1st generation step, as opposed to `input_ids`)
        # - encoder-decoder models should complain if the user attempts to pass `inputs_embeds` and `input_ids`, and
        # pull the former to inputs. It will be used in place of `input_ids` to get the encoder hidden states.
        if input_name == "input_ids" and "inputs_embeds" in model_kwargs:
            if not self.config.is_encoder_decoder:
                has_inputs_embeds_forwarding = "inputs_embeds" in set(
                    inspect.signature(self.prepare_inputs_for_generation).parameters.keys()
                )
                if not has_inputs_embeds_forwarding:
                    raise ValueError(
                        f"You passed `inputs_embeds` to `.generate()`, but the model class {self.__class__.__name__} "
                        "doesn't have its forwarding implemented. See the GPT2 implementation for an example "
                        "(https://github.com/huggingface/transformers/pull/21405), and feel free to open a PR with it!"
                    )
                # In this case, `input_ids` is moved to the `model_kwargs`, so a few automations (like the creation of
                # the attention mask) can rely on the actual model input.
                model_kwargs["input_ids"] = self._maybe_initialize_input_ids_for_generation(
                    inputs, bos_token_id, model_kwargs=model_kwargs
                )
            else:
                if inputs is not None:
                    raise ValueError("You passed `inputs_embeds` and `input_ids` to `.generate()`. Please pick one.")
            inputs, input_name = model_kwargs["inputs_embeds"], "inputs_embeds"

        # 4. if `inputs` is still None, try to create `input_ids` from BOS token
        inputs = self._maybe_initialize_input_ids_for_generation(inputs, bos_token_id, model_kwargs)
        return inputs, input_name, model_kwargs

    def _maybe_initialize_input_ids_for_generation(
        self,
        inputs: Optional[torch.Tensor] = None,
        bos_token_id: Optional[int] = None,
        model_kwargs: Optional[Dict[str, torch.Tensor]] = None,
    ) -> torch.LongTensor:
        """Initializes input ids for generation, if necessary."""
        if inputs is not None:
            return inputs

        encoder_outputs = model_kwargs.get("encoder_outputs")
        if self.config.is_encoder_decoder and encoder_outputs is not None:
            # make dummy input_ids with value -100, as a sanity check ensuring that they won't be used for encoding
            shape = encoder_outputs.last_hidden_state.size()[:-1]
            return torch.ones(shape, dtype=torch.long, device=self.device) * -100

        # If there is some tensor in `model_kwargs`, we can infer the batch size from it. This is helpful with
        # soft-prompting or in multimodal implementations built on top of decoder-only language models.
        batch_size = 1
        for value in model_kwargs.values():
            if isinstance(value, torch.Tensor):
                batch_size = value.shape[0]
                break

        if "inputs_embeds" in model_kwargs:
            return torch.ones((batch_size, 0), dtype=torch.long, device=self.device)

        if bos_token_id is None:
            raise ValueError("`bos_token_id` has to be defined when no `input_ids` are provided.")

        return torch.ones((batch_size, 1), dtype=torch.long, device=self.device) * bos_token_id

    def _prepare_attention_mask_for_generation(
        self,
        inputs: torch.Tensor,
        pad_token_id: Optional[int],
        eos_token_id: Optional[Union[int, List[int]]],
    ) -> torch.LongTensor:
        is_input_ids = len(inputs.shape) == 2 and inputs.dtype in [torch.int, torch.long]
        is_pad_token_in_inputs = (pad_token_id is not None) and (pad_token_id in inputs)
        if isinstance(eos_token_id, int):
            eos_token_id = [eos_token_id]
        is_pad_token_not_equal_to_eos_token_id = (eos_token_id is None) or (pad_token_id not in eos_token_id)

        # Check if input is input_ids and padded -> only then is attention_mask defined
        if is_input_ids and is_pad_token_in_inputs and is_pad_token_not_equal_to_eos_token_id:
            return inputs.ne(pad_token_id).long()
        else:
            return torch.ones(inputs.shape[:2], dtype=torch.long, device=inputs.device)

    def _prepare_encoder_decoder_kwargs_for_generation(
        self, inputs_tensor: torch.Tensor, model_kwargs, model_input_name: Optional[str] = None
    ) -> Dict[str, Any]:
        # 1. get encoder
        encoder = self.get_encoder()
        # Compatibility with Accelerate big model inference: we need the encoder to outputs stuff on the same device
        # as the inputs.
        if hasattr(self, "hf_device_map"):
            if hasattr(encoder, "_hf_hook"):
                encoder._hf_hook.io_same_device = True
            else:
                add_hook_to_module(encoder, AlignDevicesHook(io_same_device=True))

        # 2. Prepare encoder args and encoder kwargs from model kwargs.
        irrelevant_prefix = ["decoder_", "cross_attn", "use_cache"]
        encoder_kwargs = {
            argument: value
            for argument, value in model_kwargs.items()
            if not any(argument.startswith(p) for p in irrelevant_prefix)
        }
        encoder_signature = set(inspect.signature(encoder.forward).parameters)
        encoder_accepts_wildcard = "kwargs" in encoder_signature or "model_kwargs" in encoder_signature
        if not encoder_accepts_wildcard:
            encoder_kwargs = {
                argument: value for argument, value in encoder_kwargs.items() if argument in encoder_signature
            }

        # 3. make sure that encoder returns `ModelOutput`
        model_input_name = model_input_name if model_input_name is not None else self.main_input_name
        encoder_kwargs["return_dict"] = True
        encoder_kwargs[model_input_name] = inputs_tensor
        model_kwargs["encoder_outputs"]: ModelOutput = encoder(**encoder_kwargs)

        return model_kwargs

    def _prepare_decoder_input_ids_for_generation(
        self,
        batch_size: int,
        model_input_name: str,
        model_kwargs: Dict[str, torch.Tensor],
        decoder_start_token_id: Union[int, List[int]] = None,
        bos_token_id: int = None,
        device: torch.device = None,
    ) -> Tuple[torch.LongTensor, Dict[str, torch.Tensor]]:
        """Prepares `decoder_input_ids` for generation with encoder-decoder models"""
        # 1. Check whether the user has defined `decoder_input_ids` manually. To facilitate in terms of input naming,
        # we also allow the user to pass it under `input_ids`, if the encoder does not use it as the main input.
        if model_kwargs is not None and "decoder_input_ids" in model_kwargs:
            decoder_input_ids = model_kwargs.pop("decoder_input_ids")
        elif "input_ids" in model_kwargs and model_input_name != "input_ids":
            decoder_input_ids = model_kwargs.pop("input_ids")
        else:
            decoder_input_ids = None

        # 2. Encoder-decoder models expect the `decoder_input_ids` to start with a special token. Let's ensure that.
        decoder_start_token_id = self._get_decoder_start_token_id(decoder_start_token_id, bos_token_id)
        if device is None:
            device = self.device
        if isinstance(decoder_start_token_id, list):
            if len(decoder_start_token_id) != batch_size:
                raise ValueError(
                    f"`decoder_start_token_id` expcted to have length {batch_size} but got {len(decoder_start_token_id)}"
                )
            decoder_input_ids_start = torch.tensor(decoder_start_token_id, dtype=torch.long, device=device)
            decoder_input_ids_start = decoder_input_ids_start.view(-1, 1)
        else:
            decoder_input_ids_start = (
                torch.ones((batch_size, 1), dtype=torch.long, device=device) * decoder_start_token_id
            )

        # no user input -> use decoder_start_token_id as decoder_input_ids
        if decoder_input_ids is None:
            decoder_input_ids = decoder_input_ids_start
        # exception: Donut checkpoints have task-specific decoder starts and don't expect a BOS token
        elif self.config.model_type == "vision-encoder-decoder" and "donut" in self.name_or_path.lower():
            pass
        elif self.config.model_type in ["whisper"]:
            pass
        # user input but doesn't start with decoder_start_token_id -> prepend decoder_start_token_id (and adjust
        # decoder_attention_mask if provided)
        elif (
            isinstance(decoder_start_token_id, int)
            and (decoder_input_ids[:, 0] != decoder_start_token_id).all().item()
        ) or (
            isinstance(decoder_start_token_id, torch.Tensor)
            and (decoder_input_ids[:, 0] != decoder_start_token_id[:, 0]).all().item()
        ):
            decoder_input_ids = torch.cat([decoder_input_ids_start, decoder_input_ids], dim=-1)
            if "decoder_attention_mask" in model_kwargs:
                decoder_attention_mask = model_kwargs["decoder_attention_mask"]
                decoder_attention_mask = torch.cat(
                    (torch.ones_like(decoder_attention_mask)[:, :1], decoder_attention_mask),
                    dim=-1,
                )
                model_kwargs["decoder_attention_mask"] = decoder_attention_mask

        return decoder_input_ids, model_kwargs

    def _get_decoder_start_token_id(
        self, decoder_start_token_id: Union[int, List[int]] = None, bos_token_id: int = None
    ) -> int:
        decoder_start_token_id = (
            decoder_start_token_id
            if decoder_start_token_id is not None
            else self.generation_config.decoder_start_token_id
        )
        bos_token_id = bos_token_id if bos_token_id is not None else self.generation_config.bos_token_id

        if decoder_start_token_id is not None:
            return decoder_start_token_id
        elif bos_token_id is not None:
            return bos_token_id
        raise ValueError(
            "`decoder_start_token_id` or `bos_token_id` has to be defined for encoder-decoder generation."
        )

    @staticmethod
    def _expand_inputs_for_generation(
        expand_size: int = 1,
        is_encoder_decoder: bool = False,
        input_ids: Optional[torch.LongTensor] = None,
        **model_kwargs,
    ) -> Tuple[torch.LongTensor, Dict[str, Any]]:
        """Expands tensors from [batch_size, ...] to [batch_size * expand_size, ...]"""

        def _expand_dict_for_generation(dict_to_expand):
            for key in dict_to_expand:
                if (
                    key != "cache_position"
                    and dict_to_expand[key] is not None
                    and isinstance(dict_to_expand[key], torch.Tensor)
                ):
                    dict_to_expand[key] = dict_to_expand[key].repeat_interleave(expand_size, dim=0)
            return dict_to_expand

        if input_ids is not None:
            input_ids = input_ids.repeat_interleave(expand_size, dim=0)

        model_kwargs = _expand_dict_for_generation(model_kwargs)

        if is_encoder_decoder:
            if model_kwargs.get("encoder_outputs") is None:
                raise ValueError("If `is_encoder_decoder` is True, make sure that `encoder_outputs` is defined.")
            model_kwargs["encoder_outputs"] = _expand_dict_for_generation(model_kwargs["encoder_outputs"])

        return input_ids, model_kwargs

    def _extract_past_from_model_output(self, outputs: ModelOutput, standardize_cache_format: bool = False):
        past_key_values = None
        if "past_key_values" in outputs:
            past_key_values = outputs.past_key_values
        elif "mems" in outputs:
            past_key_values = outputs.mems
        elif "past_buckets_states" in outputs:
            past_key_values = outputs.past_buckets_states

        # Bloom fix: standardizes the cache format when requested
        if standardize_cache_format and hasattr(self, "_convert_to_standard_cache"):
            batch_size = outputs.logits.shape[0]
            past_key_values = self._convert_to_standard_cache(past_key_values, batch_size=batch_size)
        return past_key_values

    def _update_model_kwargs_for_generation(
        self,
        outputs: ModelOutput,
        model_kwargs: Dict[str, Any],
        is_encoder_decoder: bool = False,
        standardize_cache_format: bool = False,
        num_new_tokens: int = 1,
    ) -> Dict[str, Any]:
        # update past_key_values
        model_kwargs["past_key_values"] = self._extract_past_from_model_output(
            outputs, standardize_cache_format=standardize_cache_format
        )
        if getattr(outputs, "state", None) is not None:
            model_kwargs["state"] = outputs.state

        # update token_type_ids with last value
        if "token_type_ids" in model_kwargs:
            token_type_ids = model_kwargs["token_type_ids"]
            model_kwargs["token_type_ids"] = torch.cat([token_type_ids, token_type_ids[:, -1].unsqueeze(-1)], dim=-1)

        if not is_encoder_decoder:
            # update attention mask
            if "attention_mask" in model_kwargs:
                attention_mask = model_kwargs["attention_mask"]
                model_kwargs["attention_mask"] = torch.cat(
                    [attention_mask, attention_mask.new_ones((attention_mask.shape[0], 1))], dim=-1
                )
        else:
            # update decoder attention mask
            if "decoder_attention_mask" in model_kwargs:
                decoder_attention_mask = model_kwargs["decoder_attention_mask"]
                model_kwargs["decoder_attention_mask"] = torch.cat(
                    [decoder_attention_mask, decoder_attention_mask.new_ones((decoder_attention_mask.shape[0], 1))],
                    dim=-1,
                )

        if "cache_position" in model_kwargs and model_kwargs["cache_position"] is not None:
            model_kwargs["cache_position"] = model_kwargs["cache_position"][-1:] + num_new_tokens

        return model_kwargs

    def _reorder_cache(self, past_key_values, beam_idx):
        raise NotImplementedError(
            f"Make sure that a `_reorder_cache` function is correctly implemented in {self.__class__.__module__} to"
            f" enable beam search for {self.__class__}"
        )

    def _get_candidate_generator(
        self,
        generation_config: GenerationConfig,
        input_ids: torch.LongTensor,
        inputs_tensor: torch.Tensor,
        assistant_model: "PreTrainedModel",
        logits_processor: LogitsProcessorList,
        model_kwargs: Dict,
    ) -> CandidateGenerator:
        """
        Returns the candidate generator to be used in `assisted_generation`
        """
        if generation_config.prompt_lookup_num_tokens is not None:
            candidate_generator = PromptLookupCandidateGenerator(
                num_output_tokens=generation_config.prompt_lookup_num_tokens,
                max_matching_ngram_size=generation_config.max_matching_ngram_size,
                max_length=generation_config.max_length,
            )
        else:
            candidate_generator = AssistedCandidateGenerator(
                input_ids=input_ids,
                assistant_model=assistant_model,
                generation_config=generation_config,
                logits_processor=logits_processor,
                model_kwargs=model_kwargs,
                inputs_tensor=inputs_tensor,
            )
        return candidate_generator

    def _get_logits_warper(
        self,
        generation_config: GenerationConfig,
    ) -> LogitsProcessorList:
        """
        This class returns a [`LogitsProcessorList`] list object that contains all relevant [`LogitsWarper`] instances
        used for multinomial sampling.
        """

        # instantiate warpers list
        warpers = LogitsProcessorList()

        # In beam methods, we need to keep at least one non-eos token to explore continuations that might have a
        # better score (i.e. keep len(list(generation_config.eos_token_id)) + 1)
        if generation_config.num_beams > 1:
            if isinstance(generation_config.eos_token_id, list):
                min_tokens_to_keep = len(generation_config.eos_token_id) + 1
            else:
                min_tokens_to_keep = 2
        else:
            min_tokens_to_keep = 1

        # the following idea is largely copied from this PR: https://github.com/huggingface/transformers/pull/5420/files
        # all samplers can be found in `generation_utils_samplers.py`
        if generation_config.temperature is not None and generation_config.temperature != 1.0:
            warpers.append(TemperatureLogitsWarper(generation_config.temperature))
        if generation_config.top_k is not None and generation_config.top_k != 0:
            warpers.append(TopKLogitsWarper(top_k=generation_config.top_k, min_tokens_to_keep=min_tokens_to_keep))
        if generation_config.top_p is not None and generation_config.top_p < 1.0:
            warpers.append(TopPLogitsWarper(top_p=generation_config.top_p, min_tokens_to_keep=min_tokens_to_keep))
        if generation_config.typical_p is not None and generation_config.typical_p < 1.0:
            warpers.append(
                TypicalLogitsWarper(mass=generation_config.typical_p, min_tokens_to_keep=min_tokens_to_keep)
            )
        if generation_config.epsilon_cutoff is not None and 0.0 < generation_config.epsilon_cutoff < 1.0:
            warpers.append(
                EpsilonLogitsWarper(epsilon=generation_config.epsilon_cutoff, min_tokens_to_keep=min_tokens_to_keep)
            )
        if generation_config.eta_cutoff is not None and 0.0 < generation_config.eta_cutoff < 1.0:
            warpers.append(
                EtaLogitsWarper(epsilon=generation_config.eta_cutoff, min_tokens_to_keep=min_tokens_to_keep)
            )
        # `LogitNormalization` should always be the last logit processor, when present
        if generation_config.renormalize_logits is True:
            warpers.append(LogitNormalization())
        return warpers

    def _get_logits_processor(
        self,
        generation_config: GenerationConfig,
        input_ids_seq_length: int,
        encoder_input_ids: torch.LongTensor,
        prefix_allowed_tokens_fn: Callable[[int, torch.Tensor], List[int]],
        logits_processor: Optional[LogitsProcessorList],
        model_kwargs: Optional[Dict[str, Any]] = None,
        negative_prompt_ids: Optional[torch.Tensor] = None,
        negative_prompt_attention_mask: Optional[torch.Tensor] = None,
    ) -> LogitsProcessorList:
        """
        This class returns a [`LogitsProcessorList`] list object that contains all relevant [`LogitsProcessor`]
        instances used to modify the scores of the language model head.
        """
        # instantiate processors list
        processors = LogitsProcessorList()

        if generation_config.guidance_scale is not None and generation_config.guidance_scale != 1:
            processors.append(
                UnbatchedClassifierFreeGuidanceLogitsProcessor(
                    generation_config.guidance_scale,
                    self,
                    unconditional_ids=negative_prompt_ids,
                    unconditional_attention_mask=negative_prompt_attention_mask,
                    use_cache=model_kwargs["use_cache"],
                )
            )
        if generation_config.sequence_bias is not None:
            processors.append(SequenceBiasLogitsProcessor(sequence_bias=generation_config.sequence_bias))

        if generation_config.diversity_penalty is not None and generation_config.diversity_penalty > 0.0:
            processors.append(
                HammingDiversityLogitsProcessor(
                    diversity_penalty=generation_config.diversity_penalty,
                    num_beams=generation_config.num_beams,
                    num_beam_groups=generation_config.num_beam_groups,
                )
            )
        if (
            generation_config.encoder_repetition_penalty is not None
            and generation_config.encoder_repetition_penalty != 1.0
        ):
            processors.append(
                EncoderRepetitionPenaltyLogitsProcessor(
                    penalty=generation_config.encoder_repetition_penalty, encoder_input_ids=encoder_input_ids
                )
            )
        if generation_config.repetition_penalty is not None and generation_config.repetition_penalty != 1.0:
            processors.append(RepetitionPenaltyLogitsProcessor(penalty=generation_config.repetition_penalty))
        if generation_config.no_repeat_ngram_size is not None and generation_config.no_repeat_ngram_size > 0:
            processors.append(NoRepeatNGramLogitsProcessor(generation_config.no_repeat_ngram_size))
        if (
            generation_config.encoder_no_repeat_ngram_size is not None
            and generation_config.encoder_no_repeat_ngram_size > 0
        ):
            processors.append(
                EncoderNoRepeatNGramLogitsProcessor(generation_config.encoder_no_repeat_ngram_size, encoder_input_ids)
            )
        if generation_config.bad_words_ids is not None:
            processors.append(
                NoBadWordsLogitsProcessor(generation_config.bad_words_ids, generation_config.eos_token_id)
            )
        if (
            generation_config.min_length is not None
            and generation_config.eos_token_id is not None
            and generation_config.min_length > 0
        ):
            processors.append(MinLengthLogitsProcessor(generation_config.min_length, generation_config.eos_token_id))
        if (
            generation_config.min_new_tokens is not None
            and generation_config.eos_token_id is not None
            and generation_config.min_new_tokens > 0
        ):
            processors.append(
                MinNewTokensLengthLogitsProcessor(
                    input_ids_seq_length, generation_config.min_new_tokens, generation_config.eos_token_id
                )
            )
        if prefix_allowed_tokens_fn is not None:
            processors.append(
                PrefixConstrainedLogitsProcessor(
                    prefix_allowed_tokens_fn, generation_config.num_beams // generation_config.num_beam_groups
                )
            )
        if generation_config.forced_bos_token_id is not None:
            processors.append(ForcedBOSTokenLogitsProcessor(generation_config.forced_bos_token_id))
        if generation_config.forced_eos_token_id is not None:
            processors.append(
                ForcedEOSTokenLogitsProcessor(generation_config.max_length, generation_config.forced_eos_token_id)
            )
        if generation_config.remove_invalid_values is True:
            processors.append(InfNanRemoveLogitsProcessor())
        if generation_config.exponential_decay_length_penalty is not None:
            processors.append(
                ExponentialDecayLengthPenalty(
                    generation_config.exponential_decay_length_penalty,
                    generation_config.eos_token_id,
                    input_ids_seq_length,
                )
            )
        if generation_config.suppress_tokens is not None:
            processors.append(SuppressTokensLogitsProcessor(generation_config.suppress_tokens))
        if generation_config.begin_suppress_tokens is not None:
            begin_index = input_ids_seq_length
            begin_index = (
                begin_index
                if (input_ids_seq_length > 1 or generation_config.forced_bos_token_id is None)
                else begin_index + 1
            )
            if generation_config.forced_decoder_ids is not None:
                # generation starts after the last token that is forced
                begin_index += generation_config.forced_decoder_ids[-1][0]
            processors.append(
                SuppressTokensAtBeginLogitsProcessor(generation_config.begin_suppress_tokens, begin_index)
            )
        if generation_config.forced_decoder_ids is not None:
            # TODO(Sanchit): deprecate in v4.40 by removing this logic
            warnings.warn(
                "You have explicitly specified `forced_decoder_ids`. This functionality has been deprecated and will throw an error in v4.40. Please remove the `forced_decoder_ids` argument in favour of `input_ids` or `decoder_input_ids` respectively.",
                FutureWarning,
            )
            processors.append(ForceTokensLogitsProcessor(generation_config.forced_decoder_ids, _has_warned=True))
        processors = self._merge_criteria_processor_list(processors, logits_processor)
        # `LogitNormalization` should always be the last logit processor, when present
        if generation_config.renormalize_logits is True:
            processors.append(LogitNormalization())
        return processors

    def _get_stopping_criteria(
        self,
        generation_config: GenerationConfig,
        stopping_criteria: Optional[StoppingCriteriaList],
        tokenizer: Optional["PreTrainedTokenizerBase"] = None,
        **kwargs,
    ) -> StoppingCriteriaList:
        criteria = StoppingCriteriaList()
        if generation_config.max_length is not None:
            max_position_embeddings = getattr(self.config, "max_position_embeddings", None)
            criteria.append(
                MaxLengthCriteria(
                    max_length=generation_config.max_length,
                    max_position_embeddings=max_position_embeddings,
                )
            )
        if generation_config.max_time is not None:
            criteria.append(MaxTimeCriteria(max_time=generation_config.max_time))
        if generation_config.stop_strings is not None:
            if tokenizer is None:
                raise ValueError(
                    "There are one or more stop strings, either in the arguments to `generate` or in the "
                    "model's generation config, but we could not locate a tokenizer. When generating with "
                    "stop strings, you must pass the model's tokenizer to the `tokenizer` argument of `generate`."
                )
            criteria.append(StopStringCriteria(stop_strings=generation_config.stop_strings, tokenizer=tokenizer))
        if generation_config.eos_token_id is not None:
            criteria.append(EosTokenCriteria(eos_token_id=generation_config.eos_token_id))
        criteria = self._merge_criteria_processor_list(criteria, stopping_criteria)
        return criteria

    def _merge_criteria_processor_list(
        self,
        default_list: Union[LogitsProcessorList, StoppingCriteriaList],
        custom_list: Union[LogitsProcessorList, StoppingCriteriaList],
    ) -> Union[LogitsProcessorList, StoppingCriteriaList]:
        if len(custom_list) == 0:
            return default_list
        for default in default_list:
            for custom in custom_list:
                if type(custom) is type(default):
                    object_type = "stopping criteria" if isinstance(custom, StoppingCriteria) else "logits processor"
                    raise ValueError(
                        f"A custom {object_type} of type {type(custom)} with values {custom} has been passed to"
                        f" `.generate()`, but it has already been created with the values {default}. {default} has been"
                        " created by passing the corresponding arguments to generate or by the model's config default"
                        f" values. If you just want to change the default values of {object_type} consider passing"
                        f" them as arguments to `.generate()` instead of using a custom {object_type}."
                    )
        default_list.extend(custom_list)
        return default_list

    def compute_transition_scores(
        self,
        sequences: torch.Tensor,
        scores: Tuple[torch.Tensor],
        beam_indices: Optional[torch.Tensor] = None,
        normalize_logits: bool = False,
    ) -> torch.Tensor:
        """
        Computes the transition scores of sequences given the generation scores (and beam indices, if beam search was
        used). This is a convenient method to quicky obtain the scores of the selected tokens at generation time.

        Parameters:
            sequences (`torch.LongTensor`):
                The generated sequences. The second dimension (sequence_length) is either equal to `max_length` or
                shorter if all batches finished early due to the `eos_token_id`.
            scores (`tuple(torch.FloatTensor)`):
                Transition scores for each vocabulary token at each generation step. Beam transition scores consisting
                of log probabilities of tokens conditioned on log softmax of previously generated tokens in this beam.
                Tuple of `torch.FloatTensor` with up to `max_new_tokens` elements (one element for each generated token),
                with each tensor of shape `(batch_size*num_beams, config.vocab_size)`.
            beam_indices (`torch.LongTensor`, *optional*):
                Beam indices of generated token id at each generation step. `torch.LongTensor` of shape
                `(batch_size*num_return_sequences, sequence_length)`. Only required if a `num_beams>1` at
                generate-time.
            normalize_logits (`bool`, *optional*, defaults to `False`):
                Whether to normalize the logits (which, for legacy reasons, may be unnormalized).

        Return:
            `torch.Tensor`: A `torch.Tensor` of shape `(batch_size*num_return_sequences, sequence_length)` containing
                the transition scores (logits)

        Examples:

        ```python
        >>> from transformers import GPT2Tokenizer, AutoModelForCausalLM
        >>> import numpy as np

        >>> tokenizer = GPT2Tokenizer.from_pretrained("gpt2")
        >>> model = AutoModelForCausalLM.from_pretrained("openai-community/gpt2")
        >>> tokenizer.pad_token_id = tokenizer.eos_token_id
        >>> inputs = tokenizer(["Today is"], return_tensors="pt")

        >>> # Example 1: Print the scores for each token generated with Greedy Search
        >>> outputs = model.generate(**inputs, max_new_tokens=5, return_dict_in_generate=True, output_scores=True)
        >>> transition_scores = model.compute_transition_scores(
        ...     outputs.sequences, outputs.scores, normalize_logits=True
        ... )
        >>> # input_length is the length of the input prompt for decoder-only models, like the GPT family, and 1 for
        >>> # encoder-decoder models, like BART or T5.
        >>> input_length = 1 if model.config.is_encoder_decoder else inputs.input_ids.shape[1]
        >>> generated_tokens = outputs.sequences[:, input_length:]
        >>> for tok, score in zip(generated_tokens[0], transition_scores[0]):
        ...     # | token | token string | log probability | probability
        ...     print(f"| {tok:5d} | {tokenizer.decode(tok):8s} | {score.numpy():.3f} | {np.exp(score.numpy()):.2%}")
        |   262 |  the     | -1.414 | 24.33%
        |  1110 |  day     | -2.609 | 7.36%
        |   618 |  when    | -2.010 | 13.40%
        |   356 |  we      | -1.859 | 15.58%
        |   460 |  can     | -2.508 | 8.14%

        >>> # Example 2: Reconstruct the sequence scores from Beam Search
        >>> outputs = model.generate(
        ...     **inputs,
        ...     max_new_tokens=5,
        ...     num_beams=4,
        ...     num_return_sequences=4,
        ...     return_dict_in_generate=True,
        ...     output_scores=True,
        ... )
        >>> transition_scores = model.compute_transition_scores(
        ...     outputs.sequences, outputs.scores, outputs.beam_indices, normalize_logits=False
        ... )
        >>> # If you sum the generated tokens' scores and apply the length penalty, you'll get the sequence scores.
        >>> # Tip 1: recomputing the scores is only guaranteed to match with `normalize_logits=False`. Depending on the
        >>> # use case, you might want to recompute it with `normalize_logits=True`.
        >>> # Tip 2: the output length does NOT include the input length
        >>> output_length = np.sum(transition_scores.numpy() < 0, axis=1)
        >>> length_penalty = model.generation_config.length_penalty
        >>> reconstructed_scores = transition_scores.sum(axis=1) / (output_length**length_penalty)
        >>> print(np.allclose(outputs.sequences_scores, reconstructed_scores))
        True
        ```"""
        # 1. In absence of `beam_indices`, we can assume that we come from e.g. greedy search, which is equivalent
        # to a beam search approach were the first (and only) beam is always selected
        if beam_indices is None:
            beam_indices = torch.arange(scores[0].shape[0]).view(-1, 1).to(sequences.device)
            beam_indices = beam_indices.expand(-1, len(scores))

        # 2. reshape scores as [batch_size*vocab_size, # generation steps] with # generation steps being
        # seq_len - input_length
        scores = torch.stack(scores).reshape(len(scores), -1).transpose(0, 1)

        # 3. Optionally normalize the logits (across the vocab dimension)
        if normalize_logits:
            scores = scores.reshape(-1, self.config.vocab_size, scores.shape[-1])
            scores = torch.nn.functional.log_softmax(scores, dim=1)
            scores = scores.reshape(-1, scores.shape[-1])

        # 4. cut beam_indices to longest beam length
        beam_indices_mask = beam_indices < 0
        max_beam_length = (1 - beam_indices_mask.long()).sum(-1).max()
        beam_indices = beam_indices.clone()[:, :max_beam_length]
        beam_indices_mask = beam_indices_mask[:, :max_beam_length]

        # 5. Set indices of beams that finished early to 0; such indices will be masked correctly afterwards
        beam_indices[beam_indices_mask] = 0

        # 6. multiply beam_indices with vocab size to gather correctly from scores
        beam_sequence_indices = beam_indices * self.config.vocab_size

        # 7. Define which indices contributed to scores
        cut_idx = sequences.shape[-1] - max_beam_length
        indices = sequences[:, cut_idx:] + beam_sequence_indices

        # 8. Compute scores
        transition_scores = scores.gather(0, indices)

        # 9. Mask out transition_scores of beams that stopped early
        transition_scores[beam_indices_mask] = 0

        return transition_scores

    def _validate_model_class(self):
        """
        Confirms that the model class is compatible with generation. If not, raises an exception that points to the
        right class to use.
        """
        if not self.can_generate():
            generate_compatible_mappings = [
                MODEL_FOR_CAUSAL_LM_MAPPING,
                MODEL_FOR_CAUSAL_IMAGE_MODELING_MAPPING,
                MODEL_FOR_VISION_2_SEQ_MAPPING,
                MODEL_FOR_SEQ_TO_SEQ_CAUSAL_LM_MAPPING,
                MODEL_FOR_SPEECH_SEQ_2_SEQ_MAPPING,
            ]
            generate_compatible_classes = set()
            for model_mapping in generate_compatible_mappings:
                supported_models = model_mapping.get(type(self.config), default=None)
                if supported_models is not None:
                    generate_compatible_classes.add(supported_models.__name__)
            exception_message = (
                f"The current model class ({self.__class__.__name__}) is not compatible with `.generate()`, as "
                "it doesn't have a language model head."
            )
            if generate_compatible_classes:
                exception_message += f" Please use one of the following classes instead: {generate_compatible_classes}"
            raise TypeError(exception_message)

    def _validate_model_kwargs(self, model_kwargs: Dict[str, Any]):
        """Validates model kwargs for generation. Generate argument typos will also be caught here."""
        # If a `Cache` instance is passed, checks whether the model is compatible with it
        if isinstance(model_kwargs.get("past_key_values", None), Cache) and not self._supports_cache_class:
            raise ValueError(
                f"{self.__class__.__name__} does not support an instance of `Cache` as `past_key_values`. Please "
                "check the model documentation for supported cache formats."
            )

        # Excludes arguments that are handled before calling any model function
        if self.config.is_encoder_decoder:
            for key in ["decoder_input_ids"]:
                model_kwargs.pop(key, None)

        unused_model_args = []
        model_args = set(inspect.signature(self.prepare_inputs_for_generation).parameters)
        # `kwargs`/`model_kwargs` is often used to handle optional forward pass inputs like `attention_mask`. If
        # `prepare_inputs_for_generation` doesn't accept them, then a stricter check can be made ;)
        if "kwargs" in model_args or "model_kwargs" in model_args:
            model_args |= set(inspect.signature(self.forward).parameters)

        # Encoder-Decoder models may also need Encoder arguments from `model_kwargs`
        if self.config.is_encoder_decoder:
            base_model = getattr(self, self.base_model_prefix, None)

            # allow encoder kwargs
            encoder = getattr(self, "encoder", None)
            # `MusicgenForConditionalGeneration` has `text_encoder` and `audio_encoder`.
            # Also, it has `base_model_prefix = "encoder_decoder"` but there is no `self.encoder_decoder`
            # TODO: A better way to handle this.
            if encoder is None and base_model is not None:
                encoder = getattr(base_model, "encoder", None)

            if encoder is not None:
                encoder_model_args = set(inspect.signature(encoder.forward).parameters)
                model_args |= encoder_model_args

            # allow decoder kwargs
            decoder = getattr(self, "decoder", None)
            if decoder is None and base_model is not None:
                decoder = getattr(base_model, "decoder", None)

            if decoder is not None:
                decoder_model_args = set(inspect.signature(decoder.forward).parameters)
                model_args |= {f"decoder_{x}" for x in decoder_model_args}

            # allow assistant_encoder_outputs to be passed if we're doing assisted generating
            if "assistant_encoder_outputs" in model_kwargs:
                model_args |= {"assistant_encoder_outputs"}

        for key, value in model_kwargs.items():
            if value is not None and key not in model_args:
                unused_model_args.append(key)

        if unused_model_args:
            raise ValueError(
                f"The following `model_kwargs` are not used by the model: {unused_model_args} (note: typos in the"
                " generate arguments will also show up in this list)"
            )

    def _validate_generated_length(self, generation_config, input_ids_length, has_default_max_length):
        """Performs validation related to the resulting generated length"""

        # 1. Max length warnings related to poor parameterization
        if has_default_max_length and generation_config.max_new_tokens is None and generation_config.max_length == 20:
            # 20 is the default max_length of the generation config
            warnings.warn(
                f"Using the model-agnostic default `max_length` (={generation_config.max_length}) to control the "
                "generation length. We recommend setting `max_new_tokens` to control the maximum length of the "
                "generation.",
                UserWarning,
            )
        if input_ids_length >= generation_config.max_length:
            input_ids_string = "decoder_input_ids" if self.config.is_encoder_decoder else "input_ids"
            raise ValueError(
                f"Input length of {input_ids_string} is {input_ids_length}, but `max_length` is set to"
                f" {generation_config.max_length}. This can lead to unexpected behavior. You should consider"
                " increasing `max_length` or, better yet, setting `max_new_tokens`."
            )

        # 2. Min length warnings due to unfeasible parameter combinations
        min_length_error_suffix = (
            " Generation will stop at the defined maximum length. You should decrease the minimum length and/or "
            "increase the maximum length."
        )
        if has_default_max_length:
            min_length_error_suffix += (
                f" Note that `max_length` is set to {generation_config.max_length}, its default value."
            )
        if generation_config.min_length is not None and generation_config.min_length > generation_config.max_length:
            warnings.warn(
                f"Unfeasible length constraints: `min_length` ({generation_config.min_length}) is larger than"
                f" the maximum possible length ({generation_config.max_length})." + min_length_error_suffix,
                UserWarning,
            )
        if generation_config.min_new_tokens is not None:
            min_length = generation_config.min_new_tokens + input_ids_length
            if min_length > generation_config.max_length:
                warnings.warn(
                    f"Unfeasible length constraints: `min_new_tokens` ({generation_config.min_new_tokens}), when "
                    f"added to the prompt length ({input_ids_length}), is larger than"
                    f" the maximum possible length ({generation_config.max_length})." + min_length_error_suffix,
                    UserWarning,
                )

    def _prepare_generated_length(
        self,
        generation_config,
        has_default_max_length,
        has_default_min_length,
        model_input_name,
        input_ids_length,
        inputs_tensor,
    ):
        """Prepared max and min length in generaion configs to avoid clashes between similar attributes"""

        if generation_config.max_new_tokens is not None:
            if not has_default_max_length and generation_config.max_length is not None:
                logger.warning(
                    f"Both `max_new_tokens` (={generation_config.max_new_tokens}) and `max_length`(="
                    f"{generation_config.max_length}) seem to have been set. `max_new_tokens` will take precedence. "
                    "Please refer to the documentation for more information. "
                    "(https://huggingface.co/docs/transformers/main/en/main_classes/text_generation)"
                )
            generation_config.max_length = generation_config.max_new_tokens + input_ids_length

        # if both `inputs_embeds` and `input_ids` are passed, we do not correct the length
        # otherwise we need total length [inputs-embeds-len + new-tokens-len] to not go beyond indicated `max_length``
        elif (
            model_input_name == "inputs_embeds"
            and input_ids_length != inputs_tensor.shape[1]
            and not self.config.is_encoder_decoder
        ):
            generation_config.max_length -= inputs_tensor.shape[1]

        # same for min length
        if generation_config.min_new_tokens is not None:
            if not has_default_min_length:
                logger.warning(
                    f"Both `min_new_tokens` (={generation_config.min_new_tokens}) and `min_length`(="
                    f"{generation_config.min_length}) seem to have been set. `min_new_tokens` will take precedence. "
                    "Please refer to the documentation for more information. "
                    "(https://huggingface.co/docs/transformers/main/en/main_classes/text_generation)"
                )
            generation_config.min_length = generation_config.min_new_tokens + input_ids_length

        elif (
            model_input_name == "inputs_embeds"
            and input_ids_length != inputs_tensor.shape[1]
            and not self.config.is_encoder_decoder
        ):
            generation_config.min_length = max(generation_config.min_length - inputs_tensor.shape[1], 0)

        return generation_config

    def _prepare_generation_config(
        self, generation_config: GenerationConfig, **kwargs: Dict
    ) -> Tuple[GenerationConfig, Dict]:
        """
        Prepares the base generation config, then applies any generation configuration options from kwargs.
        """
        # TODO joao: when we can detect `fullgraph=True` in `torch.compile` (https://github.com/pytorch/pytorch/pull/120400)
        # replace `is_torchdynamo_compiling` by the corresponding check. As it is, we are being too restrictive with
        # the parameterization in `fullgraph=False` so as to enable `fullgraph=True`.

        # priority: `generation_config` argument > `model.generation_config` (the default generation config)
        if generation_config is None:
            # legacy: users may modify the model configuration to control generation. To trigger this legacy behavior,
            # three conditions must be met
            # 1) the generation config must have been created from the model config (`_from_model_config` field);
            # 2) the generation config must have seen no modification since its creation (the hash is the same);
            # 3) the user must have set generation parameters in the model config.
            # NOTE: `torch.compile` can't compile `hash`, this legacy support is disabled with compilation.
            if (
                not is_torchdynamo_compiling()
                and self.generation_config._from_model_config
                and self.generation_config._original_object_hash == hash(self.generation_config)
                and self.config._has_non_default_generation_parameters()
            ):
                new_generation_config = GenerationConfig.from_model_config(self.config)
                if new_generation_config != self.generation_config:
                    warnings.warn(
                        "You have modified the pretrained model configuration to control generation. This is a"
                        " deprecated strategy to control generation and will be removed soon, in a future version."
                        " Please use and modify the model generation configuration (see"
                        " https://huggingface.co/docs/transformers/generation_strategies#default-text-generation-configuration )"
                    )
                    self.generation_config = new_generation_config
            generation_config = self.generation_config

        # `torch.compile` can't compile `copy.deepcopy`, arguments in `kwargs` that are part of `generation_config`
        # will mutate the object with `.update`. As such, passing these arguments through `kwargs` is disabled.
        if is_torchdynamo_compiling():
            model_kwargs = kwargs
            generate_attributes_in_kwargs = [
                key for key, value in kwargs.items() if getattr(generation_config, key, None) != value
            ]
            if len(generate_attributes_in_kwargs) > 0:
                raise ValueError(
                    "`torch.compile` exception: all generation configuration attributes must be passed within a "
                    f"`generation_config` instance passed to `generate` (found: {generate_attributes_in_kwargs})."
                )
        else:
            generation_config = copy.deepcopy(generation_config)
            model_kwargs = generation_config.update(**kwargs)

        return generation_config, model_kwargs

    def _get_initial_cache_position(self, input_ids, model_kwargs):
        """Calculates `cache_position` for the pre-fill stage based on `input_ids` and optionally past length"""
        past_length = 0
        if "past_key_values" in model_kwargs:
            if isinstance(model_kwargs["past_key_values"], Cache):
                past_length = model_kwargs["past_key_values"].get_seq_length()
            else:
                past_length = model_kwargs["past_key_values"][0][0].shape[2]
        if "inputs_embeds" in model_kwargs:
            cur_len = model_kwargs["inputs_embeds"].shape[1]
        else:
            cur_len = input_ids.shape[-1]
        model_kwargs["cache_position"] = torch.arange(past_length, cur_len, device=input_ids.device)
        return model_kwargs

    @torch.no_grad()
    def generate(
        self,
        inputs: Optional[torch.Tensor] = None,
        generation_config: Optional[GenerationConfig] = None,
        cache_config: Optional[CacheConfig] = CacheConfig(),
        logits_processor: Optional[LogitsProcessorList] = None,
        stopping_criteria: Optional[StoppingCriteriaList] = None,
        prefix_allowed_tokens_fn: Optional[Callable[[int, torch.Tensor], List[int]]] = None,
        synced_gpus: Optional[bool] = None,
        assistant_model: Optional["PreTrainedModel"] = None,
        streamer: Optional["BaseStreamer"] = None,
        negative_prompt_ids: Optional[torch.Tensor] = None,
        negative_prompt_attention_mask: Optional[torch.Tensor] = None,
        **kwargs,
    ) -> Union[GenerateOutput, torch.LongTensor]:
        r"""

        Generates sequences of token ids for models with a language modeling head.

        <Tip warning={true}>

        Most generation-controlling parameters are set in `generation_config` which, if not passed, will be set to the
        model's default generation configuration. You can override any `generation_config` by passing the corresponding
        parameters to generate(), e.g. `.generate(inputs, num_beams=4, do_sample=True)`.

        For an overview of generation strategies and code examples, check out the [following
        guide](../generation_strategies).

        </Tip>

        Parameters:
            inputs (`torch.Tensor` of varying shape depending on the modality, *optional*):
                The sequence used as a prompt for the generation or as model inputs to the encoder. If `None` the
                method initializes it with `bos_token_id` and a batch size of 1. For decoder-only models `inputs`
                should be in the format of `input_ids`. For encoder-decoder models *inputs* can represent any of
                `input_ids`, `input_values`, `input_features`, or `pixel_values`.
            generation_config (`~generation.GenerationConfig`, *optional*):
                The generation configuration to be used as base parametrization for the generation call. `**kwargs`
                passed to generate matching the attributes of `generation_config` will override them. If
                `generation_config` is not provided, the default will be used, which has the following loading
                priority: 1) from the `generation_config.json` model file, if it exists; 2) from the model
                configuration. Please note that unspecified parameters will inherit [`~generation.GenerationConfig`]'s
                default values, whose documentation should be checked to parameterize generation.
            logits_processor (`LogitsProcessorList`, *optional*):
                Custom logits processors that complement the default logits processors built from arguments and
                generation config. If a logit processor is passed that is already created with the arguments or a
                generation config an error is thrown. This feature is intended for advanced users.
            stopping_criteria (`StoppingCriteriaList`, *optional*):
                Custom stopping criteria that complements the default stopping criteria built from arguments and a
                generation config. If a stopping criteria is passed that is already created with the arguments or a
                generation config an error is thrown. If your stopping criteria depends on the `scores` input, make
                sure you pass `return_dict_in_generate=True, output_scores=True` to `generate`. This feature is
                intended for advanced users.
            prefix_allowed_tokens_fn (`Callable[[int, torch.Tensor], List[int]]`, *optional*):
                If provided, this function constraints the beam search to allowed tokens only at each step. If not
                provided no constraint is applied. This function takes 2 arguments: the batch ID `batch_id` and
                `input_ids`. It has to return a list with the allowed tokens for the next generation step conditioned
                on the batch ID `batch_id` and the previously generated tokens `inputs_ids`. This argument is useful
                for constrained generation conditioned on the prefix, as described in [Autoregressive Entity
                Retrieval](https://arxiv.org/abs/2010.00904).
            synced_gpus (`bool`, *optional*):
                Whether to continue running the while loop until max_length. Unless overridden this flag will be set to
                `True` under DeepSpeed ZeRO Stage 3 multiple GPUs environment to avoid hanging if one GPU finished
                generating before other GPUs. Otherwise it'll be set to `False`.
            assistant_model (`PreTrainedModel`, *optional*):
                An assistant model that can be used to accelerate generation. The assistant model must have the exact
                same tokenizer. The acceleration is achieved when forecasting candidate tokens with the assistent model
                is much faster than running generation with the model you're calling generate from. As such, the
                assistant model should be much smaller.
            streamer (`BaseStreamer`, *optional*):
                Streamer object that will be used to stream the generated sequences. Generated tokens are passed
                through `streamer.put(token_ids)` and the streamer is responsible for any further processing.
            negative_prompt_ids (`torch.LongTensor` of shape `(batch_size, sequence_length)`, *optional*):
                The negative prompt needed for some processors such as CFG. The batch size must match the input batch
                size. This is an experimental feature, subject to breaking API changes in future versions.
            negative_prompt_attention_mask (`torch.LongTensor` of shape `(batch_size, sequence_length)`, *optional*):
                Attention_mask for `negative_prompt_ids`.
            kwargs (`Dict[str, Any]`, *optional*):
                Ad hoc parametrization of `generation_config` and/or additional model-specific kwargs that will be
                forwarded to the `forward` function of the model. If the model is an encoder-decoder model, encoder
                specific kwargs should not be prefixed and decoder specific kwargs should be prefixed with *decoder_*.

        Return:
            [`~utils.ModelOutput`] or `torch.LongTensor`: A [`~utils.ModelOutput`] (if `return_dict_in_generate=True`
            or when `config.return_dict_in_generate=True`) or a `torch.LongTensor`.

                If the model is *not* an encoder-decoder model (`model.config.is_encoder_decoder=False`), the possible
                [`~utils.ModelOutput`] types are:

                    - [`~generation.GenerateDecoderOnlyOutput`],
                    - [`~generation.GenerateBeamDecoderOnlyOutput`]

                If the model is an encoder-decoder model (`model.config.is_encoder_decoder=True`), the possible
                [`~utils.ModelOutput`] types are:

                    - [`~generation.GenerateEncoderDecoderOutput`],
                    - [`~generation.GenerateBeamEncoderDecoderOutput`]
        """
        # 1. Handle `generation_config` and kwargs that might update it, and validate the `.generate()` call
        self._validate_model_class()
        tokenizer = kwargs.pop("tokenizer", None)  # Pull this out first, we only use it for stopping criteria
        generation_config, model_kwargs = self._prepare_generation_config(generation_config, **kwargs)
        self._validate_model_kwargs(model_kwargs.copy())

        # 2. Set generation parameters if not already defined
        if synced_gpus is None:
            if is_deepspeed_zero3_enabled() and dist.get_world_size() > 1:
                synced_gpus = True
            else:
                synced_gpus = False

        logits_processor = logits_processor if logits_processor is not None else LogitsProcessorList()
        stopping_criteria = stopping_criteria if stopping_criteria is not None else StoppingCriteriaList()

        if generation_config.pad_token_id is None and generation_config.eos_token_id is not None:
            if model_kwargs.get("attention_mask", None) is None:
                logger.warning(
                    "The attention mask and the pad token id were not set. As a consequence, you may observe "
                    "unexpected behavior. Please pass your input's `attention_mask` to obtain reliable results."
                )
            eos_token_id = generation_config.eos_token_id
            if isinstance(eos_token_id, list):
                eos_token_id = eos_token_id[0]
            logger.warning(f"Setting `pad_token_id` to `eos_token_id`:{eos_token_id} for open-end generation.")
            generation_config.pad_token_id = eos_token_id

        # 3. Define model inputs
        # inputs_tensor has to be defined
        # model_input_name is defined if model-specific keyword input is passed
        # otherwise model_input_name is None
        # all model-specific keyword inputs are removed from `model_kwargs`
        inputs_tensor, model_input_name, model_kwargs = self._prepare_model_inputs(
            inputs, generation_config.bos_token_id, model_kwargs
        )
        batch_size = inputs_tensor.shape[0]

        # 4. Define other model kwargs
        model_kwargs["output_attentions"] = generation_config.output_attentions
        model_kwargs["output_hidden_states"] = generation_config.output_hidden_states
        # decoder-only models with inputs_embeds forwarding must use caching (otherwise we can't detect whether we are
        # generating the first new token or not, and we only want to use the embeddings for the first new token)
        if not self.config.is_encoder_decoder and model_input_name == "inputs_embeds":
            model_kwargs["use_cache"] = True
        else:
            model_kwargs["use_cache"] = generation_config.use_cache

        accepts_attention_mask = "attention_mask" in set(inspect.signature(self.forward).parameters.keys())
        requires_attention_mask = "encoder_outputs" not in model_kwargs

        if model_kwargs.get("attention_mask", None) is None and requires_attention_mask and accepts_attention_mask:
            model_kwargs["attention_mask"] = self._prepare_attention_mask_for_generation(
                inputs_tensor, generation_config.pad_token_id, generation_config.eos_token_id
            )

        # decoder-only models should use left-padding for generation
        if not self.config.is_encoder_decoder:
            # If `input_ids` was given, check if the last id in any sequence is `pad_token_id`
            # Note: If using, `inputs_embeds` this check does not work, because we want to be more hands-off.
            if (
                generation_config.pad_token_id is not None
                and len(inputs_tensor.shape) == 2
                and torch.sum(inputs_tensor[:, -1] == generation_config.pad_token_id) > 0
            ):
                logger.warning(
                    "A decoder-only architecture is being used, but right-padding was detected! For correct "
                    "generation results, please set `padding_side='left'` when initializing the tokenizer."
                )

        if self.config.is_encoder_decoder and "encoder_outputs" not in model_kwargs:
            # if model is encoder decoder encoder_outputs are created
            # and added to `model_kwargs`
            model_kwargs = self._prepare_encoder_decoder_kwargs_for_generation(
                inputs_tensor, model_kwargs, model_input_name
            )

        # 5. Prepare `input_ids` which will be used for auto-regressive generation
        if self.config.is_encoder_decoder:
            input_ids, model_kwargs = self._prepare_decoder_input_ids_for_generation(
                batch_size=batch_size,
                model_input_name=model_input_name,
                model_kwargs=model_kwargs,
                decoder_start_token_id=generation_config.decoder_start_token_id,
                bos_token_id=generation_config.bos_token_id,
                device=inputs_tensor.device,
            )
        else:
            input_ids = inputs_tensor if model_input_name == "input_ids" else model_kwargs.pop("input_ids")

        if streamer is not None:
            streamer.put(input_ids.cpu())

        # 6. Prepare `max_length` depending on other stopping criteria.
        input_ids_length = input_ids.shape[-1]
        has_default_max_length = kwargs.get("max_length") is None and generation_config.max_length is not None
        has_default_min_length = kwargs.get("min_length") is None and generation_config.min_length is not None
        generation_config = self._prepare_generated_length(
            generation_config=generation_config,
            has_default_max_length=has_default_max_length,
            has_default_min_length=has_default_min_length,
            model_input_name=model_input_name,
            inputs_tensor=inputs_tensor,
            input_ids_length=input_ids_length,
        )

        if generation_config.cache_implementation in NEED_SETUP_CACHE_CLASSES_MAPPING:
            if generation_config.cache_implementation == "static":
                if model_kwargs.get("past_key_values", False) is not False:
                    raise ValueError(
                        "Using `past_key_values` argument with `generate()` when using a static KV cache is not supported. Please open an issue in Transformers GitHub repository."
                    )
                cache_cls = NEED_SETUP_CACHE_CLASSES_MAPPING["static"]
                if not callable(getattr(self, "_setup_cache", None)):
                    raise ValueError(
                        "The `generation_config` defines a `cache_implementation` that is not compatible with this model."
                        " Make sure it has a `_setup_cache` function."
                    )
                self._setup_cache(cache_cls, max_batch_size=batch_size, max_cache_len=generation_config.max_length)
            elif generation_config.cache_implementation == "quantized":
                model_kwargs["past_key_values"] = QuantCache(
                    n_bits=cache_config.nbits,
                    q_group_size=cache_config.q_group_size,
                    residual_length=cache_config.residual_length,
                )

        self._validate_generated_length(generation_config, input_ids_length, has_default_max_length)

        # 7. determine generation mode
        generation_mode = generation_config.get_generation_mode(assistant_model)

        if streamer is not None and (generation_config.num_beams > 1):
            raise ValueError(
                "`streamer` cannot be used with beam search (yet!). Make sure that `num_beams` is set to 1."
            )

        if self.device.type != input_ids.device.type:
            warnings.warn(
                "You are calling .generate() with the `input_ids` being on a device type different"
                f" than your model's device. `input_ids` is on {input_ids.device.type}, whereas the model"
                f" is on {self.device.type}. You may experience unexpected behaviors or slower generation."
                " Please make sure that you have put `input_ids` to the"
                f" correct device by calling for example input_ids = input_ids.to('{self.device.type}') before"
                " running `.generate()`.",
                UserWarning,
            )

        # 8. prepare distribution pre_processing samplers
        prepared_logits_processor = self._get_logits_processor(
            generation_config=generation_config,
            input_ids_seq_length=input_ids_length,
            encoder_input_ids=inputs_tensor,
            prefix_allowed_tokens_fn=prefix_allowed_tokens_fn,
            logits_processor=logits_processor,
            model_kwargs=model_kwargs,
            negative_prompt_ids=negative_prompt_ids,
            negative_prompt_attention_mask=negative_prompt_attention_mask,
        )

        # 9. prepare stopping criteria
        prepared_stopping_criteria = self._get_stopping_criteria(
            generation_config=generation_config, stopping_criteria=stopping_criteria, tokenizer=tokenizer, **kwargs
        )
        # 10. go into different generation modes
        if generation_mode == GenerationMode.ASSISTED_GENERATION:
            if generation_config.num_return_sequences > 1:
                raise ValueError(
                    "num_return_sequences has to be 1 when doing assisted generate, "
                    f"but is {generation_config.num_return_sequences}."
                )
            if batch_size > 1:
                raise ValueError("assisted generate is only supported for batch_size = 1")
            if not model_kwargs["use_cache"]:
                raise ValueError("assisted generate requires `use_cache=True`")
            if generation_config.cache_implementation == "static":
                raise ValueError("assisted generate is not supported with `static_cache`")

            # 11. Get the candidate generator, given the parameterization
            candidate_generator = self._get_candidate_generator(
                generation_config=generation_config,
                input_ids=input_ids,
                inputs_tensor=inputs_tensor,
                assistant_model=assistant_model,
                logits_processor=logits_processor,
                model_kwargs=model_kwargs,
            )

            # 12. run assisted generate
            result = self._assisted_decoding(
                input_ids,
                candidate_generator=candidate_generator,
                do_sample=generation_config.do_sample,
                logits_processor=prepared_logits_processor,
                logits_warper=self._get_logits_warper(generation_config) if generation_config.do_sample else None,
                stopping_criteria=prepared_stopping_criteria,
                pad_token_id=generation_config.pad_token_id,
                output_scores=generation_config.output_scores,
                output_logits=generation_config.output_logits,
                return_dict_in_generate=generation_config.return_dict_in_generate,
                synced_gpus=synced_gpus,
                streamer=streamer,
                **model_kwargs,
            )
        if generation_mode == GenerationMode.GREEDY_SEARCH:
            # 11. run greedy search
            result = self._greedy_search(
                input_ids,
                logits_processor=prepared_logits_processor,
                stopping_criteria=prepared_stopping_criteria,
                pad_token_id=generation_config.pad_token_id,
                output_scores=generation_config.output_scores,
                output_logits=generation_config.output_logits,
                return_dict_in_generate=generation_config.return_dict_in_generate,
                synced_gpus=synced_gpus,
                streamer=streamer,
                **model_kwargs,
            )

        elif generation_mode == GenerationMode.CONTRASTIVE_SEARCH:
            if not model_kwargs["use_cache"]:
                raise ValueError("Contrastive search requires `use_cache=True`")

            result = self._contrastive_search(
                input_ids,
                top_k=generation_config.top_k,
                penalty_alpha=generation_config.penalty_alpha,
                logits_processor=prepared_logits_processor,
                stopping_criteria=prepared_stopping_criteria,
                pad_token_id=generation_config.pad_token_id,
                output_scores=generation_config.output_scores,
                output_logits=generation_config.output_logits,
                return_dict_in_generate=generation_config.return_dict_in_generate,
                synced_gpus=synced_gpus,
                streamer=streamer,
                sequential=generation_config.low_memory,
                **model_kwargs,
            )

        elif generation_mode == GenerationMode.SAMPLE:
            # 11. prepare logits warper
            logits_warper = self._get_logits_warper(generation_config)

            # 12. expand input_ids with `num_return_sequences` additional sequences per batch
            input_ids, model_kwargs = self._expand_inputs_for_generation(
                input_ids=input_ids,
                expand_size=generation_config.num_return_sequences,
                is_encoder_decoder=self.config.is_encoder_decoder,
                **model_kwargs,
            )

            # 13. run sample
            result = self._sample(
                input_ids,
                logits_processor=prepared_logits_processor,
                logits_warper=logits_warper,
                stopping_criteria=prepared_stopping_criteria,
                pad_token_id=generation_config.pad_token_id,
                output_scores=generation_config.output_scores,
                output_logits=generation_config.output_logits,
                return_dict_in_generate=generation_config.return_dict_in_generate,
                synced_gpus=synced_gpus,
                streamer=streamer,
                **model_kwargs,
            )

        elif generation_mode == GenerationMode.BEAM_SEARCH:
            # 11. prepare beam search scorer
            beam_scorer = BeamSearchScorer(
                batch_size=batch_size,
                num_beams=generation_config.num_beams,
                device=inputs_tensor.device,
                length_penalty=generation_config.length_penalty,
                do_early_stopping=generation_config.early_stopping,
                num_beam_hyps_to_keep=generation_config.num_return_sequences,
                max_length=generation_config.max_length,
            )
            # 12. interleave input_ids with `num_beams` additional sequences per batch
            input_ids, model_kwargs = self._expand_inputs_for_generation(
                input_ids=input_ids,
                expand_size=generation_config.num_beams,
                is_encoder_decoder=self.config.is_encoder_decoder,
                **model_kwargs,
            )
            # 13. run beam search
            result = self._beam_search(
                input_ids,
                beam_scorer,
                logits_processor=prepared_logits_processor,
                stopping_criteria=prepared_stopping_criteria,
                pad_token_id=generation_config.pad_token_id,
                output_scores=generation_config.output_scores,
                output_logits=generation_config.output_logits,
                return_dict_in_generate=generation_config.return_dict_in_generate,
                synced_gpus=synced_gpus,
                sequential=generation_config.low_memory,
                **model_kwargs,
            )

        elif generation_mode == GenerationMode.BEAM_SAMPLE:
            # 11. prepare logits warper
            logits_warper = self._get_logits_warper(generation_config)

            # 12. prepare beam search scorer
            beam_scorer = BeamSearchScorer(
                batch_size=batch_size,
                num_beams=generation_config.num_beams,
                device=inputs_tensor.device,
                length_penalty=generation_config.length_penalty,
                do_early_stopping=generation_config.early_stopping,
                num_beam_hyps_to_keep=generation_config.num_return_sequences,
                max_length=generation_config.max_length,
            )

            # 13. interleave input_ids with `num_beams` additional sequences per batch
            input_ids, model_kwargs = self._expand_inputs_for_generation(
                input_ids=input_ids,
                expand_size=generation_config.num_beams,
                is_encoder_decoder=self.config.is_encoder_decoder,
                **model_kwargs,
            )

            # 14. run beam sample
            result = self._beam_sample(
                input_ids,
                beam_scorer,
                logits_processor=prepared_logits_processor,
                logits_warper=logits_warper,
                stopping_criteria=prepared_stopping_criteria,
                pad_token_id=generation_config.pad_token_id,
                output_scores=generation_config.output_scores,
                output_logits=generation_config.output_logits,
                return_dict_in_generate=generation_config.return_dict_in_generate,
                synced_gpus=synced_gpus,
                **model_kwargs,
            )

        elif generation_mode == GenerationMode.GROUP_BEAM_SEARCH:
            # 11. prepare beam search scorer
            beam_scorer = BeamSearchScorer(
                batch_size=batch_size,
                num_beams=generation_config.num_beams,
                device=inputs_tensor.device,
                length_penalty=generation_config.length_penalty,
                do_early_stopping=generation_config.early_stopping,
                num_beam_hyps_to_keep=generation_config.num_return_sequences,
                num_beam_groups=generation_config.num_beam_groups,
                max_length=generation_config.max_length,
            )
            # 12. interleave input_ids with `num_beams` additional sequences per batch
            input_ids, model_kwargs = self._expand_inputs_for_generation(
                input_ids=input_ids,
                expand_size=generation_config.num_beams,
                is_encoder_decoder=self.config.is_encoder_decoder,
                **model_kwargs,
            )
            # 13. run beam search
            result = self._group_beam_search(
                input_ids,
                beam_scorer,
                logits_processor=prepared_logits_processor,
                stopping_criteria=prepared_stopping_criteria,
                pad_token_id=generation_config.pad_token_id,
                output_scores=generation_config.output_scores,
                output_logits=generation_config.output_logits,
                return_dict_in_generate=generation_config.return_dict_in_generate,
                synced_gpus=synced_gpus,
                **model_kwargs,
            )

        elif generation_mode == GenerationMode.CONSTRAINED_BEAM_SEARCH:
            final_constraints = []
            if generation_config.constraints is not None:
                final_constraints = generation_config.constraints

            if generation_config.force_words_ids is not None:

                def typeerror():
                    raise ValueError(
                        "`force_words_ids` has to either be a `List[List[List[int]]]` or `List[List[int]]` "
                        f"of positive integers, but is {generation_config.force_words_ids}."
                    )

                if (
                    not isinstance(generation_config.force_words_ids, list)
                    or len(generation_config.force_words_ids) == 0
                ):
                    typeerror()

                for word_ids in generation_config.force_words_ids:
                    if isinstance(word_ids[0], list):
                        if not isinstance(word_ids, list) or len(word_ids) == 0:
                            typeerror()
                        if any(not isinstance(token_ids, list) for token_ids in word_ids):
                            typeerror()
                        if any(
                            any((not isinstance(token_id, int) or token_id < 0) for token_id in token_ids)
                            for token_ids in word_ids
                        ):
                            typeerror()

                        constraint = DisjunctiveConstraint(word_ids)
                    else:
                        if not isinstance(word_ids, list) or len(word_ids) == 0:
                            typeerror()
                        if any((not isinstance(token_id, int) or token_id < 0) for token_id in word_ids):
                            typeerror()

                        constraint = PhrasalConstraint(word_ids)
                    final_constraints.append(constraint)

            # 11. prepare beam search scorer
            constrained_beam_scorer = ConstrainedBeamSearchScorer(
                constraints=final_constraints,
                batch_size=batch_size,
                num_beams=generation_config.num_beams,
                device=inputs_tensor.device,
                length_penalty=generation_config.length_penalty,
                do_early_stopping=generation_config.early_stopping,
                num_beam_hyps_to_keep=generation_config.num_return_sequences,
                max_length=generation_config.max_length,
            )
            # 12. interleave input_ids with `num_beams` additional sequences per batch
            input_ids, model_kwargs = self._expand_inputs_for_generation(
                input_ids=input_ids,
                expand_size=generation_config.num_beams,
                is_encoder_decoder=self.config.is_encoder_decoder,
                **model_kwargs,
            )
            # 13. run beam search
            result = self._constrained_beam_search(
                input_ids,
                constrained_beam_scorer=constrained_beam_scorer,
                logits_processor=prepared_logits_processor,
                stopping_criteria=prepared_stopping_criteria,
                pad_token_id=generation_config.pad_token_id,
                output_scores=generation_config.output_scores,
                output_logits=generation_config.output_logits,
                return_dict_in_generate=generation_config.return_dict_in_generate,
                synced_gpus=synced_gpus,
                **model_kwargs,
            )

        if generation_config.cache_implementation in NEED_SETUP_CACHE_CLASSES_MAPPING:
            if not callable(getattr(self, "_reset_cache", None)):
                raise ValueError(
                    "A `static_cache` was used to generate but there was a failure when trying to  release the cache. "
                    " Make sure this model implements a `_reset_cache` function."
                )
            self._reset_cache()

        return result

    def _has_unfinished_sequences(self, this_peer_finished: bool, synced_gpus: bool, device: torch.device) -> bool:
        """
        Returns whether there are still unfinished sequences in the device. The existence of unfinished sequences is
        fed through `this_peer_finished`. ZeRO stage 3-friendly.
        """
        if synced_gpus:
            # Under synced_gpus the `forward` call must continue until all gpus complete their sequence.
            # The following logic allows an early break if all peers finished generating their sequence
            this_peer_finished_flag = torch.tensor(0.0 if this_peer_finished else 1.0).to(device)
            # send 0.0 if we finished, 1.0 otherwise
            dist.all_reduce(this_peer_finished_flag, op=dist.ReduceOp.SUM)
            # did all peers finish? the reduced sum will be 0.0 then
            if this_peer_finished_flag.item() == 0.0:
                return False
        elif this_peer_finished:
            return False
        return True

    def contrastive_search(self, *args, **kwargs):
        logger.warning_once(
            "Calling `contrastive_search` directly is deprecated and will be removed in v4.41. Use `generate` or a "
            "custom generation loop instead.",
        )
        return self._contrastive_search(*args, **kwargs)

    @torch.no_grad()
    def _contrastive_search(
        self,
        input_ids: torch.LongTensor,
        top_k: Optional[int] = 1,
        penalty_alpha: Optional[float] = 0,
        logits_processor: Optional[LogitsProcessorList] = None,
        logits_warper: Optional[LogitsProcessorList] = None,
        stopping_criteria: Optional[StoppingCriteriaList] = None,
        pad_token_id: Optional[int] = None,
        eos_token_id: Optional[Union[int, List[int]]] = None,
        output_attentions: Optional[bool] = None,
        output_hidden_states: Optional[bool] = None,
        output_scores: Optional[bool] = None,
        output_logits: Optional[bool] = None,
        return_dict_in_generate: Optional[bool] = None,
        synced_gpus: bool = False,
        streamer: Optional["BaseStreamer"] = None,
        sequential: Optional[bool] = None,
        **model_kwargs,
    ) -> Union[GenerateNonBeamOutput, torch.LongTensor]:
        r"""
        Generates sequences of token ids for models with a language modeling head using **contrastive search** and can
        be used for text-decoder, text-to-text, speech-to-text, and vision-to-text models.

        <Tip warning={true}>

        In most cases, you do not need to call [`~generation.GenerationMixin._contrastive_search`] directly. Use
        generate() instead. For an overview of generation strategies and code examples, check the [following
        guide](../generation_strategies).

        </Tip>

        Parameters:
            input_ids (`torch.LongTensor` of shape `(batch_size, sequence_length)`):
                The sequence used as a prompt for the generation.
            top_k (`int`, *optional*, defaults to 1):
                The size of the candidate set that is used to re-rank for contrastive search
            penalty_alpha (`float`, *optional*, defaults to 0):
                The degeneration penalty for contrastive search; activate when it is larger than 0
            logits_processor (`LogitsProcessorList`, *optional*):
                An instance of [`LogitsProcessorList`]. List of instances of class derived from [`LogitsProcessor`]
                used to modify the prediction scores of the language modeling head applied at each generation step.
            logits_warper (`LogitsProcessorList`, *optional*):
                An instance of [`LogitsProcessorList`]. List of instances of class derived from [`LogitsWarper`] used
                to warp the prediction score distribution of the language modeling head applied before multinomial
                sampling at each generation step.
            stopping_criteria (`StoppingCriteriaList`, *optional*):
                An instance of [`StoppingCriteriaList`]. List of instances of class derived from [`StoppingCriteria`]
                used to tell if the generation loop should stop.
            pad_token_id (`int`, *optional*):
                The id of the *padding* token.
            eos_token_id (`Union[int, List[int]]`, *optional*):
                The id of the *end-of-sequence* token. Optionally, use a list to set multiple *end-of-sequence* tokens.
            output_attentions (`bool`, *optional*, defaults to `False`):
                Whether or not to return the attentions tensors of all attention layers. See `attentions` under
                returned tensors for more details.
            output_hidden_states (`bool`, *optional*, defaults to `False`):
                Whether or not to return the hidden states of all layers. See `hidden_states` under returned tensors
                for more details.
            output_scores (`bool`, *optional*, defaults to `False`):
                Whether or not to return the prediction scores. See `scores` under returned tensors for more details.
            output_logits (`bool`, *optional*, defaults to `False`):
                Whether or not to return the raw prediction logit scores. See `logits` under returned tensors
                for more details.
            return_dict_in_generate (`bool`, *optional*, defaults to `False`):
                Whether or not to return a [`~utils.ModelOutput`] instead of a plain tuple.
            synced_gpus (`bool`, *optional*, defaults to `False`):
                Whether to continue running the while loop until max_length (needed for ZeRO stage 3)
            streamer (`BaseStreamer`, *optional*):
                Streamer object that will be used to stream the generated sequences. Generated tokens are passed
                through `streamer.put(token_ids)` and the streamer is responsible for any further processing.
            sequential (`bool`, *optional*):
                Switches topk hidden state computation from parallel to sequential to reduce memory if True.
            model_kwargs:
                Additional model specific keyword arguments will be forwarded to the `forward` function of the model.
                If model is an encoder-decoder model the kwargs should include `encoder_outputs`.

        Return:
            [`~generation.GenerateDecoderOnlyOutput`], [`~generation.GenerateEncoderDecoderOutput`]
            or `torch.LongTensor`: A `torch.LongTensor` containing the generated tokens (default behaviour) or a
            [`~generation.GenerateDecoderOnlyOutput`] if `model.config.is_encoder_decoder=False` and
            `return_dict_in_generate=True` or a [`~generation.GenerateEncoderDecoderOutput`] if
            `model.config.is_encoder_decoder=True`.

        Examples:
        ```python
        >>> from transformers import (
        ...     AutoTokenizer,
        ...     AutoModelForCausalLM,
        ...     StoppingCriteriaList,
        ...     MaxLengthCriteria,
        ... )

        >>> tokenizer = AutoTokenizer.from_pretrained("facebook/opt-125m")
        >>> model = AutoModelForCausalLM.from_pretrained("facebook/opt-125m")
        >>> # set pad_token_id to eos_token_id because OPT does not have a PAD token
        >>> model.config.pad_token_id = model.config.eos_token_id
        >>> input_prompt = "DeepMind Company is"
        >>> input_ids = tokenizer(input_prompt, return_tensors="pt")
        >>> stopping_criteria = StoppingCriteriaList([MaxLengthCriteria(max_length=64)])
        >>> outputs = model._contrastive_search(
        ...     **input_ids, penalty_alpha=0.6, top_k=4, stopping_criteria=stopping_criteria
        ... )
        >>> tokenizer.batch_decode(outputs, skip_special_tokens=True)
        ['DeepMind Company is a company that focuses on the development and commercialization of artificial intelligence (AI). DeepMind’s mission is to help people understand and solve problems that are difficult to solve in the world today.\n\nIn this post, we talk about the benefits of deep learning in business and how it']
        ```"""
        # init values
        logits_processor = logits_processor if logits_processor is not None else LogitsProcessorList()
        logits_warper = logits_warper if logits_warper is not None else LogitsProcessorList()
        stopping_criteria = stopping_criteria if stopping_criteria is not None else StoppingCriteriaList()
        pad_token_id = pad_token_id if pad_token_id is not None else self.generation_config.pad_token_id
        if eos_token_id is not None:
            logger.warning_once(
                "`eos_token_id` is deprecated in this function and will be removed in v4.41, use"
                " `stopping_criteria=StoppingCriteriaList([EosTokenCriteria(eos_token_id=eos_token_id)])` instead."
                " Otherwise make sure to set `model.generation_config.eos_token_id`",
                FutureWarning,
            )
            stopping_criteria.append(EosTokenCriteria(eos_token_id=eos_token_id))
        else:
            # TODO remove when the method is totally private
            # need to get `eos_token_id` and add stopping criteria, so that generation does not go forever
            eos_token_id = [
                criteria.eos_token_id.tolist() for criteria in stopping_criteria if hasattr(criteria, "eos_token_id")
            ]
            eos_token_id = eos_token_id[0] if eos_token_id else None
            if eos_token_id is None and self.generation_config.eos_token_id is not None:
                eos_token_id = self.generation_config.eos_token_id
                stopping_criteria.append(EosTokenCriteria(eos_token_id=eos_token_id))

        if isinstance(eos_token_id, int):
            eos_token_id = [eos_token_id]
        sequential = sequential if sequential is not None else self.generation_config.low_memory
        output_scores = output_scores if output_scores is not None else self.generation_config.output_scores
        output_logits = output_logits if output_logits is not None else self.generation_config.output_logits
        output_attentions = (
            output_attentions if output_attentions is not None else self.generation_config.output_attentions
        )
        output_hidden_states = (
            output_hidden_states if output_hidden_states is not None else self.generation_config.output_hidden_states
        )
        return_dict_in_generate = (
            return_dict_in_generate
            if return_dict_in_generate is not None
            else self.generation_config.return_dict_in_generate
        )

        # init attention / hidden states / scores tuples
        raw_logits = () if (return_dict_in_generate and output_logits) else None
        scores = () if (return_dict_in_generate and output_scores) else None
        decoder_attentions = () if (return_dict_in_generate and output_attentions) else None
        cross_attentions = () if (return_dict_in_generate and output_attentions) else None
        decoder_hidden_states = () if (return_dict_in_generate and output_hidden_states) else None

        # if model is an encoder-decoder, retrieve encoder attention weights and hidden states
        if return_dict_in_generate and self.config.is_encoder_decoder:
            encoder_attentions = model_kwargs["encoder_outputs"].get("attentions") if output_attentions else None
            encoder_hidden_states = (
                model_kwargs["encoder_outputs"].get("hidden_states") if output_hidden_states else None
            )

        # keep track of which sequences are already finished
        batch_size = input_ids.shape[0]
        unfinished_sequences = torch.ones(batch_size, dtype=torch.long, device=input_ids.device)
        model_kwargs = self._get_initial_cache_position(input_ids, model_kwargs)

        this_peer_finished = False

        while self._has_unfinished_sequences(this_peer_finished, synced_gpus, device=input_ids.device):
            # if the first step in the loop, encode all the prefix and obtain: (1) past_key_values;
            # (2) last_hidden_states; (3) logit_for_next_step; (4) update model kwargs for the next step
            if model_kwargs.get("past_key_values") is None:
                # prepare inputs
                model_kwargs["use_cache"] = True
                model_inputs = self.prepare_inputs_for_generation(input_ids, **model_kwargs)

                # encode the given prefix and prepare model inputs; encoder-decoder model process the prefix and save
                # the `encoder_outputs`
                outputs = self(
                    **model_inputs, return_dict=True, output_hidden_states=True, output_attentions=output_attentions
                )

                # last decoder hidden states will be used to compute the degeneration penalty (cosine similarity with
                # previous tokens)
                if self.config.is_encoder_decoder:
                    last_hidden_states = outputs.decoder_hidden_states[-1]
                else:
                    last_hidden_states = outputs.hidden_states[-1]

                # next logit for contrastive search to select top-k candidate tokens
                logit_for_next_step = outputs.logits[:, -1, :]

                model_kwargs = self._update_model_kwargs_for_generation(
                    outputs,
                    model_kwargs,
                    is_encoder_decoder=self.config.is_encoder_decoder,
                    standardize_cache_format=True,
                )
                if not sequential:
                    # Expands model inputs top_k times, for batched forward passes (akin to beam search).
                    _, model_kwargs = self._expand_inputs_for_generation(
                        expand_size=top_k, is_encoder_decoder=self.config.is_encoder_decoder, **model_kwargs
                    )

                past_key_values = model_kwargs.get("past_key_values")
                if past_key_values is None:
                    raise ValueError(
                        f"{self.__class__.__name__} does not support caching and therefore **can't** be used "
                        "for contrastive search."
                    )
                elif (
                    not isinstance(past_key_values[0], (tuple, torch.Tensor))
                    or past_key_values[0][0].shape[0] != batch_size
                ):
                    raise ValueError(
                        f"{self.__class__.__name__} does not have a standard cache format and therefore **can't** be "
                        "used for contrastive search without further modifications."
                    )

            # contrastive_search main logic start:
            # contrastive search decoding consists of two steps: (1) candidate tokens recall; (2) candidate re-rank by
            # degeneration penalty
            processed_logit_for_next_step = logits_processor(input_ids, logit_for_next_step)
            processed_logit_for_next_step = logits_warper(input_ids, processed_logit_for_next_step)
            next_probs = nn.functional.softmax(processed_logit_for_next_step, dim=-1)

            top_k_probs, top_k_ids = torch.topk(next_probs, dim=-1, k=top_k)

            # Store scores, attentions and hidden_states when required
            if return_dict_in_generate:
                if output_logits:
                    raw_logits += (logit_for_next_step,)
                if output_scores:
                    scores += (processed_logit_for_next_step,)
                if output_attentions:
                    decoder_attentions += (
                        (outputs.decoder_attentions,) if self.config.is_encoder_decoder else (outputs.attentions,)
                    )
                    if self.config.is_encoder_decoder:
                        cross_attentions += (outputs.cross_attentions,)

                if output_hidden_states:
                    decoder_hidden_states += (
                        (outputs.decoder_hidden_states,)
                        if self.config.is_encoder_decoder
                        else (outputs.hidden_states,)
                    )

            # Replicates the new past_key_values to match the `top_k` candidates
            new_key_values = []
            past = model_kwargs["past_key_values"]
            for layer in past:
                items = []
                # item is either the key or the value matrix
                for item in layer:
                    if sequential:
                        items.append(item.repeat_interleave(1, dim=0))
                    else:
                        items.append(item.repeat_interleave(top_k, dim=0))
                new_key_values.append(tuple(items))
            if not isinstance(past, DynamicCache):
                past = tuple(new_key_values)
            else:
                for layer_idx in range(len(new_key_values)):
                    past.key_cache[layer_idx] = new_key_values[layer_idx][0]
                    past.value_cache[layer_idx] = new_key_values[layer_idx][1]
            model_kwargs["past_key_values"] = past

            if sequential:
                all_outputs = []
                for i in range(top_k):
                    # compute the candidate tokens by the language model and collect their hidden_states
                    next_model_inputs = self.prepare_inputs_for_generation(top_k_ids[:, i].view(-1, 1), **model_kwargs)

                    outputs = self(
                        **next_model_inputs,
                        return_dict=True,
                        output_hidden_states=True,
                        output_attentions=output_attentions,
                    )
                    all_outputs.append(outputs)
                outputs = stack_model_outputs(all_outputs)

            else:
                # compute the candidate tokens by the language model and collect their hidden_states
                # assembles top_k_ids into batch of size k
                next_model_inputs = self.prepare_inputs_for_generation(top_k_ids.view(-1, 1), **model_kwargs)

                outputs = self(
                    **next_model_inputs,
                    return_dict=True,
                    output_hidden_states=True,
                    output_attentions=output_attentions,
                )
            # name is different for encoder-decoder and decoder-only models
            if self.config.is_encoder_decoder:
                next_hidden = outputs.decoder_hidden_states[-1]
                full_hidden_states = outputs.decoder_hidden_states
            else:
                next_hidden = outputs.hidden_states[-1]
                full_hidden_states = outputs.hidden_states

            logits = outputs.logits[:, -1, :]

            context_hidden = last_hidden_states.repeat_interleave(top_k, dim=0)

            # compute the degeneration penalty and re-rank the candidates based on the degeneration penalty and the
            # model confidence. Keeping `selected_idx` on CPU enables multi-device contrastive search and doesn't
            # introduce (noticeable) slowdowns on single-device runs.
            selected_idx = _ranking_fast(context_hidden, next_hidden, top_k_probs, penalty_alpha, top_k)
            selected_idx = selected_idx.to("cpu")

            # prepare for the next step: (1) next token_id; (2) past_key_values; (3) last_hidden_states for computing
            # the degeneration penalty; (4) logits for selecting next top-k candidates; (5) selected tokens scores
            # (model confidence minus degeneration penalty); (6) decoder hidden_states
            next_tokens = top_k_ids[range(len(top_k_ids)), selected_idx]
            next_hidden = torch.stack(torch.split(next_hidden.squeeze(dim=1), top_k))
            next_hidden = next_hidden[range(batch_size), selected_idx, :]
            last_hidden_states = torch.cat([last_hidden_states, next_hidden.unsqueeze(1)], dim=1)

            next_decoder_hidden_states = ()
            for layer in full_hidden_states:
                layer = torch.stack(torch.split(layer, top_k))[range(batch_size), selected_idx, :]
                next_decoder_hidden_states += (layer,)

            # generate past_key_values cache of only the selected token
            if sequential:
                next_model_input = self.prepare_inputs_for_generation(
                    top_k_ids[:, selected_idx].view(-1, 1), **model_kwargs
                )

                selected_outputs = self(
                    **next_model_input,
                    return_dict=True,
                    output_hidden_states=False,
                    output_attentions=False,
                )
                next_past_key_values = selected_outputs["past_key_values"]

            else:
                next_past_key_values = self._extract_past_from_model_output(outputs, standardize_cache_format=True)
                new_key_values = []
                for layer in next_past_key_values:
                    items = []
                    # item is either the key or the value matrix
                    for item in layer:
                        item = torch.stack(torch.split(item, top_k, dim=0))  # [B, K, num_head, seq_len, esz]
                        item = item[range(batch_size), selected_idx, ...]  # [B, num_head, seq_len, esz]
                        items += [item]
                    new_key_values += [items]

                if not isinstance(next_past_key_values, DynamicCache):
                    next_past_key_values = tuple(new_key_values)
                else:
                    for layer_idx in range(len(new_key_values)):
                        next_past_key_values.key_cache[layer_idx] = new_key_values[layer_idx][0]
                        next_past_key_values.value_cache[layer_idx] = new_key_values[layer_idx][1]

            logit_for_next_step = torch.stack(torch.split(logits, top_k))[range(batch_size), selected_idx, :]

            # Rebuilds the relevant parts of the model output for the selected token, for use in the next iteration
            if self.config.is_encoder_decoder:
                next_step_cross_attentions = ()
                next_step_decoder_attentions = ()
                if output_attentions:
                    for layer in outputs.cross_attentions:
                        layer = torch.stack(torch.split(layer, top_k, dim=0))[range(batch_size), selected_idx, ...]
                        next_step_cross_attentions += (layer,)
                    for layer in outputs.decoder_attentions:
                        layer = torch.stack(torch.split(layer, top_k, dim=0))[range(batch_size), selected_idx, ...]
                        next_step_decoder_attentions += (layer,)
                outputs = Seq2SeqLMOutput(
                    past_key_values=next_past_key_values,
                    decoder_hidden_states=next_decoder_hidden_states,
                    decoder_attentions=next_step_decoder_attentions or None,
                    cross_attentions=next_step_cross_attentions or None,
                )
            else:
                next_step_attentions = ()
                if output_attentions:
                    for layer in outputs.attentions:
                        layer = torch.stack(torch.split(layer, top_k, dim=0))[range(batch_size), selected_idx, ...]
                        next_step_attentions += (layer,)
                outputs = CausalLMOutputWithPast(
                    past_key_values=next_past_key_values,
                    hidden_states=next_decoder_hidden_states,
                    attentions=next_step_attentions or None,
                )
            # contrastive_search main logic end

            if synced_gpus and this_peer_finished:
                continue  # don't waste resources running the code we don't need

            # finished sentences should have their next token be a padding token
            if eos_token_id is not None:
                if pad_token_id is None:
                    raise ValueError("If `eos_token_id` is defined, make sure that `pad_token_id` is defined.")
                next_tokens = next_tokens * unfinished_sequences + pad_token_id * (1 - unfinished_sequences)

            # update generated ids, model inputs, and length for next step
            input_ids = torch.cat([input_ids, next_tokens[:, None]], dim=-1)
            if streamer is not None:
                streamer.put(next_tokens.cpu())
            model_kwargs = self._update_model_kwargs_for_generation(
                outputs,
                model_kwargs,
                is_encoder_decoder=self.config.is_encoder_decoder,
            )

            # stop when each sentence is finished
            unfinished_sequences = unfinished_sequences & ~stopping_criteria(input_ids, scores)
            this_peer_finished = unfinished_sequences.max() == 0

        if streamer is not None:
            streamer.end()

        if return_dict_in_generate:
            # Contrastive search works by forward looking at the next token, so we need to exclude it from
            # `past_key_values` to be consistent with the other decoding methods
            if model_kwargs.get("past_key_values") is not None:
                past_key_values = []
                for layer in model_kwargs["past_key_values"]:
                    layer_past_key_values = []
                    for item in layer:
                        layer_past_key_values.append(item[..., :-1, :])
                    past_key_values.append(tuple(layer_past_key_values))
                model_kwargs["past_key_values"] = tuple(past_key_values)

            if self.config.is_encoder_decoder:
                return GenerateEncoderDecoderOutput(
                    sequences=input_ids,
                    scores=scores,
                    logits=raw_logits,
                    encoder_attentions=encoder_attentions,
                    encoder_hidden_states=encoder_hidden_states,
                    decoder_attentions=decoder_attentions,
                    cross_attentions=cross_attentions,
                    decoder_hidden_states=decoder_hidden_states,
                    past_key_values=model_kwargs.get("past_key_values"),
                )
            else:
                return GenerateDecoderOnlyOutput(
                    sequences=input_ids,
                    scores=scores,
                    logits=raw_logits,
                    attentions=decoder_attentions,
                    hidden_states=decoder_hidden_states,
                    past_key_values=model_kwargs.get("past_key_values"),
                )
        else:
            return input_ids

    def greedy_search(self, *args, **kwargs):
        logger.warning_once(
            "Calling `greedy_search` directly is deprecated and will be removed in v4.41. Use `generate` or a "
            "custom generation loop instead.",
        )
        return self._greedy_search(*args, **kwargs)

    def _greedy_search(
        self,
        input_ids: torch.LongTensor,
        logits_processor: Optional[LogitsProcessorList] = None,
        stopping_criteria: Optional[StoppingCriteriaList] = None,
        max_length: Optional[int] = None,
        pad_token_id: Optional[int] = None,
        eos_token_id: Optional[Union[int, List[int]]] = None,
        output_attentions: Optional[bool] = None,
        output_hidden_states: Optional[bool] = None,
        output_scores: Optional[bool] = None,
        output_logits: Optional[bool] = None,
        return_dict_in_generate: Optional[bool] = None,
        synced_gpus: bool = False,
        streamer: Optional["BaseStreamer"] = None,
        **model_kwargs,
    ) -> Union[GenerateNonBeamOutput, torch.LongTensor]:
        r"""
        Generates sequences of token ids for models with a language modeling head using **greedy decoding** and can be
        used for text-decoder, text-to-text, speech-to-text, and vision-to-text models.

        <Tip warning={true}>

        In most cases, you do not need to call [`~generation.GenerationMixin._greedy_search`] directly. Use generate()
        instead. For an overview of generation strategies and code examples, check the [following
        guide](../generation_strategies).

        </Tip>


        Parameters:
            input_ids (`torch.LongTensor` of shape `(batch_size, sequence_length)`):
                The sequence used as a prompt for the generation.
            logits_processor (`LogitsProcessorList`, *optional*):
                An instance of [`LogitsProcessorList`]. List of instances of class derived from [`LogitsProcessor`]
                used to modify the prediction scores of the language modeling head applied at each generation step.
            stopping_criteria (`StoppingCriteriaList`, *optional*):
                An instance of [`StoppingCriteriaList`]. List of instances of class derived from [`StoppingCriteria`]
                used to tell if the generation loop should stop.

            max_length (`int`, *optional*, defaults to 20):
                **DEPRECATED**. Use `logits_processor` or `stopping_criteria` directly to cap the number of generated
                tokens. The maximum length of the sequence to be generated.
            pad_token_id (`int`, *optional*):
                The id of the *padding* token.
            eos_token_id (`Union[int, List[int]]`, *optional*):
                The id of the *end-of-sequence* token. Optionally, use a list to set multiple *end-of-sequence* tokens.
            output_attentions (`bool`, *optional*, defaults to `False`):
                Whether or not to return the attentions tensors of all attention layers. See `attentions` under
                returned tensors for more details.
            output_hidden_states (`bool`, *optional*, defaults to `False`):
                Whether or not to return the hidden states of all layers. See `hidden_states` under returned tensors
                for more details.
            output_scores (`bool`, *optional*, defaults to `False`):
                Whether or not to return the prediction scores. See `scores` under returned tensors for more details.
            output_logits (`bool`, *optional*, defaults to `False`):
                Whether or not to return the raw prediction logit scores. See `logits` under returned tensors
                for more details.
            return_dict_in_generate (`bool`, *optional*, defaults to `False`):
                Whether or not to return a [`~utils.ModelOutput`] instead of a plain tuple.
            synced_gpus (`bool`, *optional*, defaults to `False`):
                Whether to continue running the while loop until max_length (needed for ZeRO stage 3)
            streamer (`BaseStreamer`, *optional*):
                Streamer object that will be used to stream the generated sequences. Generated tokens are passed
                through `streamer.put(token_ids)` and the streamer is responsible for any further processing.
            model_kwargs:
                Additional model specific keyword arguments will be forwarded to the `forward` function of the model.
                If model is an encoder-decoder model the kwargs should include `encoder_outputs`.

        Return:
            [`~generation.GenerateDecoderOnlyOutput`], [`~generation.GenerateEncoderDecoderOutput`] or
            `torch.LongTensor`: A `torch.LongTensor` containing the generated tokens (default behaviour) or a
            [`~generation.GenerateDecoderOnlyOutput`] if `model.config.is_encoder_decoder=False` and
            `return_dict_in_generate=True` or a [`~generation.GenerateEncoderDecoderOutput`] if
            `model.config.is_encoder_decoder=True`.

        Examples:

        ```python
        >>> from transformers import (
        ...     AutoTokenizer,
        ...     AutoModelForCausalLM,
        ...     LogitsProcessorList,
        ...     MinLengthLogitsProcessor,
        ...     StoppingCriteriaList,
        ...     MaxLengthCriteria,
        ... )

        >>> tokenizer = AutoTokenizer.from_pretrained("openai-community/gpt2")
        >>> model = AutoModelForCausalLM.from_pretrained("openai-community/gpt2")

        >>> # set pad_token_id to eos_token_id because GPT2 does not have a PAD token
        >>> model.generation_config.pad_token_id = model.generation_config.eos_token_id

        >>> input_prompt = "It might be possible to"
        >>> input_ids = tokenizer(input_prompt, return_tensors="pt").input_ids

        >>> # instantiate logits processors
        >>> logits_processor = LogitsProcessorList(
        ...     [
        ...         MinLengthLogitsProcessor(10, eos_token_id=model.generation_config.eos_token_id),
        ...     ]
        ... )
        >>> stopping_criteria = StoppingCriteriaList([MaxLengthCriteria(max_length=20)])

        >>> outputs = model._greedy_search(
        ...     input_ids, logits_processor=logits_processor, stopping_criteria=stopping_criteria
        ... )

        >>> tokenizer.batch_decode(outputs, skip_special_tokens=True)
        ["It might be possible to get a better understanding of the nature of the problem, but it's not"]
        ```"""
        # init values
        logits_processor = logits_processor if logits_processor is not None else LogitsProcessorList()
        stopping_criteria = stopping_criteria if stopping_criteria is not None else StoppingCriteriaList()
        if max_length is not None:
            warnings.warn(
                "`max_length` is deprecated in this function, use"
                " `stopping_criteria=StoppingCriteriaList([MaxLengthCriteria(max_length=max_length)])` instead.",
                UserWarning,
            )
            stopping_criteria = validate_stopping_criteria(stopping_criteria, max_length)
        pad_token_id = pad_token_id if pad_token_id is not None else self.generation_config.pad_token_id
        if eos_token_id is not None:
            logger.warning_once(
                "`eos_token_id` is deprecated in this function and will be removed in v4.41, use"
                " `stopping_criteria=StoppingCriteriaList([EosTokenCriteria(eos_token_id=eos_token_id)])` instead."
                " Otherwise make sure to set `model.generation_config.eos_token_id`",
                FutureWarning,
            )
            stopping_criteria.append(EosTokenCriteria(eos_token_id=eos_token_id))
        else:
            # TODO remove when the method is totally private
            # need to get `eos_token_id` and add stopping criteria, so that generation does not go forever
            eos_token_id = [
                criteria.eos_token_id.tolist() for criteria in stopping_criteria if hasattr(criteria, "eos_token_id")
            ]
            eos_token_id = eos_token_id[0] if eos_token_id else None
            if eos_token_id is None and self.generation_config.eos_token_id is not None:
                eos_token_id = self.generation_config.eos_token_id
                stopping_criteria.append(EosTokenCriteria(eos_token_id=eos_token_id))

        if isinstance(eos_token_id, int):
            eos_token_id = [eos_token_id]
        output_scores = output_scores if output_scores is not None else self.generation_config.output_scores
        output_attentions = (
            output_attentions if output_attentions is not None else self.generation_config.output_attentions
        )
        output_hidden_states = (
            output_hidden_states if output_hidden_states is not None else self.generation_config.output_hidden_states
        )
        return_dict_in_generate = (
            return_dict_in_generate
            if return_dict_in_generate is not None
            else self.generation_config.return_dict_in_generate
        )

        # init attention / hidden states / scores tuples
        raw_logits = () if (return_dict_in_generate and output_logits) else None
        scores = () if (return_dict_in_generate and output_scores) else None
        decoder_attentions = () if (return_dict_in_generate and output_attentions) else None
        cross_attentions = () if (return_dict_in_generate and output_attentions) else None
        decoder_hidden_states = () if (return_dict_in_generate and output_hidden_states) else None

        # if model is an encoder-decoder, retrieve encoder attention weights and hidden states
        if return_dict_in_generate and self.config.is_encoder_decoder:
            encoder_attentions = model_kwargs["encoder_outputs"].get("attentions") if output_attentions else None
            encoder_hidden_states = (
                model_kwargs["encoder_outputs"].get("hidden_states") if output_hidden_states else None
            )

        # keep track of which sequences are already finished
        batch_size = input_ids.shape[0]
        this_peer_finished = False
        unfinished_sequences = torch.ones(batch_size, dtype=torch.long, device=input_ids.device)
<<<<<<< HEAD
        #model_kwargs["cache_position"] = torch.arange(cur_len, device=input_ids.device)
=======
        model_kwargs = self._get_initial_cache_position(input_ids, model_kwargs)
>>>>>>> 7b1170b0

        while self._has_unfinished_sequences(this_peer_finished, synced_gpus, device=input_ids.device):
            # prepare model inputs
            model_inputs = self.prepare_inputs_for_generation(input_ids, **model_kwargs)

            # forward pass to get next token
            outputs = self(
                **model_inputs,
                return_dict=True,
                output_attentions=output_attentions,
                output_hidden_states=output_hidden_states,
            )

            if synced_gpus and this_peer_finished:
                continue  # don't waste resources running the code we don't need

            next_token_logits = outputs.logits[:, -1, :]

            # pre-process distribution
            next_tokens_scores = logits_processor(input_ids, next_token_logits)

            # Store scores, attentions and hidden_states when required
            if return_dict_in_generate:
                if output_scores:
                    scores += (next_tokens_scores,)
                if output_logits:
                    raw_logits += (next_token_logits,)
                if output_attentions:
                    decoder_attentions += (
                        (outputs.decoder_attentions,) if self.config.is_encoder_decoder else (outputs.attentions,)
                    )
                    if self.config.is_encoder_decoder:
                        cross_attentions += (outputs.cross_attentions,)

                if output_hidden_states:
                    decoder_hidden_states += (
                        (outputs.decoder_hidden_states,)
                        if self.config.is_encoder_decoder
                        else (outputs.hidden_states,)
                    )

            # argmax
            next_tokens = torch.argmax(next_tokens_scores, dim=-1)

            # finished sentences should have their next token be a padding token
            if eos_token_id is not None:
                if pad_token_id is None:
                    raise ValueError("If `eos_token_id` is defined, make sure that `pad_token_id` is defined.")
                next_tokens = next_tokens * unfinished_sequences + pad_token_id * (1 - unfinished_sequences)

            # update generated ids, model inputs, and length for next step
            input_ids = torch.cat([input_ids, next_tokens[:, None]], dim=-1)
            if streamer is not None:
                streamer.put(next_tokens.cpu())
            model_kwargs = self._update_model_kwargs_for_generation(
                outputs,
                model_kwargs,
                is_encoder_decoder=self.config.is_encoder_decoder,
            )

            unfinished_sequences = unfinished_sequences & ~stopping_criteria(input_ids, scores)
            this_peer_finished = unfinished_sequences.max() == 0

        if streamer is not None:
            streamer.end()

        if return_dict_in_generate:
            if self.config.is_encoder_decoder:
                return GenerateEncoderDecoderOutput(
                    sequences=input_ids,
                    scores=scores,
                    logits=raw_logits,
                    encoder_attentions=encoder_attentions,
                    encoder_hidden_states=encoder_hidden_states,
                    decoder_attentions=decoder_attentions,
                    cross_attentions=cross_attentions,
                    decoder_hidden_states=decoder_hidden_states,
                    past_key_values=model_kwargs.get("past_key_values"),
                )
            else:
                return GenerateDecoderOnlyOutput(
                    sequences=input_ids,
                    scores=scores,
                    logits=raw_logits,
                    attentions=decoder_attentions,
                    hidden_states=decoder_hidden_states,
                    past_key_values=model_kwargs.get("past_key_values"),
                )
        else:
            return input_ids

    def sample(self, *args, **kwargs):
        logger.warning_once(
            "Calling `sample` directly is deprecated and will be removed in v4.41. Use `generate` or a "
            "custom generation loop instead.",
        )
        return self._sample(*args, **kwargs)

    def _sample(
        self,
        input_ids: torch.LongTensor,
        logits_processor: Optional[LogitsProcessorList] = None,
        stopping_criteria: Optional[StoppingCriteriaList] = None,
        logits_warper: Optional[LogitsProcessorList] = None,
        max_length: Optional[int] = None,
        pad_token_id: Optional[int] = None,
        eos_token_id: Optional[Union[int, List[int]]] = None,
        output_attentions: Optional[bool] = None,
        output_hidden_states: Optional[bool] = None,
        output_scores: Optional[bool] = None,
        output_logits: Optional[bool] = None,
        return_dict_in_generate: Optional[bool] = None,
        synced_gpus: bool = False,
        streamer: Optional["BaseStreamer"] = None,
        **model_kwargs,
    ) -> Union[GenerateNonBeamOutput, torch.LongTensor]:
        r"""
        Generates sequences of token ids for models with a language modeling head using **multinomial sampling** and
        can be used for text-decoder, text-to-text, speech-to-text, and vision-to-text models.

        <Tip warning={true}>

        In most cases, you do not need to call [`~generation.GenerationMixin._sample`] directly. Use generate() instead.
        For an overview of generation strategies and code examples, check the [following
        guide](../generation_strategies).

        </Tip>

        Parameters:
            input_ids (`torch.LongTensor` of shape `(batch_size, sequence_length)`):
                The sequence used as a prompt for the generation.
            logits_processor (`LogitsProcessorList`, *optional*):
                An instance of [`LogitsProcessorList`]. List of instances of class derived from [`LogitsProcessor`]
                used to modify the prediction scores of the language modeling head applied at each generation step.
            stopping_criteria (`StoppingCriteriaList`, *optional*):
                An instance of [`StoppingCriteriaList`]. List of instances of class derived from [`StoppingCriteria`]
                used to tell if the generation loop should stop.
            logits_warper (`LogitsProcessorList`, *optional*):
                An instance of [`LogitsProcessorList`]. List of instances of class derived from [`LogitsWarper`] used
                to warp the prediction score distribution of the language modeling head applied before multinomial
                sampling at each generation step.
            max_length (`int`, *optional*, defaults to 20):
                **DEPRECATED**. Use `logits_processor` or `stopping_criteria` directly to cap the number of generated
                tokens. The maximum length of the sequence to be generated.
            pad_token_id (`int`, *optional*):
                The id of the *padding* token.
            eos_token_id (`Union[int, List[int]]`, *optional*):
                The id of the *end-of-sequence* token. Optionally, use a list to set multiple *end-of-sequence* tokens.
            output_attentions (`bool`, *optional*, defaults to `False`):
                Whether or not to return the attentions tensors of all attention layers. See `attentions` under
                returned tensors for more details.
            output_hidden_states (`bool`, *optional*, defaults to `False`):
                Whether or not to return the hidden states of all layers. See `hidden_states` under returned tensors
                for more details.
            output_scores (`bool`, *optional*, defaults to `False`):
                Whether or not to return the prediction scores. See `scores` under returned tensors for more details.
            output_logits (`bool`, *optional*, defaults to `False`):
                Whether or not to return the raw prediction logit scores. See `logits` under returned tensors for
                more details.
            return_dict_in_generate (`bool`, *optional*, defaults to `False`):
                Whether or not to return a [`~utils.ModelOutput`] instead of a plain tuple.
            synced_gpus (`bool`, *optional*, defaults to `False`):
                Whether to continue running the while loop until max_length (needed for ZeRO stage 3)
            streamer (`BaseStreamer`, *optional*):
                Streamer object that will be used to stream the generated sequences. Generated tokens are passed
                through `streamer.put(token_ids)` and the streamer is responsible for any further processing.
            model_kwargs:
                Additional model specific kwargs will be forwarded to the `forward` function of the model. If model is
                an encoder-decoder model the kwargs should include `encoder_outputs`.

        Return:
            [`~generation.GenerateDecoderOnlyOutput`], [`~generation.GenerateEncoderDecoderOutput`] or `torch.LongTensor`:
            A `torch.LongTensor` containing the generated tokens (default behaviour) or a
            [`~generation.GenerateDecoderOnlyOutput`] if `model.config.is_encoder_decoder=False` and
            `return_dict_in_generate=True` or a [`~generation.GenerateEncoderDecoderOutput`] if
            `model.config.is_encoder_decoder=True`.

        Examples:

        ```python
        >>> from transformers import (
        ...     AutoTokenizer,
        ...     AutoModelForCausalLM,
        ...     LogitsProcessorList,
        ...     MinLengthLogitsProcessor,
        ...     TopKLogitsWarper,
        ...     TemperatureLogitsWarper,
        ...     StoppingCriteriaList,
        ...     MaxLengthCriteria,
        ... )
        >>> import torch

        >>> tokenizer = AutoTokenizer.from_pretrained("openai-community/gpt2")
        >>> model = AutoModelForCausalLM.from_pretrained("openai-community/gpt2")

        >>> # set pad_token_id to eos_token_id because GPT2 does not have a EOS token
        >>> model.config.pad_token_id = model.config.eos_token_id
        >>> model.generation_config.pad_token_id = model.config.eos_token_id

        >>> input_prompt = "Today is a beautiful day, and"
        >>> input_ids = tokenizer(input_prompt, return_tensors="pt").input_ids

        >>> # instantiate logits processors
        >>> logits_processor = LogitsProcessorList(
        ...     [
        ...         MinLengthLogitsProcessor(15, eos_token_id=model.generation_config.eos_token_id),
        ...     ]
        ... )
        >>> # instantiate logits processors
        >>> logits_warper = LogitsProcessorList(
        ...     [
        ...         TopKLogitsWarper(50),
        ...         TemperatureLogitsWarper(0.7),
        ...     ]
        ... )

        >>> stopping_criteria = StoppingCriteriaList([MaxLengthCriteria(max_length=20)])

        >>> torch.manual_seed(0)  # doctest: +IGNORE_RESULT
        >>> outputs = model._sample(
        ...     input_ids,
        ...     logits_processor=logits_processor,
        ...     logits_warper=logits_warper,
        ...     stopping_criteria=stopping_criteria,
        ... )

        >>> tokenizer.batch_decode(outputs, skip_special_tokens=True)
        ['Today is a beautiful day, and we must do everything possible to make it a day of celebration.']
        ```"""
        # init values
        logits_processor = logits_processor if logits_processor is not None else LogitsProcessorList()
        stopping_criteria = stopping_criteria if stopping_criteria is not None else StoppingCriteriaList()
        if max_length is not None:
            warnings.warn(
                "`max_length` is deprecated in this function, use"
                " `stopping_criteria=StoppingCriteriaList([MaxLengthCriteria(max_length=max_length)])` instead.",
                UserWarning,
            )
            stopping_criteria = validate_stopping_criteria(stopping_criteria, max_length)
        logits_warper = logits_warper if logits_warper is not None else LogitsProcessorList()
        pad_token_id = pad_token_id if pad_token_id is not None else self.generation_config.pad_token_id
        if eos_token_id is not None:
            logger.warning_once(
                "`eos_token_id` is deprecated in this function and will be removed in v4.41, use"
                " `stopping_criteria=StoppingCriteriaList([EosTokenCriteria(eos_token_id=eos_token_id)])` instead."
                " Otherwise make sure to set `model.generation_config.eos_token_id`",
                FutureWarning,
            )
            stopping_criteria.append(EosTokenCriteria(eos_token_id=eos_token_id))
        else:
            # TODO remove when the method is totally private
            # need to get `eos_token_id` and add stopping criteria, so that generation does not go forever
            eos_token_id = [
                criteria.eos_token_id.tolist() for criteria in stopping_criteria if hasattr(criteria, "eos_token_id")
            ]
            eos_token_id = eos_token_id[0] if eos_token_id else None
            if eos_token_id is None and self.generation_config.eos_token_id is not None:
                eos_token_id = self.generation_config.eos_token_id
                stopping_criteria.append(EosTokenCriteria(eos_token_id=eos_token_id))

        if isinstance(eos_token_id, int):
            eos_token_id = [eos_token_id]
        output_scores = output_scores if output_scores is not None else self.generation_config.output_scores
        output_logits = output_logits if output_logits is not None else self.generation_config.output_logits
        output_attentions = (
            output_attentions if output_attentions is not None else self.generation_config.output_attentions
        )
        output_hidden_states = (
            output_hidden_states if output_hidden_states is not None else self.generation_config.output_hidden_states
        )
        return_dict_in_generate = (
            return_dict_in_generate
            if return_dict_in_generate is not None
            else self.generation_config.return_dict_in_generate
        )

        # init attention / hidden states / scores tuples
        scores = () if (return_dict_in_generate and output_scores) else None
        raw_logits = () if (return_dict_in_generate and output_logits) else None
        decoder_attentions = () if (return_dict_in_generate and output_attentions) else None
        cross_attentions = () if (return_dict_in_generate and output_attentions) else None
        decoder_hidden_states = () if (return_dict_in_generate and output_hidden_states) else None

        # if model is an encoder-decoder, retrieve encoder attention weights and hidden states
        if return_dict_in_generate and self.config.is_encoder_decoder:
            encoder_attentions = model_kwargs["encoder_outputs"].get("attentions") if output_attentions else None
            encoder_hidden_states = (
                model_kwargs["encoder_outputs"].get("hidden_states") if output_hidden_states else None
            )

        # keep track of which sequences are already finished
        batch_size = input_ids.shape[0]
        this_peer_finished = False
        unfinished_sequences = torch.ones(batch_size, dtype=torch.long, device=input_ids.device)
        model_kwargs = self._get_initial_cache_position(input_ids, model_kwargs)

        while self._has_unfinished_sequences(this_peer_finished, synced_gpus, device=input_ids.device):
            # prepare model inputs
            model_inputs = self.prepare_inputs_for_generation(input_ids, **model_kwargs)

            # forward pass to get next token
            outputs = self(
                **model_inputs,
                return_dict=True,
                output_attentions=output_attentions,
                output_hidden_states=output_hidden_states,
            )

            if synced_gpus and this_peer_finished:
                continue  # don't waste resources running the code we don't need

            next_token_logits = outputs.logits[:, -1, :]

            # pre-process distribution
            next_token_scores = logits_processor(input_ids, next_token_logits)
            next_token_scores = logits_warper(input_ids, next_token_scores)

            # Store scores, attentions and hidden_states when required
            if return_dict_in_generate:
                if output_scores:
                    scores += (next_token_scores,)
                if output_logits:
                    raw_logits += (next_token_logits,)
                if output_attentions:
                    decoder_attentions += (
                        (outputs.decoder_attentions,) if self.config.is_encoder_decoder else (outputs.attentions,)
                    )
                    if self.config.is_encoder_decoder:
                        cross_attentions += (outputs.cross_attentions,)

                if output_hidden_states:
                    decoder_hidden_states += (
                        (outputs.decoder_hidden_states,)
                        if self.config.is_encoder_decoder
                        else (outputs.hidden_states,)
                    )

            # sample
            probs = nn.functional.softmax(next_token_scores, dim=-1)
            next_tokens = torch.multinomial(probs, num_samples=1).squeeze(1)

            # finished sentences should have their next token be a padding token
            if eos_token_id is not None:
                if pad_token_id is None:
                    raise ValueError("If `eos_token_id` is defined, make sure that `pad_token_id` is defined.")
                next_tokens = next_tokens * unfinished_sequences + pad_token_id * (1 - unfinished_sequences)

            # update generated ids, model inputs, and length for next step
            input_ids = torch.cat([input_ids, next_tokens[:, None]], dim=-1)
            if streamer is not None:
                streamer.put(next_tokens.cpu())
            model_kwargs = self._update_model_kwargs_for_generation(
                outputs,
                model_kwargs,
                is_encoder_decoder=self.config.is_encoder_decoder,
            )

            unfinished_sequences = unfinished_sequences & ~stopping_criteria(input_ids, scores)
            this_peer_finished = unfinished_sequences.max() == 0

        if streamer is not None:
            streamer.end()

        if return_dict_in_generate:
            if self.config.is_encoder_decoder:
                return GenerateEncoderDecoderOutput(
                    sequences=input_ids,
                    scores=scores,
                    logits=raw_logits,
                    encoder_attentions=encoder_attentions,
                    encoder_hidden_states=encoder_hidden_states,
                    decoder_attentions=decoder_attentions,
                    cross_attentions=cross_attentions,
                    decoder_hidden_states=decoder_hidden_states,
                    past_key_values=model_kwargs.get("past_key_values"),
                )
            else:
                return GenerateDecoderOnlyOutput(
                    sequences=input_ids,
                    scores=scores,
                    logits=raw_logits,
                    attentions=decoder_attentions,
                    hidden_states=decoder_hidden_states,
                    past_key_values=model_kwargs.get("past_key_values"),
                )
        else:
            return input_ids

    def _temporary_reorder_cache(self, past_key_values, beam_idx):
        """
        Temporary function to handle the different types of cache reordering processes while we roll out `Cache`.

        TODO: standardize cache formats and make all models compatible with `Cache`. It would remove the need
        for this function, with `Cache.reorder_cache` being the sole remaining code path
        """
        model_class = self.__class__.__name__.lower()
        # Exception 1: code path for models using the legacy cache format
        if isinstance(past_key_values, (tuple, list)):
            past_key_values = self._reorder_cache(past_key_values, beam_idx)
        # Exception 2: models with different cache formats. These are limited to `DynamicCache` until their
        # cache format is standardized, to avoid adding complexity to the codebase.
        elif "bloom" in model_class or "gptbigcode" in model_class:
            if not isinstance(past_key_values, DynamicCache):
                raise ValueError(
                    f"Using an unsupported cache format with {model_class}. Currently, it only supports the "
                    "legacy tuple format or `DynamicCache`"
                )
            past_key_values = self._reorder_cache(past_key_values, beam_idx)
            past_key_values = DynamicCache.from_legacy_cache(past_key_values)
        # Standard code path: use the `Cache.reorder_cache`
        else:
            past_key_values.reorder_cache(beam_idx)
        return past_key_values

    def beam_search(self, *args, **kwargs):
        logger.warning_once(
            "Calling `beam_search` directly is deprecated and will be removed in v4.41. Use `generate` or a "
            "custom generation loop instead.",
        )
        return self._beam_search(*args, **kwargs)

    def _beam_search(
        self,
        input_ids: torch.LongTensor,
        beam_scorer: BeamScorer,
        logits_processor: Optional[LogitsProcessorList] = None,
        stopping_criteria: Optional[StoppingCriteriaList] = None,
        max_length: Optional[int] = None,
        pad_token_id: Optional[int] = None,
        eos_token_id: Optional[Union[int, List[int]]] = None,
        output_attentions: Optional[bool] = None,
        output_hidden_states: Optional[bool] = None,
        output_scores: Optional[bool] = None,
        output_logits: Optional[bool] = None,
        return_dict_in_generate: Optional[bool] = None,
        synced_gpus: bool = False,
        sequential: Optional[bool] = None,
        **model_kwargs,
    ) -> Union[GenerateBeamOutput, torch.LongTensor]:
        r"""
        Generates sequences of token ids for models with a language modeling head using **beam search decoding** and
        can be used for text-decoder, text-to-text, speech-to-text, and vision-to-text models.

        <Tip warning={true}>

        In most cases, you do not need to call [`~generation.GenerationMixin._beam_search`] directly. Use generate()
        instead. For an overview of generation strategies and code examples, check the [following
        guide](../generation_strategies).

        </Tip>

        Parameters:
            input_ids (`torch.LongTensor` of shape `(batch_size, sequence_length)`):
                The sequence used as a prompt for the generation.
            beam_scorer (`BeamScorer`):
                An derived instance of [`BeamScorer`] that defines how beam hypotheses are constructed, stored and
                sorted during generation. For more information, the documentation of [`BeamScorer`] should be read.
            logits_processor (`LogitsProcessorList`, *optional*):
                An instance of [`LogitsProcessorList`]. List of instances of class derived from [`LogitsProcessor`]
                used to modify the prediction scores of the language modeling head applied at each generation step.
            stopping_criteria (`StoppingCriteriaList`, *optional*):
                An instance of [`StoppingCriteriaList`]. List of instances of class derived from [`StoppingCriteria`]
                used to tell if the generation loop should stop.
            max_length (`int`, *optional*, defaults to 20):
                **DEPRECATED**. Use `logits_processor` or `stopping_criteria` directly to cap the number of generated
                tokens. The maximum length of the sequence to be generated.
            pad_token_id (`int`, *optional*):
                The id of the *padding* token.
            eos_token_id (`Union[int, List[int]]`, *optional*):
                The id of the *end-of-sequence* token. Optionally, use a list to set multiple *end-of-sequence* tokens.
            output_attentions (`bool`, *optional*, defaults to `False`):
                Whether or not to return the attentions tensors of all attention layers. See `attentions` under
                returned tensors for more details.
            output_hidden_states (`bool`, *optional*, defaults to `False`):
                Whether or not to return the hidden states of all layers. See `hidden_states` under returned tensors
                for more details.
            output_logits (`bool`, *optional*, defaults to `False`):
                Whether or not to return the raw prediction logit scores. See `logits` under returned tensors for
                more details.
            output_scores (`bool`, *optional*, defaults to `False`):
                Whether or not to return the prediction scores. See `scores` under returned tensors for more details.
            return_dict_in_generate (`bool`, *optional*, defaults to `False`):
                Whether or not to return a [`~utils.ModelOutput`] instead of a plain tuple.
            synced_gpus (`bool`, *optional*, defaults to `False`):
                Whether to continue running the while loop until max_length (needed for ZeRO stage 3)
            sequential (`bool`, defaults to `False`):
                By default, beam search has `batch_size * num_beams` as effective batch size (see `beam_search()` for
                more details). This flag will avoid parallelizing the beam search and will instead run beam search
                sequentially.
            model_kwargs:
                Additional model specific kwargs will be forwarded to the `forward` function of the model. If model is
                an encoder-decoder model the kwargs should include `encoder_outputs`.

        Return:
            [`generation.GenerateBeamDecoderOnlyOutput`], [`~generation.GenerateBeamEncoderDecoderOutput`] or
            `torch.LongTensor`: A `torch.LongTensor` containing the generated tokens (default behaviour) or a
            [`~generation.GenerateBeamDecoderOnlyOutput`] if `model.config.is_encoder_decoder=False` and
            `return_dict_in_generate=True` or a [`~generation.GenerateBeamEncoderDecoderOutput`] if
            `model.config.is_encoder_decoder=True`.


        Examples:

        ```python
        >>> from transformers import (
        ...     AutoTokenizer,
        ...     AutoModelForSeq2SeqLM,
        ...     LogitsProcessorList,
        ...     MinLengthLogitsProcessor,
        ...     BeamSearchScorer,
        ... )
        >>> import torch

        >>> tokenizer = AutoTokenizer.from_pretrained("google-t5/t5-base")
        >>> model = AutoModelForSeq2SeqLM.from_pretrained("google-t5/t5-base")

        >>> encoder_input_str = "translate English to German: How old are you?"
        >>> encoder_input_ids = tokenizer(encoder_input_str, return_tensors="pt").input_ids


        >>> # lets run beam search using 3 beams
        >>> num_beams = 3
        >>> # define decoder start token ids
        >>> input_ids = torch.ones((num_beams, 1), device=model.device, dtype=torch.long)
        >>> input_ids = input_ids * model.config.decoder_start_token_id

        >>> # add encoder_outputs to model keyword arguments
        >>> model_kwargs = {
        ...     "encoder_outputs": model.get_encoder()(
        ...         encoder_input_ids.repeat_interleave(num_beams, dim=0), return_dict=True
        ...     )
        ... }

        >>> # instantiate beam scorer
        >>> beam_scorer = BeamSearchScorer(
        ...     batch_size=1,
        ...     num_beams=num_beams,
        ...     device=model.device,
        ... )

        >>> # instantiate logits processors
        >>> logits_processor = LogitsProcessorList(
        ...     [
        ...         MinLengthLogitsProcessor(5, eos_token_id=model.config.eos_token_id),
        ...     ]
        ... )

        >>> outputs = model._beam_search(input_ids, beam_scorer, logits_processor=logits_processor, **model_kwargs)

        >>> tokenizer.batch_decode(outputs, skip_special_tokens=True)
        ['Wie alt bist du?']
        ```"""
        # init values
        logits_processor = logits_processor if logits_processor is not None else LogitsProcessorList()
        stopping_criteria = stopping_criteria if stopping_criteria is not None else StoppingCriteriaList()
        sequential = sequential if sequential is not None else self.generation_config.low_memory
        if max_length is not None:
            warnings.warn(
                "`max_length` is deprecated in this function, use"
                " `stopping_criteria=StoppingCriteriaList([MaxLengthCriteria(max_length=max_length)])` instead.",
                UserWarning,
            )
            stopping_criteria = validate_stopping_criteria(stopping_criteria, max_length)
        if len(stopping_criteria) == 0:
            warnings.warn("You don't have defined any stopping_criteria, this will likely loop forever", UserWarning)
        pad_token_id = pad_token_id if pad_token_id is not None else self.generation_config.pad_token_id
        if eos_token_id is not None:
            logger.warning_once(
                "`eos_token_id` is deprecated in this function and will be removed in v4.41, use"
                " `stopping_criteria=StoppingCriteriaList([EosTokenCriteria(eos_token_id=eos_token_id)])` instead."
                " Otherwise make sure to set `model.generation_config.eos_token_id`",
                FutureWarning,
            )
            stopping_criteria.append(EosTokenCriteria(eos_token_id=eos_token_id))
        else:
            # TODO remove when the method is totally private and beam scorer refactored
            # need to get `eos_token_id` and add stopping criteria, so that generation does not go forever
            eos_token_id = [
                criteria.eos_token_id.tolist() for criteria in stopping_criteria if hasattr(criteria, "eos_token_id")
            ]
            eos_token_id = eos_token_id[0] if eos_token_id else None
            if eos_token_id is None and self.generation_config.eos_token_id is not None:
                eos_token_id = self.generation_config.eos_token_id
                stopping_criteria.append(EosTokenCriteria(eos_token_id=eos_token_id))

        if isinstance(eos_token_id, int):
            eos_token_id = [eos_token_id]
        output_scores = output_scores if output_scores is not None else self.generation_config.output_scores
        output_logits = output_logits if output_logits is not None else self.generation_config.output_logits
        output_attentions = (
            output_attentions if output_attentions is not None else self.generation_config.output_attentions
        )
        output_hidden_states = (
            output_hidden_states if output_hidden_states is not None else self.generation_config.output_hidden_states
        )
        return_dict_in_generate = (
            return_dict_in_generate
            if return_dict_in_generate is not None
            else self.generation_config.return_dict_in_generate
        )

        batch_size = len(beam_scorer._beam_hyps)
        num_beams = beam_scorer.num_beams

        batch_beam_size, cur_len = input_ids.shape
        model_kwargs = self._get_initial_cache_position(input_ids, model_kwargs)

        if num_beams * batch_size != batch_beam_size:
            raise ValueError(
                f"Batch dimension of `input_ids` should be {num_beams * batch_size}, but is {batch_beam_size}."
            )

        # init attention / hidden states / scores tuples
        scores = () if (return_dict_in_generate and output_scores) else None
        raw_logits = () if (return_dict_in_generate and output_logits) else None
        beam_indices = (
            tuple(() for _ in range(batch_beam_size)) if (return_dict_in_generate and output_scores) else None
        )
        decoder_attentions = () if (return_dict_in_generate and output_attentions) else None
        cross_attentions = () if (return_dict_in_generate and output_attentions) else None
        decoder_hidden_states = () if (return_dict_in_generate and output_hidden_states) else None

        # if model is an encoder-decoder, retrieve encoder attention weights and hidden states
        if return_dict_in_generate and self.config.is_encoder_decoder:
            encoder_attentions = model_kwargs["encoder_outputs"].get("attentions") if output_attentions else None
            encoder_hidden_states = (
                model_kwargs["encoder_outputs"].get("hidden_states") if output_hidden_states else None
            )

        # initialise score of first beam with 0 and the rest with -1e9. This makes sure that only tokens
        # of the first beam are considered to avoid sampling the exact same tokens across all beams.
        beam_scores = torch.zeros((batch_size, num_beams), dtype=torch.float, device=input_ids.device)
        beam_scores[:, 1:] = -1e9
        beam_scores = beam_scores.view((batch_size * num_beams,))

        this_peer_finished = False

        decoder_prompt_len = input_ids.shape[-1]  # record the prompt length of decoder

        while self._has_unfinished_sequences(this_peer_finished, synced_gpus, device=input_ids.device):
            model_inputs = self.prepare_inputs_for_generation(input_ids, **model_kwargs)

            # if sequential is True, split the input to batches of batch_size and run sequentially
            if sequential:
                if any(
                    model_name in self.__class__.__name__.lower()
                    for model_name in [
                        "fsmt",
                        "reformer",
                        "bloom",
                        "ctrl",
                        "gpt_bigcode",
                        "transo_xl",
                        "xlnet",
                        "cpm",
                        "jamba",
                    ]
                ):
                    raise RuntimeError(
                        f"Currently generation for {self.__class__.__name__} is not supported "
                        f"for `low_memory beam_search`. Please open an issue on GitHub if you need this feature."
                    )

                inputs_per_sub_batches = _split_model_inputs(
                    model_inputs, split_size=batch_size, full_batch_size=batch_beam_size
                )
                outputs_per_sub_batch = [
                    self(
                        **inputs_per_sub_batch,
                        return_dict=True,
                        output_attentions=output_attentions,
                        output_hidden_states=output_hidden_states,
                    )
                    for inputs_per_sub_batch in inputs_per_sub_batches
                ]

                outputs = stack_model_outputs(outputs_per_sub_batch)

            else:  # Unchanged original behavior
                outputs = self(
                    **model_inputs,
                    return_dict=True,
                    output_attentions=output_attentions,
                    output_hidden_states=output_hidden_states,
                )

            if synced_gpus and this_peer_finished:
                cur_len = cur_len + 1
                continue  # don't waste resources running the code we don't need

            next_token_logits = outputs.logits[:, -1, :]
            next_token_scores = nn.functional.log_softmax(
                next_token_logits, dim=-1
            )  # (batch_size * num_beams, vocab_size)

            next_token_scores_processed = logits_processor(input_ids, next_token_scores)
            next_token_scores = next_token_scores_processed + beam_scores[:, None].expand_as(
                next_token_scores_processed
            )

            # Store scores, attentions and hidden_states when required
            if return_dict_in_generate:
                if output_scores:
                    scores += (next_token_scores_processed,)
                if output_logits:
                    raw_logits += (next_token_logits,)
                if output_attentions:
                    decoder_attentions += (
                        (outputs.decoder_attentions,) if self.config.is_encoder_decoder else (outputs.attentions,)
                    )
                    if self.config.is_encoder_decoder:
                        cross_attentions += (outputs.cross_attentions,)
                if output_hidden_states:
                    decoder_hidden_states += (
                        (outputs.decoder_hidden_states,)
                        if self.config.is_encoder_decoder
                        else (outputs.hidden_states,)
                    )

            # reshape for beam search
            vocab_size = next_token_scores.shape[-1]
            next_token_scores = next_token_scores.view(batch_size, num_beams * vocab_size)

            # Sample 1 + len(eos_token_id) next tokens for each beam so we have at least 1 non eos token per beam.
            n_eos_tokens = len(eos_token_id) if eos_token_id else 0
            next_token_scores, next_tokens = torch.topk(
                next_token_scores, max(2, 1 + n_eos_tokens) * num_beams, dim=1, largest=True, sorted=True
            )

            next_indices = torch.div(next_tokens, vocab_size, rounding_mode="floor")
            next_tokens = next_tokens % vocab_size

            # stateless
            beam_outputs = beam_scorer.process(
                input_ids,
                next_token_scores,
                next_tokens,
                next_indices,
                pad_token_id=pad_token_id,
                eos_token_id=eos_token_id,
                beam_indices=beam_indices,
                decoder_prompt_len=decoder_prompt_len,
            )

            beam_scores = beam_outputs["next_beam_scores"]
            beam_next_tokens = beam_outputs["next_beam_tokens"]
            beam_idx = beam_outputs["next_beam_indices"]

            input_ids = torch.cat([input_ids[beam_idx, :], beam_next_tokens.unsqueeze(-1)], dim=-1)

            model_kwargs = self._update_model_kwargs_for_generation(
                outputs,
                model_kwargs,
                is_encoder_decoder=self.config.is_encoder_decoder,
            )
            if model_kwargs.get("past_key_values", None) is not None:
                model_kwargs["past_key_values"] = self._temporary_reorder_cache(
                    model_kwargs["past_key_values"], beam_idx
                )

            if return_dict_in_generate and output_scores:
                beam_indices = tuple((beam_indices[beam_idx[i]] + (beam_idx[i],) for i in range(len(beam_indices))))

            # increase cur_len
            cur_len = cur_len + 1

            if beam_scorer.is_done or all(stopping_criteria(input_ids, scores)):
                this_peer_finished = True

        sequence_outputs = beam_scorer.finalize(
            input_ids,
            beam_scores,
            next_tokens,
            next_indices,
            pad_token_id=pad_token_id,
            eos_token_id=eos_token_id,
            max_length=stopping_criteria.max_length,
            beam_indices=beam_indices,
            decoder_prompt_len=decoder_prompt_len,
        )

        if return_dict_in_generate:
            if not output_scores:
                sequence_outputs["sequence_scores"] = None

            if self.config.is_encoder_decoder:
                return GenerateBeamEncoderDecoderOutput(
                    sequences=sequence_outputs["sequences"],
                    sequences_scores=sequence_outputs["sequence_scores"],
                    scores=scores,
                    logits=raw_logits,
                    beam_indices=sequence_outputs["beam_indices"],
                    encoder_attentions=encoder_attentions,
                    encoder_hidden_states=encoder_hidden_states,
                    decoder_attentions=decoder_attentions,
                    cross_attentions=cross_attentions,
                    decoder_hidden_states=decoder_hidden_states,
                    past_key_values=model_kwargs.get("past_key_values"),
                )
            else:
                return GenerateBeamDecoderOnlyOutput(
                    sequences=sequence_outputs["sequences"],
                    sequences_scores=sequence_outputs["sequence_scores"],
                    scores=scores,
                    logits=raw_logits,
                    beam_indices=sequence_outputs["beam_indices"],
                    attentions=decoder_attentions,
                    hidden_states=decoder_hidden_states,
                    past_key_values=model_kwargs.get("past_key_values"),
                )
        else:
            return sequence_outputs["sequences"]

    def beam_sample(self, *args, **kwargs):
        logger.warning_once(
            "Calling `beam_sample` directly is deprecated and will be removed in v4.41. Use `generate` or a "
            "custom generation loop instead.",
        )
        return self._beam_sample(*args, **kwargs)

    def _beam_sample(
        self,
        input_ids: torch.LongTensor,
        beam_scorer: BeamScorer,
        logits_processor: Optional[LogitsProcessorList] = None,
        stopping_criteria: Optional[StoppingCriteriaList] = None,
        logits_warper: Optional[LogitsProcessorList] = None,
        max_length: Optional[int] = None,
        pad_token_id: Optional[int] = None,
        eos_token_id: Optional[Union[int, List[int]]] = None,
        output_attentions: Optional[bool] = None,
        output_hidden_states: Optional[bool] = None,
        output_scores: Optional[bool] = None,
        output_logits: Optional[bool] = None,
        return_dict_in_generate: Optional[bool] = None,
        synced_gpus: bool = False,
        **model_kwargs,
    ) -> Union[GenerateBeamOutput, torch.LongTensor]:
        r"""
        Generates sequences of token ids for models with a language modeling head using **beam search multinomial
        sampling** and can be used for text-decoder, text-to-text, speech-to-text, and vision-to-text models.

        <Tip warning={true}>

        In most cases, you do not need to call [`~generation.GenerationMixin._beam_sample`] directly. Use generate()
        instead. For an overview of generation strategies and code examples, check the [following
        guide](../generation_strategies).

        </Tip>

        Parameters:
            input_ids (`torch.LongTensor` of shape `(batch_size, sequence_length)`):
                The sequence used as a prompt for the generation.
            beam_scorer (`BeamScorer`):
                A derived instance of [`BeamScorer`] that defines how beam hypotheses are constructed, stored and
                sorted during generation. For more information, the documentation of [`BeamScorer`] should be read.
            logits_processor (`LogitsProcessorList`, *optional*):
                An instance of [`LogitsProcessorList`]. List of instances of class derived from [`LogitsProcessor`]
                used to modify the prediction scores of the language modeling head applied at each generation step.
            stopping_criteria (`StoppingCriteriaList`, *optional*):
                An instance of [`StoppingCriteriaList`]. List of instances of class derived from [`StoppingCriteria`]
                used to tell if the generation loop should stop.
            logits_warper (`LogitsProcessorList`, *optional*):
                An instance of [`LogitsProcessorList`]. List of instances of class derived from [`LogitsWarper`] used
                to warp the prediction score distribution of the language modeling head applied before multinomial
                sampling at each generation step.
            max_length (`int`, *optional*, defaults to 20):
                **DEPRECATED**. Use `logits_processor` or `stopping_criteria` directly to cap the number of generated
                tokens. The maximum length of the sequence to be generated.
            pad_token_id (`int`, *optional*):
                The id of the *padding* token.
            eos_token_id (`Union[int, List[int]]`, *optional*):
                The id of the *end-of-sequence* token. Optionally, use a list to set multiple *end-of-sequence* tokens.
            output_attentions (`bool`, *optional*, defaults to `False`):
                Whether or not to return the attentions tensors of all attention layers. See `attentions` under
                returned tensors for more details.
            output_hidden_states (`bool`, *optional*, defaults to `False`):
                Whether or not to return the hidden states of all layers. See `hidden_states` under returned tensors
                for more details.
            output_scores (`bool`, *optional*, defaults to `False`):
                Whether or not to return the prediction scores. See `scores` under returned tensors for more details.
            output_logits (`bool`, *optional*, defaults to `False`):
                Whether or not to return the raw prediction logit scores. See `logits` under returned tensors for
                more details.
            return_dict_in_generate (`bool`, *optional*, defaults to `False`):
                Whether or not to return a [`~utils.ModelOutput`] instead of a plain tuple.
            synced_gpus (`bool`, *optional*, defaults to `False`):
                Whether to continue running the while loop until max_length (needed for ZeRO stage 3)
            model_kwargs:
                Additional model specific kwargs will be forwarded to the `forward` function of the model. If model is
                an encoder-decoder model the kwargs should include `encoder_outputs`.

        Return:
            [`~generation.GenerateBeamDecoderOnlyOutput`], [`~generation.GenerateBeamEncoderDecoderOutput`] or
            `torch.LongTensor`: A `torch.LongTensor` containing the generated tokens (default behaviour) or a
            [`~generation.GenerateBeamDecoderOnlyOutput`] if `model.config.is_encoder_decoder=False` and
            `return_dict_in_generate=True` or a [`~generation.GenerateBeamEncoderDecoderOutput`] if
            `model.config.is_encoder_decoder=True`.

        Examples:

        ```python
        >>> from transformers import (
        ...     AutoTokenizer,
        ...     AutoModelForSeq2SeqLM,
        ...     LogitsProcessorList,
        ...     MinLengthLogitsProcessor,
        ...     TopKLogitsWarper,
        ...     TemperatureLogitsWarper,
        ...     BeamSearchScorer,
        ... )
        >>> import torch

        >>> tokenizer = AutoTokenizer.from_pretrained("google-t5/t5-base")
        >>> model = AutoModelForSeq2SeqLM.from_pretrained("google-t5/t5-base")

        >>> encoder_input_str = "translate English to German: How old are you?"
        >>> encoder_input_ids = tokenizer(encoder_input_str, return_tensors="pt").input_ids

        >>> # lets run beam search using 3 beams
        >>> num_beams = 3
        >>> # define decoder start token ids
        >>> input_ids = torch.ones((num_beams, 1), device=model.device, dtype=torch.long)
        >>> input_ids = input_ids * model.config.decoder_start_token_id

        >>> # add encoder_outputs to model keyword arguments
        >>> model_kwargs = {
        ...     "encoder_outputs": model.get_encoder()(
        ...         encoder_input_ids.repeat_interleave(num_beams, dim=0), return_dict=True
        ...     )
        ... }

        >>> # instantiate beam scorer
        >>> beam_scorer = BeamSearchScorer(
        ...     batch_size=1,
        ...     max_length=model.config.max_length,
        ...     num_beams=num_beams,
        ...     device=model.device,
        ... )

        >>> # instantiate logits processors
        >>> logits_processor = LogitsProcessorList(
        ...     [MinLengthLogitsProcessor(5, eos_token_id=model.config.eos_token_id)]
        ... )
        >>> # instantiate logits processors
        >>> logits_warper = LogitsProcessorList(
        ...     [
        ...         TopKLogitsWarper(50),
        ...         TemperatureLogitsWarper(0.7),
        ...     ]
        ... )

        >>> outputs = model._beam_sample(
        ...     input_ids, beam_scorer, logits_processor=logits_processor, logits_warper=logits_warper, **model_kwargs
        ... )

        >>> tokenizer.batch_decode(outputs, skip_special_tokens=True)
        ['Wie alt bist du?']
        ```"""
        # init values
        logits_processor = logits_processor if logits_processor is not None else LogitsProcessorList()
        stopping_criteria = stopping_criteria if stopping_criteria is not None else StoppingCriteriaList()
        if max_length is not None:
            warnings.warn(
                "`max_length` is deprecated in this function, use"
                " `stopping_criteria=StoppingCriteriaList([MaxLengthCriteria(max_length=max_length)])` instead.",
                UserWarning,
            )
            stopping_criteria = validate_stopping_criteria(stopping_criteria, max_length)
        pad_token_id = pad_token_id if pad_token_id is not None else self.generation_config.pad_token_id
        if eos_token_id is not None:
            logger.warning_once(
                "`eos_token_id` is deprecated in this function and will be removed in v4.41, use"
                " `stopping_criteria=StoppingCriteriaList([EosTokenCriteria(eos_token_id=eos_token_id)])` instead."
                " Otherwise make sure to set `model.generation_config.eos_token_id`",
                FutureWarning,
            )
            stopping_criteria.append(EosTokenCriteria(eos_token_id=eos_token_id))
        else:
            # TODO remove when the method is totally private and beam scorer refactored
            # need to get `eos_token_id` and add stopping criteria, so that generation does not go forever
            eos_token_id = [
                criteria.eos_token_id.tolist() for criteria in stopping_criteria if hasattr(criteria, "eos_token_id")
            ]
            eos_token_id = eos_token_id[0] if eos_token_id else None
            if eos_token_id is None and self.generation_config.eos_token_id is not None:
                eos_token_id = self.generation_config.eos_token_id
                stopping_criteria.append(EosTokenCriteria(eos_token_id=eos_token_id))

        if isinstance(eos_token_id, int):
            eos_token_id = [eos_token_id]
        output_scores = output_scores if output_scores is not None else self.generation_config.output_scores
        output_logits = output_logits if output_logits is not None else self.generation_config.output_logits
        output_attentions = (
            output_attentions if output_attentions is not None else self.generation_config.output_attentions
        )
        output_hidden_states = (
            output_hidden_states if output_hidden_states is not None else self.generation_config.output_hidden_states
        )
        return_dict_in_generate = (
            return_dict_in_generate
            if return_dict_in_generate is not None
            else self.generation_config.return_dict_in_generate
        )

        batch_size = len(beam_scorer._beam_hyps)
        num_beams = beam_scorer.num_beams

        batch_beam_size, cur_len = input_ids.shape
        model_kwargs = self._get_initial_cache_position(input_ids, model_kwargs)

        # init attention / hidden states / scores tuples
        scores = () if (return_dict_in_generate and output_scores) else None
        raw_logits = () if (return_dict_in_generate and output_logits) else None
        beam_indices = (
            tuple(() for _ in range(batch_beam_size)) if (return_dict_in_generate and output_scores) else None
        )
        decoder_attentions = () if (return_dict_in_generate and output_attentions) else None
        cross_attentions = () if (return_dict_in_generate and output_attentions) else None
        decoder_hidden_states = () if (return_dict_in_generate and output_hidden_states) else None

        # if model is an encoder-decoder, retrieve encoder attention weights and hidden states
        if return_dict_in_generate and self.config.is_encoder_decoder:
            encoder_attentions = model_kwargs["encoder_outputs"].get("attentions") if output_attentions else None
            encoder_hidden_states = (
                model_kwargs["encoder_outputs"].get("hidden_states") if output_hidden_states else None
            )

        beam_scores = torch.zeros((batch_size, num_beams), dtype=torch.float, device=input_ids.device)
        beam_scores = beam_scores.view((batch_size * num_beams,))

        this_peer_finished = False

        decoder_prompt_len = input_ids.shape[-1]  # record the prompt length of decoder
        while self._has_unfinished_sequences(this_peer_finished, synced_gpus, device=input_ids.device):
            model_inputs = self.prepare_inputs_for_generation(input_ids, **model_kwargs)

            outputs = self(
                **model_inputs,
                return_dict=True,
                output_attentions=output_attentions,
                output_hidden_states=output_hidden_states,
            )

            if synced_gpus and this_peer_finished:
                cur_len = cur_len + 1
                continue  # don't waste resources running the code we don't need

            next_token_logits = outputs.logits[:, -1, :]

            next_token_scores = nn.functional.log_softmax(
                next_token_logits, dim=-1
            )  # (batch_size * num_beams, vocab_size)

            next_token_scores_processed = logits_processor(input_ids, next_token_scores)
            next_token_scores_processed = logits_warper(input_ids, next_token_scores_processed)
            next_token_scores = next_token_scores_processed + beam_scores[:, None].expand_as(
                next_token_scores_processed
            )

            # Store scores, attentions and hidden_states when required
            if return_dict_in_generate:
                if output_scores:
                    scores += (next_token_scores_processed,)
                if output_logits:
                    raw_logits += (next_token_logits,)
                if output_attentions:
                    decoder_attentions += (
                        (outputs.decoder_attentions,) if self.config.is_encoder_decoder else (outputs.attentions,)
                    )
                    if self.config.is_encoder_decoder:
                        cross_attentions += (outputs.cross_attentions,)

                if output_hidden_states:
                    decoder_hidden_states += (
                        (outputs.decoder_hidden_states,)
                        if self.config.is_encoder_decoder
                        else (outputs.hidden_states,)
                    )

            # reshape for beam search
            vocab_size = next_token_scores.shape[-1]
            next_token_scores = next_token_scores.view(batch_size, num_beams * vocab_size)

            probs = nn.functional.softmax(next_token_scores, dim=-1)

            next_tokens = torch.multinomial(probs, num_samples=2 * num_beams)
            next_token_scores = torch.gather(next_token_scores, -1, next_tokens)

            next_token_scores, _indices = torch.sort(next_token_scores, descending=True, dim=1)
            next_tokens = torch.gather(next_tokens, -1, _indices)

            next_indices = torch.div(next_tokens, vocab_size, rounding_mode="floor")
            next_tokens = next_tokens % vocab_size

            # stateless
            beam_outputs = beam_scorer.process(
                input_ids,
                next_token_scores,
                next_tokens,
                next_indices,
                pad_token_id=pad_token_id,
                eos_token_id=eos_token_id,
                beam_indices=beam_indices,
                decoder_prompt_len=decoder_prompt_len,
            )
            beam_scores = beam_outputs["next_beam_scores"]
            beam_next_tokens = beam_outputs["next_beam_tokens"]
            beam_idx = beam_outputs["next_beam_indices"]

            input_ids = torch.cat([input_ids[beam_idx, :], beam_next_tokens.unsqueeze(-1)], dim=-1)

            model_kwargs = self._update_model_kwargs_for_generation(
                outputs,
                model_kwargs,
                is_encoder_decoder=self.config.is_encoder_decoder,
            )
            if model_kwargs.get("past_key_values", None) is not None:
                model_kwargs["past_key_values"] = self._temporary_reorder_cache(
                    model_kwargs["past_key_values"], beam_idx
                )

            if return_dict_in_generate and output_scores:
                beam_indices = tuple((beam_indices[beam_idx[i]] + (beam_idx[i],) for i in range(len(beam_indices))))

            # increase cur_len
            cur_len = cur_len + 1

            if beam_scorer.is_done or all(stopping_criteria(input_ids, scores)):
                this_peer_finished = True

        sequence_outputs = beam_scorer.finalize(
            input_ids,
            beam_scores,
            next_tokens,
            next_indices,
            pad_token_id=pad_token_id,
            eos_token_id=eos_token_id,
            max_length=stopping_criteria.max_length,
            beam_indices=beam_indices,
            decoder_prompt_len=decoder_prompt_len,
        )

        if return_dict_in_generate:
            if not output_scores:
                sequence_outputs["sequence_scores"] = None

            if self.config.is_encoder_decoder:
                return GenerateBeamEncoderDecoderOutput(
                    sequences=sequence_outputs["sequences"],
                    sequences_scores=sequence_outputs["sequence_scores"],
                    scores=scores,
                    logits=raw_logits,
                    beam_indices=sequence_outputs["beam_indices"],
                    encoder_attentions=encoder_attentions,
                    encoder_hidden_states=encoder_hidden_states,
                    decoder_attentions=decoder_attentions,
                    cross_attentions=cross_attentions,
                    decoder_hidden_states=decoder_hidden_states,
                    past_key_values=model_kwargs.get("past_key_values"),
                )
            else:
                return GenerateBeamDecoderOnlyOutput(
                    sequences=sequence_outputs["sequences"],
                    sequences_scores=sequence_outputs["sequence_scores"],
                    scores=scores,
                    logits=raw_logits,
                    beam_indices=sequence_outputs["beam_indices"],
                    attentions=decoder_attentions,
                    hidden_states=decoder_hidden_states,
                    past_key_values=model_kwargs.get("past_key_values"),
                )
        else:
            return sequence_outputs["sequences"]

    def group_beam_search(self, *args, **kwargs):
        logger.warning_once(
            "Calling `group_beam_search` directly is deprecated and will be removed in v4.41. Use `generate` or a "
            "custom generation loop instead.",
        )
        return self._group_beam_search(*args, **kwargs)

    def _group_beam_search(
        self,
        input_ids: torch.LongTensor,
        beam_scorer: BeamScorer,
        logits_processor: Optional[LogitsProcessorList] = None,
        stopping_criteria: Optional[StoppingCriteriaList] = None,
        max_length: Optional[int] = None,
        pad_token_id: Optional[int] = None,
        eos_token_id: Optional[Union[int, List[int]]] = None,
        output_attentions: Optional[bool] = None,
        output_hidden_states: Optional[bool] = None,
        output_scores: Optional[bool] = None,
        output_logits: Optional[bool] = None,
        return_dict_in_generate: Optional[bool] = None,
        synced_gpus: bool = False,
        **model_kwargs,
    ):
        r"""
        Generates sequences of token ids for models with a language modeling head using **diverse beam search
        decoding** and can be used for text-decoder, text-to-text, speech-to-text, and vision-to-text models.

        <Tip warning={true}>

        In most cases, you do not need to call [`~generation.GenerationMixin._group_beam_search`] directly. Use
        generate() instead. For an overview of generation strategies and code examples, check the [following
        guide](../generation_strategies).

        </Tip>

        Parameters:
            input_ids (`torch.LongTensor` of shape `(batch_size, sequence_length)`):
                The sequence used as a prompt for the generation.
            beam_scorer (`BeamScorer`):
                An derived instance of [`BeamScorer`] that defines how beam hypotheses are constructed, stored and
                sorted during generation. For more information, the documentation of [`BeamScorer`] should be read.
            logits_processor (`LogitsProcessorList`, *optional*):
                An instance of [`LogitsProcessorList`]. List of instances of class derived from [`LogitsProcessor`]
                used to modify the prediction scores of the language modeling head applied at each generation step.
            stopping_criteria (`StoppingCriteriaList`, *optional*):
                An instance of [`StoppingCriteriaList`]. List of instances of class derived from [`StoppingCriteria`]
                used to tell if the generation loop should stop.
            max_length (`int`, *optional*, defaults to 20):
                **DEPRECATED**. Use `logits_processor` or `stopping_criteria` directly to cap the number of generated
                tokens. The maximum length of the sequence to be generated.
            pad_token_id (`int`, *optional*):
                The id of the *padding* token.
            eos_token_id (`Union[int, List[int]]`, *optional*):
                The id of the *end-of-sequence* token. Optionally, use a list to set multiple *end-of-sequence* tokens.
            output_attentions (`bool`, *optional*, defaults to `False`):
                Whether or not to return the attentions tensors of all attention layers. See `attentions` under
                returned tensors for more details.
            output_hidden_states (`bool`, *optional*, defaults to `False`):
                Whether or not to return the hidden states of all layers. See `hidden_states` under returned tensors
                for more details.
            output_scores (`bool`, *optional*, defaults to `False`):
                Whether or not to return the prediction scores. See `scores` under returned tensors for more details.
            output_logits (`bool`, *optional*, defaults to `False`):
                Whether or not to return the raw prediction logit scores. See `logits` under returned tensors for
                more details.
            return_dict_in_generate (`bool`, *optional*, defaults to `False`):
                Whether or not to return a [`~utils.ModelOutput`] instead of a plain tuple.
            synced_gpus (`bool`, *optional*, defaults to `False`):
                Whether to continue running the while loop until max_length (needed for ZeRO stage 3)

            model_kwargs:
                Additional model specific kwargs that will be forwarded to the `forward` function of the model. If
                model is an encoder-decoder model the kwargs should include `encoder_outputs`.

        Return:
            [`~generation.GenerateBeamDecoderOnlyOutput`], [`~generation.GenerateBeamEncoderDecoderOutput`] or
            `torch.LongTensor`: A `torch.LongTensor` containing the generated tokens (default behaviour) or a
            [`~generation.GenerateBeamDecoderOnlyOutput`] if `model.config.is_encoder_decoder=False` and
            `return_dict_in_generate=True` or a [`~generation.GenerateBeamEncoderDecoderOutput`] if
            `model.config.is_encoder_decoder=True`.

        Examples:

        ```python
        >>> from transformers import (
        ...     AutoTokenizer,
        ...     AutoModelForSeq2SeqLM,
        ...     LogitsProcessorList,
        ...     MinLengthLogitsProcessor,
        ...     HammingDiversityLogitsProcessor,
        ...     BeamSearchScorer,
        ... )
        >>> import torch

        >>> tokenizer = AutoTokenizer.from_pretrained("google-t5/t5-base")
        >>> model = AutoModelForSeq2SeqLM.from_pretrained("google-t5/t5-base")

        >>> encoder_input_str = "translate English to German: How old are you?"
        >>> encoder_input_ids = tokenizer(encoder_input_str, return_tensors="pt").input_ids


        >>> # lets run diverse beam search using 6 beams
        >>> num_beams = 6
        >>> # define decoder start token ids
        >>> input_ids = torch.ones((num_beams, 1), device=model.device, dtype=torch.long)
        >>> input_ids = input_ids * model.config.decoder_start_token_id

        >>> # add encoder_outputs to model keyword arguments
        >>> model_kwargs = {
        ...     "encoder_outputs": model.get_encoder()(
        ...         encoder_input_ids.repeat_interleave(num_beams, dim=0), return_dict=True
        ...     )
        ... }

        >>> # instantiate beam scorer
        >>> beam_scorer = BeamSearchScorer(
        ...     batch_size=1,
        ...     max_length=model.config.max_length,
        ...     num_beams=num_beams,
        ...     device=model.device,
        ...     num_beam_groups=3,
        ... )

        >>> # instantiate logits processors
        >>> logits_processor = LogitsProcessorList(
        ...     [
        ...         HammingDiversityLogitsProcessor(5.5, num_beams=6, num_beam_groups=3),
        ...         MinLengthLogitsProcessor(5, eos_token_id=model.config.eos_token_id),
        ...     ]
        ... )

        >>> outputs = model._group_beam_search(
        ...     input_ids, beam_scorer, logits_processor=logits_processor, **model_kwargs
        ... )

        >>> tokenizer.batch_decode(outputs, skip_special_tokens=True)
        ['Wie alt bist du?']
        ```"""
        # init values
        logits_processor = logits_processor if logits_processor is not None else LogitsProcessorList()
        stopping_criteria = stopping_criteria if stopping_criteria is not None else StoppingCriteriaList()
        if max_length is not None:
            warnings.warn(
                "`max_length` is deprecated in this function, use"
                " `stopping_criteria=StoppingCriteriaList([MaxLengthCriteria(max_length=max_length)])` instead.",
                UserWarning,
            )
            stopping_criteria = validate_stopping_criteria(stopping_criteria, max_length)
        pad_token_id = pad_token_id if pad_token_id is not None else self.generation_config.pad_token_id
        if eos_token_id is not None:
            logger.warning_once(
                "`eos_token_id` is deprecated in this function and will be removed in v4.41, use"
                " `stopping_criteria=StoppingCriteriaList([EosTokenCriteria(eos_token_id=eos_token_id)])` instead."
                " Otherwise make sure to set `model.generation_config.eos_token_id`",
                FutureWarning,
            )
            stopping_criteria.append(EosTokenCriteria(eos_token_id=eos_token_id))
        else:
            # TODO remove when the method is totally private and beam scorer refactored
            # need to get `eos_token_id` and add stopping criteria, so that generation does not go forever
            eos_token_id = [
                criteria.eos_token_id.tolist() for criteria in stopping_criteria if hasattr(criteria, "eos_token_id")
            ]
            eos_token_id = eos_token_id[0] if eos_token_id else None
            if eos_token_id is None and self.generation_config.eos_token_id is not None:
                eos_token_id = self.generation_config.eos_token_id
                stopping_criteria.append(EosTokenCriteria(eos_token_id=eos_token_id))

        if isinstance(eos_token_id, int):
            eos_token_id = [eos_token_id]
        output_scores = output_scores if output_scores is not None else self.generation_config.output_scores
        output_logits = output_logits if output_logits is not None else self.generation_config.output_logits
        output_attentions = (
            output_attentions if output_attentions is not None else self.generation_config.output_attentions
        )
        output_hidden_states = (
            output_hidden_states if output_hidden_states is not None else self.generation_config.output_hidden_states
        )
        return_dict_in_generate = (
            return_dict_in_generate
            if return_dict_in_generate is not None
            else self.generation_config.return_dict_in_generate
        )

        num_beams = beam_scorer.num_beams
        num_beam_groups = beam_scorer.num_beam_groups
        num_sub_beams = num_beams // num_beam_groups
        batch_size = len(beam_scorer._beam_hyps) // num_beam_groups
        device = input_ids.device

        batch_beam_size, cur_len = input_ids.shape
        model_kwargs = self._get_initial_cache_position(input_ids, model_kwargs)

        if return_dict_in_generate and output_scores:
            beam_indices = [tuple(() for _ in range(num_sub_beams * batch_size)) for _ in range(num_beam_groups)]
        else:
            beam_indices = None

        if num_beams * batch_size != batch_beam_size:
            raise ValueError(
                f"Batch dimension of `input_ids` should be {num_beams * batch_size}, but is {batch_beam_size}."
            )

        # init attention / hidden states / scores tuples
        scores = () if (return_dict_in_generate and output_scores) else None
        raw_logits = () if (return_dict_in_generate and output_logits) else None
        decoder_attentions = () if (return_dict_in_generate and output_attentions) else None
        cross_attentions = () if (return_dict_in_generate and output_attentions) else None
        decoder_hidden_states = () if (return_dict_in_generate and output_hidden_states) else None

        # if model is an encoder-decoder, retrieve encoder attention weights and hidden states
        if return_dict_in_generate and self.config.is_encoder_decoder:
            encoder_attentions = model_kwargs["encoder_outputs"].get("attentions") if output_attentions else None
            encoder_hidden_states = (
                model_kwargs["encoder_outputs"].get("hidden_states") if output_hidden_states else None
            )

        # initialise score of first beam of each group with 0 and the rest with -1e9. This ensures that the beams in
        # the same group don't produce same tokens everytime.
        beam_scores = torch.full((batch_size, num_beams), -1e9, dtype=torch.float, device=device)
        beam_scores[:, ::num_sub_beams] = 0
        beam_scores = beam_scores.view((batch_size * num_beams,))

        this_peer_finished = False

        decoder_prompt_len = input_ids.shape[-1]  # record the prompt length of decoder
        while self._has_unfinished_sequences(this_peer_finished, synced_gpus, device=input_ids.device):
            # predicted tokens in cur_len step
            current_tokens = torch.zeros(batch_size * num_beams, dtype=input_ids.dtype, device=device)

            # indices which will form the beams in the next time step
            reordering_indices = torch.zeros(batch_size * num_beams, dtype=torch.long, device=device)

            # do one decoder step on all beams of all sentences in batch
            model_inputs = self.prepare_inputs_for_generation(input_ids, **model_kwargs)
            outputs = self(
                **model_inputs,
                return_dict=True,
                output_attentions=output_attentions,
                output_hidden_states=output_hidden_states,
            )

            if synced_gpus and this_peer_finished:
                cur_len = cur_len + 1
                continue  # don't waste resources running the code we don't need

            if output_scores:
                processed_score = torch.zeros_like(outputs.logits[:, -1, :])
            if output_logits:
                raw_logit_score = outputs.logits[:, -1, :]

            for beam_group_idx in range(num_beam_groups):
                group_start_idx = beam_group_idx * num_sub_beams
                group_end_idx = min(group_start_idx + num_sub_beams, num_beams)
                group_size = group_end_idx - group_start_idx

                # indices of beams of current group among all sentences in batch
                batch_group_indices = []

                for batch_idx in range(batch_size):
                    batch_group_indices.extend(
                        [batch_idx * num_beams + idx for idx in range(group_start_idx, group_end_idx)]
                    )
                group_input_ids = input_ids[batch_group_indices]

                # select outputs of beams of current group only
                next_token_logits = outputs.logits[batch_group_indices, -1, :]

                next_token_scores = nn.functional.log_softmax(
                    next_token_logits, dim=-1
                )  # (batch_size * group_size, vocab_size)
                vocab_size = next_token_scores.shape[-1]

                next_token_scores_processed = logits_processor(
                    group_input_ids, next_token_scores, current_tokens=current_tokens, beam_group_idx=beam_group_idx
                )
                next_token_scores = next_token_scores_processed + beam_scores[batch_group_indices].unsqueeze(-1)
                next_token_scores = next_token_scores.expand_as(next_token_scores_processed)

                if output_scores:
                    processed_score[batch_group_indices] = next_token_scores_processed

                # reshape for beam search
                next_token_scores = next_token_scores.view(batch_size, group_size * vocab_size)

                # Sample 1 + len(eos_token_id) next tokens for each beam so we have at least 1 non eos token per beam.
                n_eos_tokens = len(eos_token_id) if eos_token_id else 0
                next_token_scores, next_tokens = torch.topk(
                    next_token_scores, max(2, 1 + n_eos_tokens) * group_size, dim=1, largest=True, sorted=True
                )

                next_indices = torch.div(next_tokens, vocab_size, rounding_mode="floor")
                next_tokens = next_tokens % vocab_size

                # stateless
                process_beam_indices = sum(beam_indices, ()) if beam_indices is not None else None
                beam_outputs = beam_scorer.process(
                    group_input_ids,
                    next_token_scores,
                    next_tokens,
                    next_indices,
                    pad_token_id=pad_token_id,
                    eos_token_id=eos_token_id,
                    beam_indices=process_beam_indices,
                    group_index=beam_group_idx,
                    decoder_prompt_len=decoder_prompt_len,
                )
                beam_scores[batch_group_indices] = beam_outputs["next_beam_scores"]
                beam_next_tokens = beam_outputs["next_beam_tokens"]
                beam_idx = beam_outputs["next_beam_indices"]

                if return_dict_in_generate and output_scores:
                    beam_indices[beam_group_idx] = tuple(
                        beam_indices[beam_group_idx][beam_idx[i]] + (beam_idx[i],) for i in range(len(beam_indices[0]))
                    )

                input_ids[batch_group_indices] = group_input_ids[beam_idx]
                group_input_ids = torch.cat([group_input_ids[beam_idx, :], beam_next_tokens.unsqueeze(-1)], dim=-1)
                current_tokens[batch_group_indices] = group_input_ids[:, -1]

                # (beam_idx // group_size) -> batch_idx
                # (beam_idx % group_size) -> offset of idx inside the group
                reordering_indices[batch_group_indices] = (
                    num_beams * torch.div(beam_idx, group_size, rounding_mode="floor")
                    + group_start_idx
                    + (beam_idx % group_size)
                )

            # Store scores, attentions and hidden_states when required
            if return_dict_in_generate:
                if output_scores:
                    scores += (processed_score,)
                if output_logits:
                    raw_logits += (raw_logit_score,)
                if output_attentions:
                    decoder_attentions += (
                        (outputs.decoder_attentions,) if self.config.is_encoder_decoder else (outputs.attentions,)
                    )
                    if self.config.is_encoder_decoder:
                        cross_attentions += (outputs.cross_attentions,)

                if output_hidden_states:
                    decoder_hidden_states += (
                        (outputs.decoder_hidden_states,)
                        if self.config.is_encoder_decoder
                        else (outputs.hidden_states,)
                    )

            input_ids = torch.cat([input_ids, current_tokens.unsqueeze(-1)], dim=-1)

            model_kwargs = self._update_model_kwargs_for_generation(
                outputs,
                model_kwargs,
                is_encoder_decoder=self.config.is_encoder_decoder,
            )
            if model_kwargs.get("past_key_values", None) is not None:
                model_kwargs["past_key_values"] = self._temporary_reorder_cache(
                    model_kwargs["past_key_values"], reordering_indices
                )

            # increase cur_len
            cur_len = cur_len + 1

            if beam_scorer.is_done or all(stopping_criteria(input_ids, scores)):
                this_peer_finished = True

        final_beam_indices = sum(beam_indices, ()) if beam_indices is not None else None
        sequence_outputs = beam_scorer.finalize(
            input_ids,
            beam_scores,
            next_tokens,
            next_indices,
            pad_token_id=pad_token_id,
            eos_token_id=eos_token_id,
            max_length=stopping_criteria.max_length,
            beam_indices=final_beam_indices,
            decoder_prompt_len=decoder_prompt_len,
        )

        if return_dict_in_generate:
            if not output_scores:
                sequence_outputs["sequence_scores"] = None

            if self.config.is_encoder_decoder:
                return GenerateBeamEncoderDecoderOutput(
                    sequences=sequence_outputs["sequences"],
                    sequences_scores=sequence_outputs["sequence_scores"],
                    scores=scores,
                    logits=raw_logits,
                    beam_indices=sequence_outputs["beam_indices"],
                    encoder_attentions=encoder_attentions,
                    encoder_hidden_states=encoder_hidden_states,
                    decoder_attentions=decoder_attentions,
                    cross_attentions=cross_attentions,
                    decoder_hidden_states=decoder_hidden_states,
                    past_key_values=model_kwargs.get("past_key_values"),
                )
            else:
                return GenerateBeamDecoderOnlyOutput(
                    sequences=sequence_outputs["sequences"],
                    sequences_scores=sequence_outputs["sequence_scores"],
                    scores=scores,
                    logits=raw_logits,
                    beam_indices=sequence_outputs["beam_indices"],
                    attentions=decoder_attentions,
                    hidden_states=decoder_hidden_states,
                    past_key_values=model_kwargs.get("past_key_values"),
                )
        else:
            return sequence_outputs["sequences"]

    def constrained_beam_search(self, *args, **kwargs):
        logger.warning_once(
            "Calling `constrained_beam_search` directly is deprecated and will be removed in v4.41. Use `generate` or a "
            "custom generation loop instead.",
        )
        return self._constrained_beam_search(*args, **kwargs)

    def _constrained_beam_search(
        self,
        input_ids: torch.LongTensor,
        constrained_beam_scorer: ConstrainedBeamSearchScorer,
        logits_processor: Optional[LogitsProcessorList] = None,
        stopping_criteria: Optional[StoppingCriteriaList] = None,
        max_length: Optional[int] = None,
        pad_token_id: Optional[int] = None,
        eos_token_id: Optional[Union[int, List[int]]] = None,
        output_attentions: Optional[bool] = None,
        output_hidden_states: Optional[bool] = None,
        output_scores: Optional[bool] = None,
        output_logits: Optional[bool] = None,
        return_dict_in_generate: Optional[bool] = None,
        synced_gpus: Optional[bool] = None,
        **model_kwargs,
    ) -> Union[GenerateBeamOutput, torch.LongTensor]:
        r"""
        Generates sequences of token ids for models with a language modeling head using **constrained beam search
        decoding** and can be used for text-decoder, text-to-text, speech-to-text, and vision-to-text models.

        <Tip warning={true}>

        In most cases, you do not need to call [`~generation.GenerationMixin._constrained_beam_search`] directly. Use
        generate() instead. For an overview of generation strategies and code examples, check the [following
        guide](../generation_strategies).

        </Tip>

        Parameters:
            input_ids (`torch.LongTensor` of shape `(batch_size, sequence_length)`):
                The sequence used as a prompt for the generation.
            constrained_beam_scorer (`ConstrainedBeamSearchScorer`):
                A derived instance of [`BeamScorer`] that defines how beam hypotheses are constructed, stored and
                sorted during generation, while satisfying a list of positive constraints. For more information, the
                documentation of [`ConstrainedBeamSearchScorer`] should be read.
            logits_processor (`LogitsProcessorList`, *optional*):
                An instance of [`LogitsProcessorList`]. List of instances of class derived from [`LogitsProcessor`]
                used to modify the prediction scores of the language modeling head applied at each generation step.
            stopping_criteria (`StoppingCriteriaList`, *optional*):
                An instance of [`StoppingCriteriaList`]. List of instances of class derived from [`StoppingCriteria`]
                used to tell if the generation loop should stop.
            logits_warper (`LogitsProcessorList`, *optional*):
                An instance of [`LogitsProcessorList`]. List of instances of class derived from [`LogitsWarper`] used
                to warp the prediction score distribution of the language modeling head applied before multinomial
                sampling at each generation step.
            max_length (`int`, *optional*, defaults to 20):
                **DEPRECATED**. Use `logits_processor` or `stopping_criteria` directly to cap the number of generated
                tokens. The maximum length of the sequence to be generated.
            pad_token_id (`int`, *optional*):
                The id of the *padding* token.
            eos_token_id (`Union[int, List[int]]`, *optional*):
                The id of the *end-of-sequence* token. Optionally, use a list to set multiple *end-of-sequence* tokens.
            output_attentions (`bool`, *optional*, defaults to `False`):
                Whether or not to return the attentions tensors of all attention layers. See `attentions` under
                returned tensors for more details.
            output_hidden_states (`bool`, *optional*, defaults to `False`):
                Whether or not to return the hidden states of all layers. See `hidden_states` under returned tensors
                for more details.
            output_scores (`bool`, *optional*, defaults to `False`):
                Whether or not to return the prediction scores. See `scores` under returned tensors for more details.
            output_logits (`bool`, *optional*, defaults to `False`):
                Whether or not to return the raw prediction logit scores. See `logits` under returned tensors for
                more details.
            return_dict_in_generate (`bool`, *optional*, defaults to `False`):
                Whether or not to return a [`~utils.ModelOutput`] instead of a plain tuple.
            synced_gpus (`bool`, *optional*, defaults to `False`):
                Whether to continue running the while loop until max_length (needed for ZeRO stage 3)
            model_kwargs:
                Additional model specific kwargs will be forwarded to the `forward` function of the model. If model is
                an encoder-decoder model the kwargs should include `encoder_outputs`.

        Return:
            [`~generation.GenerateBeamDecoderOnlyOutput`], [`~generation.GenerateBeamEncoderDecoderOutput`] or
            `torch.LongTensor`: A `torch.LongTensor` containing the generated tokens (default behaviour) or a
            [`~generation.GenerateBeamDecoderOnlyOutput`] if `model.config.is_encoder_decoder=False` and
            `return_dict_in_generate=True` or a [`~generation.GenerateBeamEncoderDecoderOutput`] if
            `model.config.is_encoder_decoder=True`.


        Examples:

        ```python
        >>> from transformers import (
        ...     AutoTokenizer,
        ...     AutoModelForSeq2SeqLM,
        ...     LogitsProcessorList,
        ...     MinLengthLogitsProcessor,
        ...     ConstrainedBeamSearchScorer,
        ...     PhrasalConstraint,
        ... )
        >>> import torch

        >>> tokenizer = AutoTokenizer.from_pretrained("google-t5/t5-base")
        >>> model = AutoModelForSeq2SeqLM.from_pretrained("google-t5/t5-base")

        >>> encoder_input_str = "translate English to German: How old are you?"
        >>> encoder_input_ids = tokenizer(encoder_input_str, return_tensors="pt").input_ids


        >>> # lets run beam search using 3 beams
        >>> num_beams = 3
        >>> # define decoder start token ids
        >>> input_ids = torch.ones((num_beams, 1), device=model.device, dtype=torch.long)
        >>> input_ids = input_ids * model.config.decoder_start_token_id

        >>> # add encoder_outputs to model keyword arguments
        >>> model_kwargs = {
        ...     "encoder_outputs": model.get_encoder()(
        ...         encoder_input_ids.repeat_interleave(num_beams, dim=0), return_dict=True
        ...     )
        ... }

        >>> constraint_str = "Sie"
        >>> constraint_token_ids = tokenizer.encode(constraint_str)[:-1]  # slice to remove eos token
        >>> constraints = [PhrasalConstraint(token_ids=constraint_token_ids)]


        >>> # instantiate beam scorer
        >>> beam_scorer = ConstrainedBeamSearchScorer(
        ...     batch_size=1, num_beams=num_beams, device=model.device, constraints=constraints
        ... )

        >>> # instantiate logits processors
        >>> logits_processor = LogitsProcessorList(
        ...     [
        ...         MinLengthLogitsProcessor(5, eos_token_id=model.config.eos_token_id),
        ...     ]
        ... )

        >>> outputs = model._constrained_beam_search(
        ...     input_ids, beam_scorer, constraints=constraints, logits_processor=logits_processor, **model_kwargs
        ... )

        >>> tokenizer.batch_decode(outputs, skip_special_tokens=True)
        ['Wie alt sind Sie?']
        ```"""
        # init values
        logits_processor = logits_processor if logits_processor is not None else LogitsProcessorList()
        stopping_criteria = stopping_criteria if stopping_criteria is not None else StoppingCriteriaList()
        if max_length is not None:
            warnings.warn(
                "`max_length` is deprecated in this function, use"
                " `stopping_criteria=StoppingCriteriaList([MaxLengthCriteria(max_length=max_length)])` instead.",
                UserWarning,
            )
            stopping_criteria = validate_stopping_criteria(stopping_criteria, max_length)
        if len(stopping_criteria) == 0:
            warnings.warn("You don't have defined any stopping_criteria, this will likely loop forever", UserWarning)
        pad_token_id = pad_token_id if pad_token_id is not None else self.generation_config.pad_token_id
        if eos_token_id is not None:
            logger.warning_once(
                "`eos_token_id` is deprecated in this function and will be removed in v4.41, use"
                " `stopping_criteria=StoppingCriteriaList([EosTokenCriteria(eos_token_id=eos_token_id)])` instead."
                " Otherwise make sure to set `model.generation_config.eos_token_id`",
                FutureWarning,
            )
            stopping_criteria.append(EosTokenCriteria(eos_token_id=eos_token_id))
        else:
            # TODO remove when the method is totally private and beam scorer refactored
            # need to get `eos_token_id` and add stopping criteria, so that generation does not go forever
            eos_token_id = [
                criteria.eos_token_id.tolist() for criteria in stopping_criteria if hasattr(criteria, "eos_token_id")
            ]
            eos_token_id = eos_token_id[0] if eos_token_id else None
            if eos_token_id is None and self.generation_config.eos_token_id is not None:
                eos_token_id = self.generation_config.eos_token_id
                stopping_criteria.append(EosTokenCriteria(eos_token_id=eos_token_id))

        if isinstance(eos_token_id, int):
            eos_token_id = [eos_token_id]
        output_scores = output_scores if output_scores is not None else self.generation_config.output_scores
        output_logits = output_logits if output_logits is not None else self.generation_config.output_logits
        output_attentions = (
            output_attentions if output_attentions is not None else self.generation_config.output_attentions
        )
        output_hidden_states = (
            output_hidden_states if output_hidden_states is not None else self.generation_config.output_hidden_states
        )
        return_dict_in_generate = (
            return_dict_in_generate
            if return_dict_in_generate is not None
            else self.generation_config.return_dict_in_generate
        )

        batch_size = len(constrained_beam_scorer._beam_hyps)
        num_beams = constrained_beam_scorer.num_beams

        batch_beam_size, cur_len = input_ids.shape
        model_kwargs = self._get_initial_cache_position(input_ids, model_kwargs)

        if num_beams * batch_size != batch_beam_size:
            raise ValueError(
                f"Batch dimension of `input_ids` should be {num_beams * batch_size}, but is {batch_beam_size}."
            )

        # init attention / hidden states / scores tuples
        scores = () if (return_dict_in_generate and output_scores) else None
        raw_logits = () if (return_dict_in_generate and output_logits) else None
        beam_indices = (
            tuple(() for _ in range(batch_beam_size)) if (return_dict_in_generate and output_scores) else None
        )
        decoder_attentions = () if (return_dict_in_generate and output_attentions) else None
        cross_attentions = () if (return_dict_in_generate and output_attentions) else None
        decoder_hidden_states = () if (return_dict_in_generate and output_hidden_states) else None

        # if model is an encoder-decoder, retrieve encoder attention weights and hidden states
        if return_dict_in_generate and self.config.is_encoder_decoder:
            encoder_attentions = model_kwargs["encoder_outputs"].get("attentions") if output_attentions else None
            encoder_hidden_states = (
                model_kwargs["encoder_outputs"].get("hidden_states") if output_hidden_states else None
            )

        # initialise score of first beam with 0 and the rest with -1e9. This makes sure that only tokens
        # of the first beam are considered to avoid sampling the exact same tokens across all beams.
        beam_scores = torch.zeros((batch_size, num_beams), dtype=torch.float, device=input_ids.device)
        beam_scores[:, 1:] = -1e9
        beam_scores = beam_scores.view((batch_size * num_beams,))

        this_peer_finished = False

        decoder_prompt_len = input_ids.shape[-1]  # record the prompt length of decoder
        while self._has_unfinished_sequences(this_peer_finished, synced_gpus, device=input_ids.device):
            model_inputs = self.prepare_inputs_for_generation(input_ids, **model_kwargs)

            outputs = self(
                **model_inputs,
                return_dict=True,
                output_attentions=output_attentions,
                output_hidden_states=output_hidden_states,
            )

            if synced_gpus and this_peer_finished:
                cur_len = cur_len + 1
                continue  # don't waste resources running the code we don't need

            next_token_logits = outputs.logits[:, -1, :]
            next_token_scores = nn.functional.log_softmax(
                next_token_logits, dim=-1
            )  # (batch_size * num_beams, vocab_size)

            next_token_scores_processed = logits_processor(input_ids, next_token_scores)

            next_token_scores = next_token_scores_processed + beam_scores[:, None].expand_as(
                next_token_scores_processed
            )

            scores_for_all_vocab = next_token_scores.clone()

            # Store scores, attentions and hidden_states when required
            if return_dict_in_generate:
                if output_scores:
                    scores += (next_token_scores,)
                if output_logits:
                    raw_logits += (next_token_logits,)
                if output_attentions:
                    decoder_attentions += (
                        (outputs.decoder_attentions,) if self.config.is_encoder_decoder else (outputs.attentions,)
                    )
                    if self.config.is_encoder_decoder:
                        cross_attentions += (outputs.cross_attentions,)

                if output_hidden_states:
                    decoder_hidden_states += (
                        (outputs.decoder_hidden_states,)
                        if self.config.is_encoder_decoder
                        else (outputs.hidden_states,)
                    )

            # reshape for beam search
            vocab_size = next_token_scores.shape[-1]
            next_token_scores = next_token_scores.view(batch_size, num_beams * vocab_size)

            # Sample 1 + len(eos_token_id) next tokens for each beam so we have at least 1 non eos token per beam.
            n_eos_tokens = len(eos_token_id) if eos_token_id else 0
            next_token_scores, next_tokens = torch.topk(
                next_token_scores, max(2, 1 + n_eos_tokens) * num_beams, dim=1, largest=True, sorted=True
            )

            next_indices = (next_tokens / vocab_size).long()
            next_tokens = next_tokens % vocab_size

            # stateless
            beam_outputs = constrained_beam_scorer.process(
                input_ids,
                next_token_scores,
                next_tokens,
                next_indices,
                scores_for_all_vocab,
                pad_token_id=pad_token_id,
                eos_token_id=eos_token_id,
                beam_indices=beam_indices,
                decoder_prompt_len=decoder_prompt_len,
            )
            beam_scores = beam_outputs["next_beam_scores"]
            beam_next_tokens = beam_outputs["next_beam_tokens"]
            beam_idx = beam_outputs["next_beam_indices"]

            input_ids = torch.cat([input_ids[beam_idx, :], beam_next_tokens.unsqueeze(-1)], dim=-1)
            model_kwargs = self._update_model_kwargs_for_generation(
                outputs,
                model_kwargs,
                is_encoder_decoder=self.config.is_encoder_decoder,
            )
            if model_kwargs.get("past_key_values", None) is not None:
                model_kwargs["past_key_values"] = self._temporary_reorder_cache(
                    model_kwargs["past_key_values"], beam_idx
                )

            if return_dict_in_generate and output_scores:
                beam_indices = tuple((beam_indices[beam_idx[i]] + (beam_idx[i],) for i in range(len(beam_indices))))

            # increase cur_len
            cur_len = cur_len + 1

            if constrained_beam_scorer.is_done or all(stopping_criteria(input_ids, scores)):
                this_peer_finished = True

        sequence_outputs = constrained_beam_scorer.finalize(
            input_ids,
            beam_scores,
            next_tokens,
            next_indices,
            pad_token_id=pad_token_id,
            eos_token_id=eos_token_id,
            max_length=stopping_criteria.max_length,
            beam_indices=beam_indices,
            decoder_prompt_len=decoder_prompt_len,
        )

        if return_dict_in_generate:
            if not output_scores:
                sequence_outputs["sequence_scores"] = None
            if self.config.is_encoder_decoder:
                return GenerateBeamEncoderDecoderOutput(
                    sequences=sequence_outputs["sequences"],
                    sequences_scores=sequence_outputs["sequence_scores"],
                    scores=scores,
                    logits=raw_logits,
                    beam_indices=sequence_outputs["beam_indices"],
                    encoder_attentions=encoder_attentions,
                    encoder_hidden_states=encoder_hidden_states,
                    decoder_attentions=decoder_attentions,
                    cross_attentions=cross_attentions,
                    decoder_hidden_states=decoder_hidden_states,
                    past_key_values=model_kwargs.get("past_key_values"),
                )
            else:
                return GenerateBeamDecoderOnlyOutput(
                    sequences=sequence_outputs["sequences"],
                    sequences_scores=sequence_outputs["sequence_scores"],
                    scores=scores,
                    logits=raw_logits,
                    beam_indices=sequence_outputs["beam_indices"],
                    attentions=decoder_attentions,
                    hidden_states=decoder_hidden_states,
                    past_key_values=model_kwargs.get("past_key_values"),
                )
        else:
            return sequence_outputs["sequences"]

    def assisted_decoding(self, *args, **kwargs):
        logger.warning_once(
            "Calling `_assisted_decoding` directly is deprecated and will be removed in v4.41. Use `generate` or a "
            "custom generation loop instead.",
        )
        return self._assisted_decoding(*args, **kwargs)

    def _assisted_decoding(
        self,
        input_ids: torch.LongTensor,
        candidate_generator: Optional["CandidateGenerator"] = None,
        do_sample: bool = False,
        logits_processor: Optional[LogitsProcessorList] = None,
        logits_warper: Optional[LogitsProcessorList] = None,
        stopping_criteria: Optional[StoppingCriteriaList] = None,
        pad_token_id: Optional[int] = None,
        eos_token_id: Optional[Union[int, List[int]]] = None,
        output_attentions: Optional[bool] = None,
        output_hidden_states: Optional[bool] = None,
        output_scores: Optional[bool] = None,
        output_logits: Optional[bool] = None,
        return_dict_in_generate: Optional[bool] = None,
        synced_gpus: bool = False,
        streamer: Optional["BaseStreamer"] = None,
        **model_kwargs,
    ) -> Union[GenerateNonBeamOutput, torch.LongTensor]:
        r"""
        Generates sequences of token ids for models with a language modeling head using **greedy decoding** or
        **sample** (depending on `do_sample`), assisted by candidate sequences. Assisted generation is an example of a
        candidate decoding strategy. Can be used for text-decoder, text-to-text, speech-to-text, and vision-to-text
        models.

        <Tip warning={true}>

        In most cases, you do not need to call [`~generation.GenerationMixin._assisted_decoding`] directly. Use
        generate() instead. For an overview of generation strategies and code examples, check the [following
        guide](../generation_strategies).

        </Tip>

        Parameters:
            input_ids (`torch.LongTensor` of shape `(batch_size, sequence_length)`):
                The sequence used as a prompt for the generation.
            candidate_generator (`CandidateGenerator`, *optional*):
                A derived instance of [`CandidateGenerator`] that defines how candidate sequences are generated. For
                more information, the documentation of [`CandidateGenerator`] should be read.
            do_sample (`bool`, *optional*, defaults to `False`):
                Whether or not to use sampling ; use greedy decoding otherwise.
            logits_processor (`LogitsProcessorList`, *optional*):
                An instance of [`LogitsProcessorList`]. List of instances of class derived from [`LogitsProcessor`]
                used to modify the prediction scores of the language modeling head applied at each generation step.
            logits_warper (`LogitsProcessorList`, *optional*):
                An instance of [`LogitsProcessorList`]. List of instances of class derived from [`LogitsWarper`] used
                to warp the prediction score distribution of the language modeling head applied before multinomial
                sampling at each generation step.
            stopping_criteria (`StoppingCriteriaList`, *optional*):
                An instance of [`StoppingCriteriaList`]. List of instances of class derived from [`StoppingCriteria`]
                used to tell if the generation loop should stop.
            pad_token_id (`int`, *optional*):
                The id of the *padding* token.
            eos_token_id (`Union[int, List[int]]`, *optional*):
                The id of the *end-of-sequence* token. Optionally, use a list to set multiple *end-of-sequence* tokens.
            output_attentions (`bool`, *optional*, defaults to `False`):
                Whether or not to return the attentions tensors of all attention layers. See `attentions` under
                returned tensors for more details.
            output_hidden_states (`bool`, *optional*, defaults to `False`):
                Whether or not to return the hidden states of all layers. See `hidden_states` under returned tensors
                for more details.
            output_scores (`bool`, *optional*, defaults to `False`):
                Whether or not to return the prediction scores. See `scores` under returned tensors for more details.
            output_logits (`bool`, *optional*, defaults to `False`):
                Whether or not to return the raw prediction logit scores. See `logits` under returned tensors for
                more details.
            return_dict_in_generate (`bool`, *optional*, defaults to `False`):
                Whether or not to return a [`~utils.ModelOutput`] instead of a plain tuple.
            synced_gpus (`bool`, *optional*, defaults to `False`):
                Whether to continue running the while loop until max_length (needed for ZeRO stage 3)
            streamer (`BaseStreamer`, *optional*):
                Streamer object that will be used to stream the generated sequences. Generated tokens are passed
                through `streamer.put(token_ids)` and the streamer is responsible for any further processing.
            model_kwargs:
                Additional model specific keyword arguments will be forwarded to the `forward` function of the model.
                If model is an encoder-decoder model the kwargs should include `encoder_outputs`.

        Return:
            [`~generation.GenerateDecoderOnlyOutput`], [`~generation.GenerateEncoderDecoderOutput`] or
            `torch.LongTensor`: A `torch.LongTensor` containing the generated tokens (default behaviour) or a
            [`~generation.GenerateDecoderOnlyOutput`] if `model.config.is_encoder_decoder=False` and
            `return_dict_in_generate=True` or a [`~generation.GenerateEncoderDecoderOutput`] if
            `model.config.is_encoder_decoder=True`.

        Examples:

        ```python
        >>> from transformers import (
        ...     AutoTokenizer,
        ...     AutoModelForCausalLM,
        ...     LogitsProcessorList,
        ...     MinLengthLogitsProcessor,
        ...     StoppingCriteriaList,
        ...     MaxLengthCriteria,
        ... )
        >>> from transformers.generation import AssistedCandidateGenerator

        >>> tokenizer = AutoTokenizer.from_pretrained("openai-community/gpt2")
        >>> model = AutoModelForCausalLM.from_pretrained("openai-community/gpt2")
        >>> assistant_model = AutoModelForCausalLM.from_pretrained("distilbert/distilgpt2")
        >>> # set pad_token_id to eos_token_id because GPT2 does not have a PAD token
        >>> model.generation_config.pad_token_id = model.generation_config.eos_token_id
        >>> input_prompt = "It might be possible to"
        >>> input_ids = tokenizer(input_prompt, return_tensors="pt").input_ids
        >>> # instantiate logits processors
        >>> logits_processor = LogitsProcessorList(
        ...     [
        ...         MinLengthLogitsProcessor(10, eos_token_id=model.generation_config.eos_token_id),
        ...     ]
        ... )
        >>> stopping_criteria = StoppingCriteriaList([MaxLengthCriteria(max_length=20)])
        >>> candidate_generator = AssistedCandidateGenerator(
        ...     input_ids=input_ids,
        ...     assistant_model=assistant_model,
        ...     generation_config=model.generation_config,
        ...     logits_processor=logits_processor,
        ...     model_kwargs={},
        ... )
        >>> outputs = model._assisted_decoding(
        ...     input_ids,
        ...     candidate_generator=candidate_generator,
        ...     logits_processor=logits_processor,
        ...     stopping_criteria=stopping_criteria,
        ... )
        >>> tokenizer.batch_decode(outputs, skip_special_tokens=True)
        ["It might be possible to get a better understanding of the nature of the problem, but it's not"]
        ```"""
        # init values
        logits_processor = logits_processor if logits_processor is not None else LogitsProcessorList()
        logits_warper = logits_warper if logits_warper is not None else LogitsProcessorList()
        stopping_criteria = stopping_criteria if stopping_criteria is not None else StoppingCriteriaList()
        pad_token_id = pad_token_id if pad_token_id is not None else self.generation_config.pad_token_id
        if eos_token_id is not None:
            logger.warning_once(
                "`eos_token_id` is deprecated in this function and will be removed in v4.41, use"
                " `stopping_criteria=StoppingCriteriaList([EosTokenCriteria(eos_token_id=eos_token_id)])` instead."
                " Otherwise make sure to set `model.generation_config.eos_token_id`",
                FutureWarning,
            )
            stopping_criteria.append(EosTokenCriteria(eos_token_id=eos_token_id))
        else:
            # TODO remove when the method is totally private and beam scorer refactored
            # need to get `eos_token_id` and add stopping criteria, so that generation does not go forever
            eos_token_id = [
                criteria.eos_token_id.tolist() for criteria in stopping_criteria if hasattr(criteria, "eos_token_id")
            ]
            eos_token_id = eos_token_id[0] if eos_token_id else None
            if eos_token_id is None and self.generation_config.eos_token_id is not None:
                eos_token_id = self.generation_config.eos_token_id
                stopping_criteria.append(EosTokenCriteria(eos_token_id=eos_token_id))

        if isinstance(eos_token_id, int):
            eos_token_id = [eos_token_id]
        output_scores = output_scores if output_scores is not None else self.generation_config.output_scores
        output_logits = output_logits if output_logits is not None else self.generation_config.output_logits
        output_attentions = (
            output_attentions if output_attentions is not None else self.generation_config.output_attentions
        )
        output_hidden_states = (
            output_hidden_states if output_hidden_states is not None else self.generation_config.output_hidden_states
        )
        return_dict_in_generate = (
            return_dict_in_generate
            if return_dict_in_generate is not None
            else self.generation_config.return_dict_in_generate
        )

        # init attention / hidden states / scores tuples
        scores = () if (return_dict_in_generate and output_scores) else None
        raw_logits = () if (return_dict_in_generate and output_logits) else None
        decoder_attentions = () if (return_dict_in_generate and output_attentions) else None
        cross_attentions = () if (return_dict_in_generate and output_attentions) else None
        decoder_hidden_states = () if (return_dict_in_generate and output_hidden_states) else None

        # if model is an encoder-decoder, retrieve encoder attention weights and hidden states
        if return_dict_in_generate and self.config.is_encoder_decoder:
            encoder_attentions = model_kwargs["encoder_outputs"].get("attentions") if output_attentions else None
            encoder_hidden_states = (
                model_kwargs["encoder_outputs"].get("hidden_states") if output_hidden_states else None
            )

        # keep track of which sequences are already finished
        batch_size = input_ids.shape[0]
        unfinished_sequences = torch.ones(batch_size, dtype=torch.long, device=input_ids.device)
        model_kwargs = self._get_initial_cache_position(input_ids, model_kwargs)

        this_peer_finished = False
        while self._has_unfinished_sequences(this_peer_finished, synced_gpus, device=input_ids.device):
            cur_len = input_ids.shape[-1]

            #  1. Fetch candidate sequences from a `CandidateGenerator`
            candidate_input_ids, candidate_logits = candidate_generator.get_candidates(input_ids)
            candidate_input_ids = candidate_input_ids.to(self.device)
            if candidate_logits is not None:
                candidate_logits = candidate_logits.to(self.device)

            candidate_length = candidate_input_ids.shape[1] - input_ids.shape[1]
            is_done_candidate = stopping_criteria(candidate_input_ids, None)

            # 2. Use the original model to obtain the next token logits given the candidate sequence. We obtain
            # `candidate_length + 1` relevant logits from this process: in the event that all candidates are correct,
            # we use this forward pass to also pick the subsequent logits in the original model.

            # 2.1. Prepare the model inputs
            candidate_kwargs = copy.copy(model_kwargs)
            candidate_kwargs = _prepare_attention_mask(
                candidate_kwargs, candidate_input_ids.shape[1], self.config.is_encoder_decoder
            )
            candidate_kwargs = _prepare_token_type_ids(candidate_kwargs, candidate_input_ids.shape[1])
            if "cache_position" in candidate_kwargs:
                candidate_kwargs["cache_position"] = torch.cat(
                    (
                        candidate_kwargs["cache_position"],
                        torch.arange(cur_len, cur_len + candidate_length, device=input_ids.device, dtype=torch.long),
                    ),
                    dim=0,
                )

            model_inputs = self.prepare_inputs_for_generation(candidate_input_ids, **candidate_kwargs)
            if "num_logits_to_keep" in model_inputs:
                model_inputs["num_logits_to_keep"] = candidate_length + 1

            # 2.2. Run a forward pass on the candidate sequence
            outputs = self(
                **model_inputs,
                output_attentions=output_attentions,
                output_hidden_states=output_hidden_states,
            )

            # 2.3. Process the new logits
            new_logits = outputs.logits[:, -candidate_length - 1 :]  # excludes the input prompt if present
            next_token_logits = new_logits.clone()
            if len(logits_processor) > 0:
                for i in range(candidate_length + 1):
                    new_logits[:, i, :] = logits_processor(candidate_input_ids[:, : cur_len + i], new_logits[:, i, :])
            if len(logits_warper) > 0:
                for i in range(candidate_length + 1):
                    new_logits[:, i, :] = logits_warper(candidate_input_ids[:, : cur_len + i], new_logits[:, i, :])

            # 3. Select the accepted tokens. There are two possible cases:
            # Case 1: `do_sample=True` and we have logits for the candidates (originally from speculative decoding)
            # 👉 Apply algorithm 1 from the speculative decoding paper (https://arxiv.org/pdf/2211.17192.pdf).
            if do_sample and candidate_logits is not None:
                valid_tokens, n_matches = _speculative_sampling(
                    candidate_input_ids,
                    candidate_logits,
                    candidate_length,
                    new_logits,
                    is_done_candidate,
                )

            # Case 2: all other cases (originally from assisted generation) 👉 Compare the tokens selected from the
            # original model logits with the candidate tokens. We can keep the candidate tokens until the first
            # mismatch, or until the max length is reached.
            else:
                if do_sample:
                    probs = new_logits.softmax(dim=-1)
                    selected_tokens = torch.multinomial(probs[0, :, :], num_samples=1).squeeze(1)[None, :]
                else:
                    selected_tokens = new_logits.argmax(dim=-1)

                candidate_new_tokens = candidate_input_ids[:, cur_len:]
                n_matches = ((~(candidate_new_tokens == selected_tokens[:, :-1])).cumsum(dim=-1) < 1).sum()

                # Ensure we don't generate beyond max_len or an EOS token
                if is_done_candidate and n_matches == candidate_length:
                    n_matches -= 1
                valid_tokens = selected_tokens[:, : n_matches + 1]

            # 4. Update variables according to the number of matching assistant tokens. Remember: the token generated
            # by the model after the last candidate match is also valid, as it is generated from a correct sequence.
            # Because of this last token, assisted generation search reduces to a normal greedy search/sample if there
            # is no match.

            # 4.1. Get the valid continuation, after the matching tokens
            input_ids = torch.cat((input_ids, valid_tokens), dim=-1)
            if streamer is not None:
                streamer.put(valid_tokens.cpu())
            new_cur_len = input_ids.shape[-1]

            # 4.2. Discard past key values relative to unused assistant tokens
            new_cache_size = new_cur_len - 1
            outputs.past_key_values = _crop_past_key_values(self, outputs.past_key_values, new_cache_size)

            # 5. Update the candidate generation strategy if needed
            candidate_generator.update_candidate_strategy(input_ids, new_logits, n_matches)

            if synced_gpus and this_peer_finished:
                continue  # don't waste resources running the code we don't need

            # Store scores, attentions and hidden_states when required
            # Assistant: modified to append one tuple element per token, as in the other generation methods.
            if return_dict_in_generate:
                if output_scores:
                    scores += tuple(new_logits[:, i, :] for i in range(n_matches + 1))
                if output_logits:
                    raw_logits += (next_token_logits,)

                if "past_key_values" not in model_kwargs:
                    added_len = new_cur_len
                else:
                    added_len = n_matches + 1

                if output_attentions:
                    if self.config.is_encoder_decoder:
                        cross_attentions = _split_model_outputs(
                            cross_attentions, outputs.cross_attentions, cur_len, added_len
                        )
                        decoder_attentions = _split_model_outputs(
                            decoder_attentions,
                            outputs.decoder_attentions,
                            cur_len,
                            added_len,
                            is_decoder_attention=True,
                        )
                    else:
                        decoder_attentions = _split_model_outputs(
                            decoder_attentions,
                            outputs.attentions,
                            cur_len,
                            added_len,
                            is_decoder_attention=True,
                        )
                if output_hidden_states:
                    if self.config.is_encoder_decoder:
                        decoder_hidden_states = _split_model_outputs(
                            decoder_hidden_states, outputs.decoder_hidden_states, cur_len, added_len
                        )
                    else:
                        decoder_hidden_states = _split_model_outputs(
                            decoder_hidden_states, outputs.hidden_states, cur_len, added_len
                        )

            model_kwargs = self._update_model_kwargs_for_generation(
                outputs,
                model_kwargs,
                is_encoder_decoder=self.config.is_encoder_decoder,
                num_new_tokens=n_matches + 1,
            )

            unfinished_sequences = unfinished_sequences & ~stopping_criteria(input_ids, scores)
            this_peer_finished = unfinished_sequences.max() == 0

        if streamer is not None:
            streamer.end()

        if (
            hasattr(candidate_generator, "assistant_model")
            and candidate_generator.assistant_model.generation_config.num_assistant_tokens_schedule == "heuristic"
        ):
            candidate_generator.assistant_model.generation_config.num_assistant_tokens = (
                candidate_generator.num_assistant_tokens
            )
        if return_dict_in_generate:
            if self.config.is_encoder_decoder:
                return GenerateEncoderDecoderOutput(
                    sequences=input_ids,
                    scores=scores,
                    logits=raw_logits,
                    encoder_attentions=encoder_attentions,
                    encoder_hidden_states=encoder_hidden_states,
                    decoder_attentions=decoder_attentions,
                    cross_attentions=cross_attentions,
                    decoder_hidden_states=decoder_hidden_states,
                    past_key_values=model_kwargs.get("past_key_values"),
                )
            else:
                return GenerateDecoderOnlyOutput(
                    sequences=input_ids,
                    scores=scores,
                    logits=raw_logits,
                    attentions=decoder_attentions,
                    hidden_states=decoder_hidden_states,
                    past_key_values=model_kwargs.get("past_key_values"),
                )
        else:
            return input_ids


def _speculative_sampling(
    candidate_input_ids,
    candidate_logits,
    candidate_length,
    new_logits,
    is_done_candidate,
):
    """
    Applies sampling as in the speculative decoding paper (https://arxiv.org/pdf/2211.17192.pdf, algorithm 1). Returns
    the selected tokens, as well as the number of candidate matches.

    NOTE: Unless otherwise stated, the variable names match those in the paper.
    """
    new_candidate_input_ids = candidate_input_ids[:, -candidate_length:]
    # Gets the probabilities from the logits. q_i and p_i denote the assistant and model probabilities of the tokens
    # selected by the assistant, respectively.
    q = candidate_logits.softmax(dim=-1)
    q_i = q[:, torch.arange(candidate_length), new_candidate_input_ids].squeeze(0, 1)
    p = new_logits.softmax(dim=-1)
    p_i = p[:, torch.arange(candidate_length), new_candidate_input_ids].squeeze(0, 1)
    probability_ratio = p_i / q_i

    # When probability_ratio > 1 (i.e. q_i(x) < p_i(x), or "assistant probability of the candidate token is smaller
    # than the model probability for the same token"), keep the token. Otherwise reject with p = 1 - probability_ratio
    # (= keep with p = probability_ratio). Keep all the tokens until the first rejection
    r_i = torch.rand_like(probability_ratio)
    is_accepted = r_i <= probability_ratio
    n_matches = ((~is_accepted).cumsum(dim=-1) < 1).sum()  # this is `n` in algorithm 1

    # Ensure we don't generate beyond max_len or an EOS token (not in algorithm 1, but needed for correct behavior)
    if is_done_candidate and n_matches == candidate_length:
        # Output length is assumed to be `n_matches + 1`. Since we won't generate another token with the target model
        # due to acceptance on EOS we fix `n_matches`
        n_matches -= 1
        valid_tokens = new_candidate_input_ids[:, : n_matches + 1]
    else:
        # Next token selection: if there is a rejection, adjust the distribution from the main model before sampling.
        gamma = candidate_logits.shape[1]
        p_n_plus_1 = p[:, n_matches, :]
        if n_matches < gamma:
            q_n_plus_1 = q[:, n_matches, :]
            p_prime = torch.clamp((p_n_plus_1 - q_n_plus_1), min=0)
            p_prime.div_(p_prime.sum())
        else:
            p_prime = p_n_plus_1
        t = torch.multinomial(p_prime, num_samples=1).squeeze(1)[None, :]

        # The selected tokens include the matches (if any) plus the next sampled tokens
        if n_matches > 0:
            valid_tokens = torch.cat((new_candidate_input_ids[:, :n_matches], t), dim=-1)
        else:
            valid_tokens = t

    return valid_tokens, n_matches


def _split_model_outputs(outputs, new_outputs, cur_len, added_len, is_decoder_attention=False):
    """
    Given the (decoder/cross attentions)/(decoder hidden states) for multiple generated tokens, splits it into a tuple
    where each member corresponds to a single generated token.
    """
    # Retrocompatibility: in our generation functions, the first iteration includes the attention/hidden states for the
    # prompt.
    if len(outputs) == 0:
        new_tuple = ()
        for layer in new_outputs:
            last_dim_size = cur_len if is_decoder_attention else layer.shape[-1]
            new_tuple += (layer[..., :cur_len, :last_dim_size],)
        outputs += (new_tuple,)
        # The first iteration contains the prompt + 1 generated token, let's update the length variables accordingly
        cur_len += 1
        added_len -= cur_len

    for i in range(added_len):
        new_tuple = ()
        for layer in new_outputs:
            last_dim_size = cur_len + i if is_decoder_attention else layer.shape[-1]
            new_tuple += (layer[..., i : i + 1, :last_dim_size],)
        outputs += (new_tuple,)
    return outputs


def _ranking_fast(
    context_hidden: torch.FloatTensor,
    next_hidden: torch.FloatTensor,
    next_top_k_probs: torch.FloatTensor,
    alpha: float,
    beam_width: int,
) -> torch.FloatTensor:
    """
    Reranks the top_k candidates based on a degeneration penalty (cosine similarity with previous tokens), as described
    in the paper "A Contrastive Framework for Neural Text Generation". Returns the index of the best candidate for each
    row in the batch.
    """
    norm_context_hidden = context_hidden / context_hidden.norm(dim=2, keepdim=True)
    norm_next_hidden = next_hidden / next_hidden.norm(dim=2, keepdim=True)
    cosine_matrix = torch.matmul(norm_context_hidden, norm_next_hidden.transpose(1, 2)).squeeze(-1)  # [B*K, S]
    degeneration_penalty, _ = torch.max(cosine_matrix, dim=-1)  # [B*K]
    next_top_k_probs = next_top_k_probs.view(-1)  # [B*K]
    contrastive_score = (1.0 - alpha) * next_top_k_probs - alpha * degeneration_penalty
    contrastive_score = torch.stack(torch.split(contrastive_score, beam_width))  # [B, K]
    _, selected_idx = contrastive_score.max(dim=-1)  # [B]
    return selected_idx


def _split(data, full_batch_size: int, split_size: int = None):
    """
    Takes care of three cases:
    1. data is a tensor: e.g. last_hidden_state, pooler_output etc. split them on the batch_size dim
    2. data is a tuple: e.g. hidden_states, attentions etc. Keep the tuple as it is and split each tensor in it and
       return a list of tuples
    3. data is a tuple of tuples, e.g. past_key_values. Keep the tuple as it is and split each tuple in it and
       return a list of tuples of tuples
    (see documentation of ModelOutput)
    """
    if data is None:
        return [None] * (full_batch_size // split_size)
    if isinstance(data, torch.Tensor):
        return [data[i : i + split_size] for i in range(0, full_batch_size, split_size)]
    elif isinstance(data, tuple):
        # If the elements of the tuple are also tuples (e.g., past_key_values in our earlier example)
        if isinstance(data[0], tuple):
            return [
                tuple(tuple(tensor[i : i + split_size] for tensor in inner_tuple) for inner_tuple in data)
                for i in range(0, full_batch_size, split_size)
            ]

        else:
            return [
                tuple(sub_tensor[i : i + split_size] for sub_tensor in data)
                for i in range(0, full_batch_size, split_size)
            ]
    else:
        raise ValueError(f"Unexpected attribute type: {type(data)}")


def _split_model_inputs(
    model_input: Union[ModelOutput, Dict], split_size: int, full_batch_size: int
) -> List[Union[ModelOutput, Dict]]:
    """
    Split a ModelOutput object (or its subclasses) or Dict into a list of same-class objects based on a specified split
    size. The input object is dict when it was prepared for forward pass and ModelOutput when it was returned from
    previous forward pass.
    """
    # Edge case: if model_input is None, return a list of Nones
    # this happens with Whisper where encoder_outputs is None
    if model_input is None:
        return [model_input] * (full_batch_size // split_size)
    # Infer the class from the object
    model_output_cls = type(model_input)
    if (full_batch_size % split_size) != 0:
        raise ValueError("`full_batch_size` must be divisible by `split_size`")

    if split_size > full_batch_size:
        raise ValueError("`split_size` must be smaller or equal to `full_batch_size`")

    # Helper function to split tensors or tuples of tensors

    # Find all the dataclass fields (e.g., last_hidden_state, pooler_output etc.) and split them
    keys = (
        model_input.__dataclass_fields__.keys() if hasattr(model_input, "__dataclass_fields__") else model_input.keys()
    )
    # We only keep keys that are in the model_input
    keys = [k for k in keys if k in model_input]
    # Here we can have four types of values: tensors, tuples of tensors and booleans, and encoder_outputs which is a
    # ModelOutput object.
    # bool should not be split but replicated for each split
    bool_keys = [k for k in keys if isinstance(model_input[k], bool) or k == "cache_position"]
    keys_to_ignore = ["cache_position", "encoder_outputs", "num_logits_to_keep"]
    non_bool_keys = [k for k in keys if not isinstance(model_input[k], bool) and k not in keys_to_ignore]

    # we split the tensors and tuples of tensors
    data_split_list = [
        {k: _split(model_input[k], full_batch_size, split_size)[i] for k in non_bool_keys}
        for i in range(full_batch_size // split_size)
    ]
    # bool values are the same and replicated for each split
    bool_data = {k: model_input[k] for k in bool_keys}
    # encoder_outputs is a ModelOutput object and should be split by its own
    if "encoder_outputs" in model_input:
        encoder_outputs_split = _split_model_inputs(model_input["encoder_outputs"], split_size, full_batch_size)
        data_split_list = [
            {**data_split, "encoder_outputs": encoder_outputs_split[i]} for i, data_split in enumerate(data_split_list)
        ]
    # num_logits_to_keep should be replicated for each split, similar to bool values
    if "num_logits_to_keep" in model_input:
        data_split_list = [
            {**data_split, "num_logits_to_keep": model_input["num_logits_to_keep"]} for data_split in data_split_list
        ]

    # Convert each dictionary in the list to an object of the inferred class
    split_model_inputs: List[Union[ModelOutput, Dict]] = [
        model_output_cls(**data_split, **bool_data) for data_split in data_split_list
    ]

    return split_model_inputs


def stack_model_outputs(model_outputs: List[ModelOutput]) -> ModelOutput:
    """
    Stack a list of ModelOutput objects (or its subclasses) along the batch_size dimension. The function infers the
    specific ModelOutput subclass from the list provided.
    """
    if not model_outputs:
        raise ValueError("Input list is empty.")

    # Infer the class from the first object in the list
    model_output_cls = type(model_outputs[0])

    # Ensure all objects are of the same type
    if not all(isinstance(obj, model_output_cls) for obj in model_outputs):
        raise ValueError("All elements in the list should be of the same type.")

    # Helper function to concat tensors or tuples of tensors
    def _concat(data):
        """
        Reverse of `_split` function above.
        """
        if any(data is None for data in data):
            return None
        if isinstance(data[0], torch.Tensor):
            return torch.cat(data, dim=0)
        elif isinstance(data[0], tuple):
            # If the elements of the tuple are also tuples (e.g., past_key_values in our earlier example)
            if isinstance(data[0][0], tuple):
                return tuple(
                    tuple(torch.cat([attr[i][j] for attr in data], dim=0) for j in range(len(data[0][0])))
                    for i in range(len(data[0]))
                )
            else:
                return tuple(torch.cat([attr[i] for attr in data], dim=0) for i in range(len(data[0])))
        elif isinstance(data[0], (int, float)):
            # If the elements are integers or floats, return a tensor
            return torch.tensor(data)
        else:
            raise ValueError(f"Unexpected attribute type: {type(data[0])}")

    # Use a dictionary comprehension to gather attributes from all objects and concatenate them
    concatenated_data = {
        k: _concat([getattr(model_output, k) for model_output in model_outputs])
        for k in model_output_cls.__dataclass_fields__.keys()
    }

    # Return a new object of the inferred class with the concatenated attributes
    return model_output_cls(**concatenated_data)<|MERGE_RESOLUTION|>--- conflicted
+++ resolved
@@ -2519,11 +2519,7 @@
         batch_size = input_ids.shape[0]
         this_peer_finished = False
         unfinished_sequences = torch.ones(batch_size, dtype=torch.long, device=input_ids.device)
-<<<<<<< HEAD
         #model_kwargs["cache_position"] = torch.arange(cur_len, device=input_ids.device)
-=======
-        model_kwargs = self._get_initial_cache_position(input_ids, model_kwargs)
->>>>>>> 7b1170b0
 
         while self._has_unfinished_sequences(this_peer_finished, synced_gpus, device=input_ids.device):
             # prepare model inputs
