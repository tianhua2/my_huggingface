--- conflicted
+++ resolved
@@ -1803,7 +1803,6 @@
 
         return result
 
-<<<<<<< HEAD
     def _dola_decoding(
         self,
         input_ids: torch.LongTensor,
@@ -2185,7 +2184,7 @@
                 )
         else:
             return input_ids
-=======
+
     def _has_unfinished_sequences(self, this_peer_finished: bool, synced_gpus: bool, device: torch.device) -> bool:
         """
         Returns whether there are still unfinished sequences in the device. The existence of unfinished sequences is
@@ -2203,7 +2202,6 @@
         elif this_peer_finished:
             return False
         return True
->>>>>>> 838b87ab
 
     def contrastive_search(self, *args, **kwargs):
         logger.warning_once(
