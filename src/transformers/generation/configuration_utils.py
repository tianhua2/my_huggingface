--- conflicted
+++ resolved
@@ -283,7 +283,6 @@
 
         cache_implementation (`str`, *optional*, default to `None`):
             Cache class that should be used when generating.
-<<<<<<< HEAD
         cache_config (`Union[CacheConfig, dict]`, *optional*, default to `None`):
             Arguments used for quantized cache that stores keys and values in lower precision for memory efficiency.
             If passed as `Dict`, it will be converted to a `CacheConfig` internally.
@@ -296,8 +295,6 @@
             - residual_length (`int`, *optional*, defaults to 128):
                 Length of the residual cache which will always be stored in full/half presicion.
                 Defaults to 128.
-=======
->>>>>>> 91d155ea
 
         > Wild card
 
