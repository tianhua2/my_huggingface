--- conflicted
+++ resolved
@@ -325,15 +325,12 @@
         self.num_assistant_tokens = kwargs.pop("num_assistant_tokens", 5)
         self.num_assistant_tokens_schedule = kwargs.pop("num_assistant_tokens_schedule", "heuristic")
 
-<<<<<<< HEAD
         # Cache implementation 
         self.cache_implementation = kwargs.pop("cache_implementation", "dynamic")
         
-=======
         # Prompt lookup decoding
         self.prompt_lookup_num_tokens = kwargs.pop("prompt_lookup_num_tokens", None)
 
->>>>>>> 64bdbd88
         # Wild card
         self.generation_kwargs = kwargs.pop("generation_kwargs", {})
 
