--- conflicted
+++ resolved
@@ -18,7 +18,7 @@
 import json
 import os
 import warnings
-from typing import TYPE_CHECKING, Any, Dict, Optional, Union
+from typing import TYPE_CHECKING, Any, List, Dict, Optional, Union
 
 from .. import __version__
 from ..configuration_utils import PretrainedConfig
@@ -52,6 +52,7 @@
     GREEDY_SEARCH = "greedy_search"
     SAMPLE = "sample"
     ASSISTED_GENERATION = "assisted_generation"
+    DOLA_GENERATION = "dola_generation"
     # Beam methods
     BEAM_SEARCH = "beam_search"
     BEAM_SAMPLE = "beam_sample"
@@ -79,15 +80,10 @@
             `num_beams>1` and `num_beam_groups>1`
         - *constrained beam-search decoding* by calling [`~generation.GenerationMixin._constrained_beam_search`], if
             `constraints!=None` or `force_words_ids!=None`
-<<<<<<< HEAD
-        - *assisted decoding* by calling [`~generation.GenerationMixin.assisted_decoding`], if
-            `assistant_model` is passed to `.generate()`
+        - *assisted decoding* by calling [`~generation.GenerationMixin._assisted_decoding`], if
+            `assistant_model` or `prompt_lookup_num_tokens` is passed to `.generate()`
         - *dola decoding* by calling [`~generation.GenerationMixin.dola_decoding`], if 
             `dola_layers` is passed to `.generate()`
-=======
-        - *assisted decoding* by calling [`~generation.GenerationMixin._assisted_decoding`], if
-            `assistant_model` or `prompt_lookup_num_tokens` is passed to `.generate()`
->>>>>>> b382a09e
 
     You do not need to call any of the above methods directly. Pass custom parameter values to '.generate()'. To learn
     more about decoding strategies refer to the [text generation strategies guide](../generation_strategies).
@@ -286,19 +282,17 @@
             - `"heuristic_transient"`: Same as `"heuristic"` but `num_assistant_tokens` is reset to its initial value after each generation call.
             - `"constant"`: `num_assistant_tokens` stays unchanged during generation
 
-<<<<<<< HEAD
+        prompt_lookup_num_tokens (`int`, *optional*, default to `None`):
+            The number of tokens to be output as candidate tokens.
+
+        max_matching_ngram_size (`int`, *optional*, default to `None`):
+            The maximum ngram size to be considered for matching in the prompt. Default to 2 if not provided.
+
         > Generation parameters exclusive to [dola decoding](https://arxiv.org/abs/2309.03883)
 
         relative_top (`float`, *optional*):
             The relative top value used in DoLa decoding. It is a float value between 0 and 1, which determines the subset of tokens to be considered in DoLa decoding.
             See adaptive plausibility constraint in Section 2.3.
-=======
-        prompt_lookup_num_tokens (`int`, *optional*, default to `None`):
-            The number of tokens to be output as candidate tokens.
-
-        max_matching_ngram_size (`int`, *optional*, default to `None`):
-            The maximum ngram size to be considered for matching in the prompt. Default to 2 if not provided.
->>>>>>> b382a09e
 
         > Parameters specific to the caching mechanism:
 
@@ -424,7 +418,7 @@
     def __repr__(self):
         return f"{self.__class__.__name__} {self.to_json_string(ignore_metadata=True)}"
 
-    def get_generation_mode(self, assistant_model: Optional["PreTrainedModel"] = None) -> GenerationMode:
+    def get_generation_mode(self, assistant_model: Optional["PreTrainedModel"] = None, dola_layers: Optional[List[int]] = None) -> GenerationMode:
         """
         Returns the generation mode triggered by the [`GenerationConfig`] instance.
 
@@ -468,6 +462,16 @@
             else:
                 raise ValueError(
                     "You've set `assistant_model`, which triggers assisted generate. Currently, assisted generate "
+                    "is only supported with Greedy Search and Sample."
+                )
+            
+        # DoLa generation may extend some generation modes
+        if dola_layers is not None:
+            if generation_mode in ("greedy_search", "sample"):
+                generation_mode = GenerationMode.DOLA_GENERATION
+            else:
+                raise ValueError(
+                    "You've set `dola_layers`, which triggers DoLa generate. Currently, DoLa generate "
                     "is only supported with Greedy Search and Sample."
                 )
         return generation_mode
