--- conflicted
+++ resolved
@@ -543,19 +543,11 @@
         backend (`AwqBackendPackingMethod`, *optional*, defaults to `AwqBackendPackingMethod.AUTOAWQ`):
             The quantization backend. Some models might be quantized using `llm-awq` backend. This is useful for users
             that quantize their own models using `llm-awq` library.
-<<<<<<< HEAD
-        fuse_modules (`bool`, *optional*, defaults to `False`):
-            Whether to fuse attention and mlp layers together for faster inference
-        fuse_max_seq_len (`int`, *optional*):
-            The Maximum sequence length to generate when using fusing.
-        fusing_mapping (`dict`, *optional*, default to `None`):
-=======
         do_fuse (`bool`, *optional*, defaults to `False`):
             Whether to fuse attention and mlp layers together for faster inference
         fuse_max_seq_len (`int`, *optional*):
             The Maximum sequence length to generate when using fusing.
         modules_to_fuse (`dict`, *optional*, default to `None`):
->>>>>>> cd37d323
             Overwrite the natively supported fusing scheme with the one specified by the users.
     """
 
@@ -566,15 +558,9 @@
         zero_point: bool = True,
         version: AWQLinearVersion = AWQLinearVersion.GEMM,
         backend: AwqBackendPackingMethod = AwqBackendPackingMethod.AUTOAWQ,
-<<<<<<< HEAD
-        fuse_modules: Optional[bool] = False,
-        fuse_max_seq_len: Optional[int] = None,
-        fusing_mapping: Optional[dict] = None,
-=======
         do_fuse: Optional[bool] = None,
         fuse_max_seq_len: Optional[int] = None,
         modules_to_fuse: Optional[dict] = None,
->>>>>>> cd37d323
         **kwargs,
     ):
         self.quant_method = QuantizationMethod.AWQ
@@ -584,11 +570,6 @@
         self.zero_point = zero_point
         self.version = version
         self.backend = backend
-<<<<<<< HEAD
-        self.fuse_modules = fuse_modules
-        self.fuse_max_seq_len = fuse_max_seq_len
-        self.fusing_mapping = fusing_mapping
-=======
         self.fuse_max_seq_len = fuse_max_seq_len
 
         self.modules_to_fuse = modules_to_fuse
@@ -597,7 +578,6 @@
         else:
             self.do_fuse = do_fuse
         self.fuse_max_seq_len = fuse_max_seq_len
->>>>>>> cd37d323
 
         self.post_init()
 
@@ -625,11 +605,6 @@
             if major < 8:
                 raise ValueError("LLM-AWQ backend is only supported on GPUs with compute capability >= 8.0")
 
-<<<<<<< HEAD
-    @property
-    def is_using_fused_modules(self):
-        return self.fuse_modules or (self.fusing_mapping is not None and len(self.fusing_mapping) > 0)
-=======
         if self.do_fuse and self.fuse_max_seq_len is None:
             raise ValueError(
                 "You cannot enable fused modules without specifying a `fuse_max_seq_len`, make sure to pass a valid `fuse_max_seq_len` for your usecase"
@@ -663,5 +638,4 @@
                     f"Required fiels are missing in the fusing mapping, required fields are {required_keys}"
                 )
 
-        # TODO: awq version check for fused modules.
->>>>>>> cd37d323
+        # TODO: awq version check for fused modules.