# THIS FILE HAS BEEN AUTOGENERATED. To update:
# 1. modify the `_deps` dict in setup.py
# 2. run `make deps_table_update``
deps = {
    "Pillow": "Pillow<10.0.0",
    "accelerate": "accelerate>=0.20.3",
    "av": "av==9.2.0",
    "beautifulsoup4": "beautifulsoup4",
    "black": "black~=23.1",
    "codecarbon": "codecarbon==1.2.0",
    "cookiecutter": "cookiecutter==1.7.3",
    "dataclasses": "dataclasses",
    "datasets": "datasets!=2.5.0",
    "decord": "decord==0.6.0",
    "deepspeed": "deepspeed>=0.9.3",
    "diffusers": "diffusers",
    "dill": "dill<0.3.5",
    "evaluate": "evaluate>=0.2.0",
    "faiss-cpu": "faiss-cpu",
    "fastapi": "fastapi",
    "filelock": "filelock",
    "flax": "flax>=0.4.1,<=0.7.0",
    "fsspec": "fsspec<2023.10.0",
    "ftfy": "ftfy",
    "fugashi": "fugashi>=1.0",
    "GitPython": "GitPython<3.1.19",
    "hf-doc-builder": "hf-doc-builder>=0.3.0",
    "huggingface-hub": "huggingface-hub>=0.19.1,<1.0",
    "importlib_metadata": "importlib_metadata",
    "ipadic": "ipadic>=1.0.0,<2.0",
    "isort": "isort>=5.5.4",
    "jax": "jax>=0.4.1,<=0.4.13",
    "jaxlib": "jaxlib>=0.4.1,<=0.4.13",
    "jieba": "jieba",
    "kenlm": "kenlm",
    "keras": "keras<2.15",
    "keras-nlp": "keras-nlp>=0.3.1",
    "librosa": "librosa",
    "nltk": "nltk",
    "natten": "natten>=0.14.6",
    "numpy": "numpy>=1.17",
    "onnxconverter-common": "onnxconverter-common",
    "onnxruntime-tools": "onnxruntime-tools>=1.4.2",
    "onnxruntime": "onnxruntime>=1.4.0",
    "opencv-python": "opencv-python",
    "optuna": "optuna",
    "optax": "optax>=0.0.8,<=0.1.4",
    "packaging": "packaging>=20.0",
    "parameterized": "parameterized",
    "phonemizer": "phonemizer",
    "protobuf": "protobuf",
    "psutil": "psutil",
    "pyyaml": "pyyaml>=5.1",
    "pydantic": "pydantic<2",
    "pytest": "pytest>=7.2.0",
    "pytest-timeout": "pytest-timeout",
    "pytest-xdist": "pytest-xdist",
    "python": "python>=3.8.0",
    "ray[tune]": "ray[tune]",
    "regex": "regex!=2019.12.17",
    "requests": "requests",
    "rhoknp": "rhoknp>=1.1.0,<1.3.1",
    "rjieba": "rjieba",
    "rouge-score": "rouge-score!=0.0.7,!=0.0.8,!=0.1,!=0.1.1",
    "ruff": "ruff>=0.0.241,<=0.0.259",
    "sacrebleu": "sacrebleu>=1.4.12,<2.0.0",
    "sacremoses": "sacremoses",
    "safetensors": "safetensors>=0.3.1",
    "sagemaker": "sagemaker>=2.31.0",
    "scikit-learn": "scikit-learn",
    "sentencepiece": "sentencepiece>=0.1.91,!=0.1.92",
    "sigopt": "sigopt",
    "starlette": "starlette",
    "sudachipy": "sudachipy>=0.6.6",
    "sudachidict_core": "sudachidict_core>=20220729",
    "tensorboard": "tensorboard",
    "tensorflow-cpu": "tensorflow-cpu>=2.6,<2.15",
    "tensorflow": "tensorflow>=2.6,<2.15",
    "tensorflow-text": "tensorflow-text<2.15",
    "tf2onnx": "tf2onnx",
    "timeout-decorator": "timeout-decorator",
    "timm": "timm",
<<<<<<< HEAD
    "tokenizers": "tokenizers>=0.15,<0.16",
=======
    "tokenizers": "tokenizers>=0.14,<0.19",
>>>>>>> 3d1a7bf4
    "torch": "torch>=1.10,!=1.12.0",
    "torchaudio": "torchaudio",
    "torchvision": "torchvision",
    "pyctcdecode": "pyctcdecode>=0.4.0",
    "tqdm": "tqdm>=4.27",
    "unidic": "unidic>=1.0.2",
    "unidic_lite": "unidic_lite>=1.0.7",
    "urllib3": "urllib3<2.0.0",
    "uvicorn": "uvicorn",
}<|MERGE_RESOLUTION|>--- conflicted
+++ resolved
@@ -80,11 +80,7 @@
     "tf2onnx": "tf2onnx",
     "timeout-decorator": "timeout-decorator",
     "timm": "timm",
-<<<<<<< HEAD
-    "tokenizers": "tokenizers>=0.15,<0.16",
-=======
     "tokenizers": "tokenizers>=0.14,<0.19",
->>>>>>> 3d1a7bf4
     "torch": "torch>=1.10,!=1.12.0",
     "torchaudio": "torchaudio",
     "torchvision": "torchvision",
