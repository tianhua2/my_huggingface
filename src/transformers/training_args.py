--- conflicted
+++ resolved
@@ -616,14 +616,10 @@
     bf16: bool = field(
         default=False,
         metadata={
-<<<<<<< HEAD
-            "help": "Whether to use bf16 (mixed) precision instead of 32-bit. Requires Ampere or higher NVIDIA architecture or using CPU (no_cuda). This is an experimental API and it may change."
-=======
             "help": (
                 "Whether to use bf16 (mixed) precision instead of 32-bit. Requires Ampere or higher NVIDIA"
-                " architecture. This is an experimental API and it may change."
-            )
->>>>>>> 3f936df6
+                " architecture or using CPU (no_cuda). This is an experimental API and it may change."
+            )
         },
     )
     fp16: bool = field(
@@ -996,12 +992,8 @@
         if self.bf16:
             if self.half_precision_backend == "apex":
                 raise ValueError(
-<<<<<<< HEAD
-                    " `--half_precision_backend apex`: GPU bf16 is not supported by apex. Use `--half_precision_backend cuda_amp` instead"
-=======
-                    " `--half_precision_backend apex`: bf16 is not supported by apex. Use `--half_precision_backend"
-                    " amp` instead"
->>>>>>> 3f936df6
+                    " `--half_precision_backend apex`: GPU bf16 is not supported by apex. Use `--half_precision_backend"
+                    " cuda_amp` instead"
                 )
             if not (self.sharded_ddp == "" or not self.sharded_ddp):
                 raise ValueError("sharded_ddp is not supported with bf16")
@@ -1033,12 +1025,8 @@
             and (self.bf16 or self.bf16_full_eval)
         ):
             raise ValueError(
-<<<<<<< HEAD
-                "BF16 Mixed precision training with AMP (`--bf16`) and BF16 half precision evaluation (`--bf16_full_eval`) can only be used on CUDA or CPU devices."
-=======
-                "Mixed precision training with AMP or APEX (`--fp16` or `--bf16`) and half precision evaluation"
-                " (`--fp16_full_eval` or `--bf16_full_eval`) can only be used on CUDA devices."
->>>>>>> 3f936df6
+                "BF16 Mixed precision training with AMP (`--bf16`) and BF16 half precision evaluation"
+                " (`--bf16_full_eval`) can only be used on CUDA or CPU devices."
             )
 
         if is_torch_available() and self.tf32 is not None:
