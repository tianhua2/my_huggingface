# Copyright 2020 The HuggingFace Team. All rights reserved.
#
# Licensed under the Apache License, Version 2.0 (the "License");
# you may not use this file except in compliance with the License.
# You may obtain a copy of the License at
#
#     http://www.apache.org/licenses/LICENSE-2.0
#
# Unless required by applicable law or agreed to in writing, software
# distributed under the License is distributed on an "AS IS" BASIS,
# WITHOUT WARRANTIES OR CONDITIONS OF ANY KIND, either express or implied.
# See the License for the specific language governing permissions and
# limitations under the License.

import contextlib
import inspect
import logging
import os
import re
import shutil
import sys
import tempfile
import unittest
from distutils.util import strtobool
from io import StringIO
from pathlib import Path
from typing import Iterator, Union
from unittest import mock

from transformers import logging as transformers_logging

from .deepspeed import is_deepspeed_available
from .file_utils import (
    is_detectron2_available,
    is_faiss_available,
    is_flax_available,
    is_ftfy_available,
<<<<<<< HEAD
    is_keras2onnx_available,
=======
>>>>>>> 4df69506
    is_librosa_available,
    is_onnx_available,
    is_pandas_available,
    is_phonemizer_available,
    is_pyctcdecode_available,
    is_pytesseract_available,
    is_pytorch_quantization_available,
    is_rjieba_available,
    is_scatter_available,
    is_sentencepiece_available,
    is_soundfile_availble,
    is_spacy_available,
    is_tensorflow_probability_available,
    is_tf2onnx_available,
    is_tf_available,
    is_timm_available,
    is_tokenizers_available,
    is_torch_available,
    is_torch_bf16_available,
    is_torch_tf32_available,
    is_torch_tpu_available,
    is_torchaudio_available,
    is_vision_available,
)
from .integrations import is_optuna_available, is_ray_available, is_sigopt_available


SMALL_MODEL_IDENTIFIER = "julien-c/bert-xsmall-dummy"
DUMMY_UNKNOWN_IDENTIFIER = "julien-c/dummy-unknown"
DUMMY_DIFF_TOKENIZER_IDENTIFIER = "julien-c/dummy-diff-tokenizer"
# Used to test Auto{Config, Model, Tokenizer} model_type detection.

# Used to test the hub
USER = "__DUMMY_TRANSFORMERS_USER__"
PASS = "__DUMMY_TRANSFORMERS_PASS__"
ENDPOINT_STAGING = "https://moon-staging.huggingface.co"


def parse_flag_from_env(key, default=False):
    try:
        value = os.environ[key]
    except KeyError:
        # KEY isn't set, default to `default`.
        _value = default
    else:
        # KEY is set, convert it to True or False.
        try:
            _value = strtobool(value)
        except ValueError:
            # More values are supported, but let's keep the message simple.
            raise ValueError(f"If set, {key} must be yes or no.")
    return _value


def parse_int_from_env(key, default=None):
    try:
        value = os.environ[key]
    except KeyError:
        _value = default
    else:
        try:
            _value = int(value)
        except ValueError:
            raise ValueError(f"If set, {key} must be a int.")
    return _value


_run_slow_tests = parse_flag_from_env("RUN_SLOW", default=False)
_run_pt_tf_cross_tests = parse_flag_from_env("RUN_PT_TF_CROSS_TESTS", default=False)
_run_pt_flax_cross_tests = parse_flag_from_env("RUN_PT_FLAX_CROSS_TESTS", default=False)
_run_custom_tokenizers = parse_flag_from_env("RUN_CUSTOM_TOKENIZERS", default=False)
_run_staging = parse_flag_from_env("HUGGINGFACE_CO_STAGING", default=False)
_run_pipeline_tests = parse_flag_from_env("RUN_PIPELINE_TESTS", default=False)
_run_git_lfs_tests = parse_flag_from_env("RUN_GIT_LFS_TESTS", default=False)
_tf_gpu_memory_limit = parse_int_from_env("TF_GPU_MEMORY_LIMIT", default=None)


def is_pt_tf_cross_test(test_case):
    """
    Decorator marking a test as a test that control interactions between PyTorch and TensorFlow.

    PT+TF tests are skipped by default and we can run only them by setting RUN_PT_TF_CROSS_TESTS environment variable
    to a truthy value and selecting the is_pt_tf_cross_test pytest mark.

    """
    if not _run_pt_tf_cross_tests or not is_torch_available() or not is_tf_available():
        return unittest.skip("test is PT+TF test")(test_case)
    else:
        try:
            import pytest  # We don't need a hard dependency on pytest in the main library
        except ImportError:
            return test_case
        else:
            return pytest.mark.is_pt_tf_cross_test()(test_case)


def is_pt_flax_cross_test(test_case):
    """
    Decorator marking a test as a test that control interactions between PyTorch and Flax

    PT+FLAX tests are skipped by default and we can run only them by setting RUN_PT_FLAX_CROSS_TESTS environment
    variable to a truthy value and selecting the is_pt_flax_cross_test pytest mark.

    """
    if not _run_pt_flax_cross_tests or not is_torch_available() or not is_flax_available():
        return unittest.skip("test is PT+FLAX test")(test_case)
    else:
        try:
            import pytest  # We don't need a hard dependency on pytest in the main library
        except ImportError:
            return test_case
        else:
            return pytest.mark.is_pt_flax_cross_test()(test_case)


def is_pipeline_test(test_case):
    """
    Decorator marking a test as a pipeline test.

    Pipeline tests are skipped by default and we can run only them by setting RUN_PIPELINE_TESTS environment variable
    to a truthy value and selecting the is_pipeline_test pytest mark.

    """
    if not _run_pipeline_tests:
        return unittest.skip("test is pipeline test")(test_case)
    else:
        try:
            import pytest  # We don't need a hard dependency on pytest in the main library
        except ImportError:
            return test_case
        else:
            return pytest.mark.is_pipeline_test()(test_case)


def is_staging_test(test_case):
    """
    Decorator marking a test as a staging test.

    Those tests will run using the staging environment of huggingface.co instead of the real model hub.
    """
    if not _run_staging:
        return unittest.skip("test is staging test")(test_case)
    else:
        try:
            import pytest  # We don't need a hard dependency on pytest in the main library
        except ImportError:
            return test_case
        else:
            return pytest.mark.is_staging_test()(test_case)


def slow(test_case):
    """
    Decorator marking a test as slow.

    Slow tests are skipped by default. Set the RUN_SLOW environment variable to a truthy value to run them.

    """
    if not _run_slow_tests:
        return unittest.skip("test is slow")(test_case)
    else:
        return test_case


def tooslow(test_case):
    """
    Decorator marking a test as too slow.

    Slow tests are skipped while they're in the process of being fixed. No test should stay tagged as "tooslow" as
    these will not be tested by the CI.

    """
    return unittest.skip("test is too slow")(test_case)


def custom_tokenizers(test_case):
    """
    Decorator marking a test for a custom tokenizer.

    Custom tokenizers require additional dependencies, and are skipped by default. Set the RUN_CUSTOM_TOKENIZERS
    environment variable to a truthy value to run them.
    """
    if not _run_custom_tokenizers:
        return unittest.skip("test of custom tokenizers")(test_case)
    else:
        return test_case


def require_git_lfs(test_case):
    """
    Decorator marking a test that requires git-lfs.

    git-lfs requires additional dependencies, and tests are skipped by default. Set the RUN_GIT_LFS_TESTS environment
    variable to a truthy value to run them.
    """
    if not _run_git_lfs_tests:
        return unittest.skip("test of git lfs workflow")(test_case)
    else:
        return test_case


def require_rjieba(test_case):
    """
    Decorator marking a test that requires rjieba. These tests are skipped when rjieba isn't installed.
    """
    if not is_rjieba_available():
        return unittest.skip("test requires rjieba")(test_case)
    else:
        return test_case


def require_tf2onnx(test_case):
    if not is_tf2onnx_available():
        return unittest.skip("test requires tf2onnx")(test_case)
    else:
        return test_case


def require_onnx(test_case):
    if not is_onnx_available():
        return unittest.skip("test requires ONNX")(test_case)
    else:
        return test_case


def require_timm(test_case):
    """
    Decorator marking a test that requires Timm.

    These tests are skipped when Timm isn't installed.

    """
    if not is_timm_available():
        return unittest.skip("test requires Timm")(test_case)
    else:
        return test_case


def require_torch(test_case):
    """
    Decorator marking a test that requires PyTorch.

    These tests are skipped when PyTorch isn't installed.

    """
    if not is_torch_available():
        return unittest.skip("test requires PyTorch")(test_case)
    else:
        return test_case


def require_torch_scatter(test_case):
    """
    Decorator marking a test that requires PyTorch scatter.

    These tests are skipped when PyTorch scatter isn't installed.

    """
    if not is_scatter_available():
        return unittest.skip("test requires PyTorch scatter")(test_case)
    else:
        return test_case


def require_tensorflow_probability(test_case):
    """
    Decorator marking a test that requires TensorFlow probability.

    These tests are skipped when TensorFlow probability isn't installed.

    """
    if not is_tensorflow_probability_available():
        return unittest.skip("test requires TensorFlow probability")(test_case)
    else:
        return test_case


def require_torchaudio(test_case):
    """
    Decorator marking a test that requires torchaudio. These tests are skipped when torchaudio isn't installed.
    """
    if not is_torchaudio_available():
        return unittest.skip("test requires torchaudio")(test_case)
    else:
        return test_case


def require_tf(test_case):
    """
    Decorator marking a test that requires TensorFlow. These tests are skipped when TensorFlow isn't installed.
    """
    if not is_tf_available():
        return unittest.skip("test requires TensorFlow")(test_case)
    else:
        return test_case


def require_flax(test_case):
    """
    Decorator marking a test that requires JAX & Flax. These tests are skipped when one / both are not installed
    """
    if not is_flax_available():
        test_case = unittest.skip("test requires JAX & Flax")(test_case)
    return test_case


def require_sentencepiece(test_case):
    """
    Decorator marking a test that requires SentencePiece. These tests are skipped when SentencePiece isn't installed.
    """
    if not is_sentencepiece_available():
        return unittest.skip("test requires SentencePiece")(test_case)
    else:
        return test_case


def require_tokenizers(test_case):
    """
    Decorator marking a test that requires 🤗 Tokenizers. These tests are skipped when 🤗 Tokenizers isn't installed.
    """
    if not is_tokenizers_available():
        return unittest.skip("test requires tokenizers")(test_case)
    else:
        return test_case


def require_pandas(test_case):
    """
    Decorator marking a test that requires pandas. These tests are skipped when pandas isn't installed.
    """
    if not is_pandas_available():
        return unittest.skip("test requires pandas")(test_case)
    else:
        return test_case


def require_pytesseract(test_case):
    """
    Decorator marking a test that requires PyTesseract. These tests are skipped when PyTesseract isn't installed.
    """
    if not is_pytesseract_available():
        return unittest.skip("test requires PyTesseract")(test_case)
    else:
        return test_case


def require_scatter(test_case):
    """
    Decorator marking a test that requires PyTorch Scatter. These tests are skipped when PyTorch Scatter isn't
    installed.
    """
    if not is_scatter_available():
        return unittest.skip("test requires PyTorch Scatter")(test_case)
    else:
        return test_case


def require_pytorch_quantization(test_case):
    """
    Decorator marking a test that requires PyTorch Quantization Toolkit. These tests are skipped when PyTorch
    Quantization Toolkit isn't installed.
    """
    if not is_pytorch_quantization_available():
        return unittest.skip("test requires PyTorch Quantization Toolkit")(test_case)
    else:
        return test_case


def require_vision(test_case):
    """
    Decorator marking a test that requires the vision dependencies. These tests are skipped when torchaudio isn't
    installed.
    """
    if not is_vision_available():
        return unittest.skip("test requires vision")(test_case)
    else:
        return test_case


def require_ftfy(test_case):
    """
    Decorator marking a test that requires ftfy. These tests are skipped when ftfy isn't installed.
    """
    if not is_ftfy_available():
        return unittest.skip("test requires ftfy")(test_case)
    else:
        return test_case


<<<<<<< HEAD
=======
def require_spacy(test_case):
    """
    Decorator marking a test that requires SpaCy. These tests are skipped when SpaCy isn't installed.
    """
    if not is_spacy_available():
        return unittest.skip("test requires spacy")(test_case)
    else:
        return test_case


>>>>>>> 4df69506
def require_torch_multi_gpu(test_case):
    """
    Decorator marking a test that requires a multi-GPU setup (in PyTorch). These tests are skipped on a machine without
    multiple GPUs.

    To run *only* the multi_gpu tests, assuming all test names contain multi_gpu: $ pytest -sv ./tests -k "multi_gpu"
    """
    if not is_torch_available():
        return unittest.skip("test requires PyTorch")(test_case)

    import torch

    if torch.cuda.device_count() < 2:
        return unittest.skip("test requires multiple GPUs")(test_case)
    else:
        return test_case


def require_torch_non_multi_gpu(test_case):
    """
    Decorator marking a test that requires 0 or 1 GPU setup (in PyTorch).
    """
    if not is_torch_available():
        return unittest.skip("test requires PyTorch")(test_case)

    import torch

    if torch.cuda.device_count() > 1:
        return unittest.skip("test requires 0 or 1 GPU")(test_case)
    else:
        return test_case


def require_torch_up_to_2_gpus(test_case):
    """
    Decorator marking a test that requires 0 or 1 or 2 GPU setup (in PyTorch).
    """
    if not is_torch_available():
        return unittest.skip("test requires PyTorch")(test_case)

    import torch

    if torch.cuda.device_count() > 2:
        return unittest.skip("test requires 0 or 1 or 2 GPUs")(test_case)
    else:
        return test_case


def require_torch_tpu(test_case):
    """
    Decorator marking a test that requires a TPU (in PyTorch).
    """
    if not is_torch_tpu_available():
        return unittest.skip("test requires PyTorch TPU")
    else:
        return test_case


if is_torch_available():
    # Set env var CUDA_VISIBLE_DEVICES="" to force cpu-mode
    import torch

    torch_device = "cuda" if torch.cuda.is_available() else "cpu"
else:
    torch_device = None

if is_tf_available():
    import tensorflow as tf

if is_flax_available():
    import jax

    jax_device = jax.default_backend()
else:
    jax_device = None


def require_torch_gpu(test_case):
    """Decorator marking a test that requires CUDA and PyTorch."""
    if torch_device != "cuda":
        return unittest.skip("test requires CUDA")(test_case)
    else:
        return test_case


def require_torch_bf16(test_case):
    """Decorator marking a test that requires Ampere or a newer GPU arch, cuda>=11 and torch>=1.10."""
    if not is_torch_bf16_available():
        return unittest.skip("test requires Ampere or a newer GPU arch, cuda>=11 and torch>=1.10")(test_case)
    else:
        return test_case


def require_torch_tf32(test_case):
    """Decorator marking a test that requires Ampere or a newer GPU arch, cuda>=11 and torch>=1.7."""
    if not is_torch_tf32_available():
        return unittest.skip("test requires Ampere or a newer GPU arch, cuda>=11 and torch>=1.7")(test_case)
    else:
        return test_case


def require_detectron2(test_case):
    """Decorator marking a test that requires detectron2."""
    if not is_detectron2_available():
        return unittest.skip("test requires `detectron2`")(test_case)
    else:
        return test_case


def require_faiss(test_case):
    """Decorator marking a test that requires faiss."""
    if not is_faiss_available():
        return unittest.skip("test requires `faiss`")(test_case)
    else:
        return test_case


def require_optuna(test_case):
    """
    Decorator marking a test that requires optuna.

    These tests are skipped when optuna isn't installed.

    """
    if not is_optuna_available():
        return unittest.skip("test requires optuna")(test_case)
    else:
        return test_case


def require_ray(test_case):
    """
    Decorator marking a test that requires Ray/tune.

    These tests are skipped when Ray/tune isn't installed.

    """
    if not is_ray_available():
        return unittest.skip("test requires Ray/tune")(test_case)
    else:
        return test_case


def require_sigopt(test_case):
    """
    Decorator marking a test that requires SigOpt.

    These tests are skipped when SigOpt isn't installed.

    """
    if not is_sigopt_available():
        return unittest.skip("test requires SigOpt")(test_case)
    else:
        return test_case


def require_soundfile(test_case):
    """
    Decorator marking a test that requires soundfile

    These tests are skipped when soundfile isn't installed.

    """
    if not is_soundfile_availble():
        return unittest.skip("test requires soundfile")(test_case)
    else:
        return test_case


def require_deepspeed(test_case):
    """
    Decorator marking a test that requires deepspeed
    """
    if not is_deepspeed_available():
        return unittest.skip("test requires deepspeed")(test_case)
    else:
        return test_case


def require_phonemizer(test_case):
    """
    Decorator marking a test that requires phonemizer
    """
    if not is_phonemizer_available():
        return unittest.skip("test requires phonemizer")(test_case)
    else:
        return test_case


def require_pyctcdecode(test_case):
    """
    Decorator marking a test that requires pyctcdecode
    """
    if not is_pyctcdecode_available():
        return unittest.skip("test requires pyctcdecode")(test_case)
    else:
        return test_case


def require_librosa(test_case):
    """
    Decorator marking a test that requires librosa
    """
    if not is_librosa_available():
        return unittest.skip("test requires librosa")(test_case)
    else:
        return test_case


def get_gpu_count():
    """
    Return the number of available gpus (regardless of whether torch, tf or jax is used)
    """
    if is_torch_available():
        import torch

        return torch.cuda.device_count()
    elif is_tf_available():
        import tensorflow as tf

        return len(tf.config.list_physical_devices("GPU"))
    elif is_flax_available():
        import jax

        return jax.device_count()
    else:
        return 0


def get_tests_dir(append_path=None):
    """
    Args:
        append_path: optional path to append to the tests dir path

    Return:
        The full path to the `tests` dir, so that the tests can be invoked from anywhere. Optionally `append_path` is
        joined after the `tests` dir the former is provided.

    """
    # this function caller's __file__
    caller__file__ = inspect.stack()[1][1]
    tests_dir = os.path.abspath(os.path.dirname(caller__file__))
    if append_path:
        return os.path.join(tests_dir, append_path)
    else:
        return tests_dir


#
# Helper functions for dealing with testing text outputs
# The original code came from:
# https://github.com/fastai/fastai/blob/master/tests/utils/text.py

# When any function contains print() calls that get overwritten, like progress bars,
# a special care needs to be applied, since under pytest -s captured output (capsys
# or contextlib.redirect_stdout) contains any temporary printed strings, followed by
# \r's. This helper function ensures that the buffer will contain the same output
# with and without -s in pytest, by turning:
# foo bar\r tar mar\r final message
# into:
# final message
# it can handle a single string or a multiline buffer
def apply_print_resets(buf):
    return re.sub(r"^.*\r", "", buf, 0, re.M)


def assert_screenout(out, what):
    out_pr = apply_print_resets(out).lower()
    match_str = out_pr.find(what.lower())
    assert match_str != -1, f"expecting to find {what} in output: f{out_pr}"


class CaptureStd:
    """
    Context manager to capture:

        - stdout: replay it, clean it up and make it available via `obj.out`
        - stderr: replay it and make it available via `obj.err`

    Args:
        out (`bool`, *optional*, defaults to `True`): Whether to capture stdout or not.
        err (`bool`, *optional*, defaults to `True`): Whether to capture stderr or not.
        replay (`bool`, *optional*, defaults to `True`): Whether to replay or not.
            By default each captured stream gets replayed back on context's exit, so that one can see what the test was
            doing. If this is a not wanted behavior and the captured data shouldn't be replayed, pass `replay=False` to
            disable this feature.

    Examples:

    ```python
    # to capture stdout only with auto-replay
    with CaptureStdout() as cs:
        print("Secret message")
    assert "message" in cs.out

    # to capture stderr only with auto-replay
    import sys

    with CaptureStderr() as cs:
        print("Warning: ", file=sys.stderr)
    assert "Warning" in cs.err

    # to capture both streams with auto-replay
    with CaptureStd() as cs:
        print("Secret message")
        print("Warning: ", file=sys.stderr)
    assert "message" in cs.out
    assert "Warning" in cs.err

    # to capture just one of the streams, and not the other, with auto-replay
    with CaptureStd(err=False) as cs:
        print("Secret message")
    assert "message" in cs.out
    # but best use the stream-specific subclasses

    # to capture without auto-replay
    with CaptureStd(replay=False) as cs:
        print("Secret message")
    assert "message" in cs.out
    ```"""

    def __init__(self, out=True, err=True, replay=True):

        self.replay = replay

        if out:
            self.out_buf = StringIO()
            self.out = "error: CaptureStd context is unfinished yet, called too early"
        else:
            self.out_buf = None
            self.out = "not capturing stdout"

        if err:
            self.err_buf = StringIO()
            self.err = "error: CaptureStd context is unfinished yet, called too early"
        else:
            self.err_buf = None
            self.err = "not capturing stderr"

    def __enter__(self):
        if self.out_buf:
            self.out_old = sys.stdout
            sys.stdout = self.out_buf

        if self.err_buf:
            self.err_old = sys.stderr
            sys.stderr = self.err_buf

        return self

    def __exit__(self, *exc):
        if self.out_buf:
            sys.stdout = self.out_old
            captured = self.out_buf.getvalue()
            if self.replay:
                sys.stdout.write(captured)
            self.out = apply_print_resets(captured)

        if self.err_buf:
            sys.stderr = self.err_old
            captured = self.err_buf.getvalue()
            if self.replay:
                sys.stderr.write(captured)
            self.err = captured

    def __repr__(self):
        msg = ""
        if self.out_buf:
            msg += f"stdout: {self.out}\n"
        if self.err_buf:
            msg += f"stderr: {self.err}\n"
        return msg


# in tests it's the best to capture only the stream that's wanted, otherwise
# it's easy to miss things, so unless you need to capture both streams, use the
# subclasses below (less typing). Or alternatively, configure `CaptureStd` to
# disable the stream you don't need to test.


class CaptureStdout(CaptureStd):
    """Same as CaptureStd but captures only stdout"""

    def __init__(self, replay=True):
        super().__init__(err=False, replay=replay)


class CaptureStderr(CaptureStd):
    """Same as CaptureStd but captures only stderr"""

    def __init__(self, replay=True):
        super().__init__(out=False, replay=replay)


class CaptureLogger:
    """
    Context manager to capture `logging` streams

    Args:
        logger: 'logging` logger object

    Returns:
        The captured output is available via `self.out`

    Example:

    ```python
    >>> from transformers import logging
    >>> from transformers.testing_utils import CaptureLogger

    >>> msg = "Testing 1, 2, 3"
    >>> logging.set_verbosity_info()
    >>> logger = logging.get_logger("transformers.models.bart.tokenization_bart")
    >>> with CaptureLogger(logger) as cl:
    ...     logger.info(msg)
    >>> assert cl.out, msg + "\n"
    ```
    """

    def __init__(self, logger):
        self.logger = logger
        self.io = StringIO()
        self.sh = logging.StreamHandler(self.io)
        self.out = ""

    def __enter__(self):
        self.logger.addHandler(self.sh)
        return self

    def __exit__(self, *exc):
        self.logger.removeHandler(self.sh)
        self.out = self.io.getvalue()

    def __repr__(self):
        return f"captured: {self.out}\n"


@contextlib.contextmanager
def LoggingLevel(level):
    """
    This is a context manager to temporarily change transformers modules logging level to the desired value and have it
    restored to the original setting at the end of the scope.

    Example:

    ```python
    with LoggingLevel(logging.INFO):
        AutoModel.from_pretrained("gpt2")  # calls logger.info() several times
    ```
    """
    orig_level = transformers_logging.get_verbosity()
    try:
        transformers_logging.set_verbosity(level)
        yield
    finally:
        transformers_logging.set_verbosity(orig_level)


@contextlib.contextmanager
# adapted from https://stackoverflow.com/a/64789046/9201239
def ExtendSysPath(path: Union[str, os.PathLike]) -> Iterator[None]:
    """
    Temporary add given path to `sys.path`.

    Usage :

    ```python
    with ExtendSysPath("/path/to/dir"):
        mymodule = importlib.import_module("mymodule")
    ```
    """

    path = os.fspath(path)
    try:
        sys.path.insert(0, path)
        yield
    finally:
        sys.path.remove(path)


class TestCasePlus(unittest.TestCase):
    """
    This class extends *unittest.TestCase* with additional features.

    Feature 1: A set of fully resolved important file and dir path accessors.

    In tests often we need to know where things are relative to the current test file, and it's not trivial since the
    test could be invoked from more than one directory or could reside in sub-directories with different depths. This
    class solves this problem by sorting out all the basic paths and provides easy accessors to them:

    - `pathlib` objects (all fully resolved):

       - `test_file_path` - the current test file path (=`__file__`)
       - `test_file_dir` - the directory containing the current test file
       - `tests_dir` - the directory of the `tests` test suite
       - `examples_dir` - the directory of the `examples` test suite
       - `repo_root_dir` - the directory of the repository
       - `src_dir` - the directory of `src` (i.e. where the `transformers` sub-dir resides)

    - stringified paths---same as above but these return paths as strings, rather than `pathlib` objects:

       - `test_file_path_str`
       - `test_file_dir_str`
       - `tests_dir_str`
       - `examples_dir_str`
       - `repo_root_dir_str`
       - `src_dir_str`

    Feature 2: Flexible auto-removable temporary dirs which are guaranteed to get removed at the end of test.

    1. Create a unique temporary dir:

    ```python
    def test_whatever(self):
        tmp_dir = self.get_auto_remove_tmp_dir()
    ```

    `tmp_dir` will contain the path to the created temporary dir. It will be automatically removed at the end of the
    test.


    2. Create a temporary dir of my choice, ensure it's empty before the test starts and don't
    empty it after the test.

    ```python
    def test_whatever(self):
        tmp_dir = self.get_auto_remove_tmp_dir("./xxx")
    ```

    This is useful for debug when you want to monitor a specific directory and want to make sure the previous tests
    didn't leave any data in there.

    3. You can override the first two options by directly overriding the `before` and `after` args, leading to the
        following behavior:

    `before=True`: the temporary dir will always be cleared at the beginning of the test.

    `before=False`: if the temporary dir already existed, any existing files will remain there.

    `after=True`: the temporary dir will always be deleted at the end of the test.

    `after=False`: the temporary dir will always be left intact at the end of the test.

    Note 1: In order to run the equivalent of `rm -r` safely, only subdirs of the project repository checkout are
    allowed if an explicit `tmp_dir` is used, so that by mistake no `/tmp` or similar important part of the filesystem
    will get nuked. i.e. please always pass paths that start with `./`

    Note 2: Each test can register multiple temporary dirs and they all will get auto-removed, unless requested
    otherwise.

    Feature 3: Get a copy of the `os.environ` object that sets up `PYTHONPATH` specific to the current test suite. This
    is useful for invoking external programs from the test suite - e.g. distributed training.


    ```python
    def test_whatever(self):
        env = self.get_env()
    ```"""

    def setUp(self):
        # get_auto_remove_tmp_dir feature:
        self.teardown_tmp_dirs = []

        # figure out the resolved paths for repo_root, tests, examples, etc.
        self._test_file_path = inspect.getfile(self.__class__)
        path = Path(self._test_file_path).resolve()
        self._test_file_dir = path.parents[0]
        for up in [1, 2, 3]:
            tmp_dir = path.parents[up]
            if (tmp_dir / "src").is_dir() and (tmp_dir / "tests").is_dir():
                break
        if tmp_dir:
            self._repo_root_dir = tmp_dir
        else:
            raise ValueError(f"can't figure out the root of the repo from {self._test_file_path}")
        self._tests_dir = self._repo_root_dir / "tests"
        self._examples_dir = self._repo_root_dir / "examples"
        self._src_dir = self._repo_root_dir / "src"

    @property
    def test_file_path(self):
        return self._test_file_path

    @property
    def test_file_path_str(self):
        return str(self._test_file_path)

    @property
    def test_file_dir(self):
        return self._test_file_dir

    @property
    def test_file_dir_str(self):
        return str(self._test_file_dir)

    @property
    def tests_dir(self):
        return self._tests_dir

    @property
    def tests_dir_str(self):
        return str(self._tests_dir)

    @property
    def examples_dir(self):
        return self._examples_dir

    @property
    def examples_dir_str(self):
        return str(self._examples_dir)

    @property
    def repo_root_dir(self):
        return self._repo_root_dir

    @property
    def repo_root_dir_str(self):
        return str(self._repo_root_dir)

    @property
    def src_dir(self):
        return self._src_dir

    @property
    def src_dir_str(self):
        return str(self._src_dir)

    def get_env(self):
        """
        Return a copy of the `os.environ` object that sets up `PYTHONPATH` correctly, depending on the test suite it's
        invoked from. This is useful for invoking external programs from the test suite - e.g. distributed training.

        It always inserts `./src` first, then `./tests` or `./examples` depending on the test suite type and finally
        the preset `PYTHONPATH` if any (all full resolved paths).

        """
        env = os.environ.copy()
        paths = [self.src_dir_str]
        if "/examples" in self.test_file_dir_str:
            paths.append(self.examples_dir_str)
        else:
            paths.append(self.tests_dir_str)
        paths.append(env.get("PYTHONPATH", ""))

        env["PYTHONPATH"] = ":".join(paths)
        return env

    def get_auto_remove_tmp_dir(self, tmp_dir=None, before=None, after=None):
        """
        Args:
            tmp_dir (`string`, *optional*):
                if `None`:

                   - a unique temporary path will be created
                   - sets `before=True` if `before` is `None`
                   - sets `after=True` if `after` is `None`
                else:

                   - `tmp_dir` will be created
                   - sets `before=True` if `before` is `None`
                   - sets `after=False` if `after` is `None`
            before (`bool`, *optional*):
                If `True` and the `tmp_dir` already exists, make sure to empty it right away if `False` and the
                `tmp_dir` already exists, any existing files will remain there.
            after (`bool`, *optional*):
                If `True`, delete the `tmp_dir` at the end of the test if `False`, leave the `tmp_dir` and its contents
                intact at the end of the test.

        Returns:
            tmp_dir(`string`): either the same value as passed via *tmp_dir* or the path to the auto-selected tmp dir
        """
        if tmp_dir is not None:

            # defining the most likely desired behavior for when a custom path is provided.
            # this most likely indicates the debug mode where we want an easily locatable dir that:
            # 1. gets cleared out before the test (if it already exists)
            # 2. is left intact after the test
            if before is None:
                before = True
            if after is None:
                after = False

            # using provided path
            path = Path(tmp_dir).resolve()

            # to avoid nuking parts of the filesystem, only relative paths are allowed
            if not tmp_dir.startswith("./"):
                raise ValueError(
                    f"`tmp_dir` can only be a relative path, i.e. `./some/path`, but received `{tmp_dir}`"
                )

            # ensure the dir is empty to start with
            if before is True and path.exists():
                shutil.rmtree(tmp_dir, ignore_errors=True)

            path.mkdir(parents=True, exist_ok=True)

        else:
            # defining the most likely desired behavior for when a unique tmp path is auto generated
            # (not a debug mode), here we require a unique tmp dir that:
            # 1. is empty before the test (it will be empty in this situation anyway)
            # 2. gets fully removed after the test
            if before is None:
                before = True
            if after is None:
                after = True

            # using unique tmp dir (always empty, regardless of `before`)
            tmp_dir = tempfile.mkdtemp()

        if after is True:
            # register for deletion
            self.teardown_tmp_dirs.append(tmp_dir)

        return tmp_dir

    def tearDown(self):

        # get_auto_remove_tmp_dir feature: remove registered temp dirs
        for path in self.teardown_tmp_dirs:
            shutil.rmtree(path, ignore_errors=True)
        self.teardown_tmp_dirs = []


def mockenv(**kwargs):
    """
    this is a convenience wrapper, that allows this ::

    @mockenv(RUN_SLOW=True, USE_TF=False) def test_something():
        run_slow = os.getenv("RUN_SLOW", False) use_tf = os.getenv("USE_TF", False)

    """
    return mock.patch.dict(os.environ, kwargs)


# from https://stackoverflow.com/a/34333710/9201239
@contextlib.contextmanager
def mockenv_context(*remove, **update):
    """
    Temporarily updates the `os.environ` dictionary in-place. Similar to mockenv

    The `os.environ` dictionary is updated in-place so that the modification is sure to work in all situations.

    Args:
      remove: Environment variables to remove.
      update: Dictionary of environment variables and values to add/update.
    """
    env = os.environ
    update = update or {}
    remove = remove or []

    # List of environment variables being updated or removed.
    stomped = (set(update.keys()) | set(remove)) & set(env.keys())
    # Environment variables and values to restore on exit.
    update_after = {k: env[k] for k in stomped}
    # Environment variables and values to remove on exit.
    remove_after = frozenset(k for k in update if k not in env)

    try:
        env.update(update)
        [env.pop(k, None) for k in remove]
        yield
    finally:
        env.update(update_after)
        [env.pop(k) for k in remove_after]


# --- pytest conf functions --- #

# to avoid multiple invocation from tests/conftest.py and examples/conftest.py - make sure it's called only once
pytest_opt_registered = {}


def pytest_addoption_shared(parser):
    """
    This function is to be called from `conftest.py` via `pytest_addoption` wrapper that has to be defined there.

    It allows loading both `conftest.py` files at once without causing a failure due to adding the same `pytest`
    option.

    """
    option = "--make-reports"
    if option not in pytest_opt_registered:
        parser.addoption(
            option,
            action="store",
            default=False,
            help="generate report files. The value of this option is used as a prefix to report names",
        )
        pytest_opt_registered[option] = 1


def pytest_terminal_summary_main(tr, id):
    """
    Generate multiple reports at the end of test suite run - each report goes into a dedicated file in the current
    directory. The report files are prefixed with the test suite name.

    This function emulates --duration and -rA pytest arguments.

    This function is to be called from `conftest.py` via `pytest_terminal_summary` wrapper that has to be defined
    there.

    Args:

    - tr: `terminalreporter` passed from `conftest.py`
    - id: unique id like `tests` or `examples` that will be incorporated into the final reports filenames - this is
      needed as some jobs have multiple runs of pytest, so we can't have them overwrite each other.

    NB: this functions taps into a private _pytest API and while unlikely, it could break should pytest do internal
    changes - also it calls default internal methods of terminalreporter which can be hijacked by various `pytest-`
    plugins and interfere.

    """
    from _pytest.config import create_terminal_writer

    if not len(id):
        id = "tests"

    config = tr.config
    orig_writer = config.get_terminal_writer()
    orig_tbstyle = config.option.tbstyle
    orig_reportchars = tr.reportchars

    dir = "reports"
    Path(dir).mkdir(parents=True, exist_ok=True)
    report_files = {
        k: f"{dir}/{id}_{k}.txt"
        for k in [
            "durations",
            "errors",
            "failures_long",
            "failures_short",
            "failures_line",
            "passes",
            "stats",
            "summary_short",
            "warnings",
        ]
    }

    # custom durations report
    # note: there is no need to call pytest --durations=XX to get this separate report
    # adapted from https://github.com/pytest-dev/pytest/blob/897f151e/src/_pytest/runner.py#L66
    dlist = []
    for replist in tr.stats.values():
        for rep in replist:
            if hasattr(rep, "duration"):
                dlist.append(rep)
    if dlist:
        dlist.sort(key=lambda x: x.duration, reverse=True)
        with open(report_files["durations"], "w") as f:
            durations_min = 0.05  # sec
            f.write("slowest durations\n")
            for i, rep in enumerate(dlist):
                if rep.duration < durations_min:
                    f.write(f"{len(dlist)-i} durations < {durations_min} secs were omitted")
                    break
                f.write(f"{rep.duration:02.2f}s {rep.when:<8} {rep.nodeid}\n")

    def summary_failures_short(tr):
        # expecting that the reports were --tb=long (default) so we chop them off here to the last frame
        reports = tr.getreports("failed")
        if not reports:
            return
        tr.write_sep("=", "FAILURES SHORT STACK")
        for rep in reports:
            msg = tr._getfailureheadline(rep)
            tr.write_sep("_", msg, red=True, bold=True)
            # chop off the optional leading extra frames, leaving only the last one
            longrepr = re.sub(r".*_ _ _ (_ ){10,}_ _ ", "", rep.longreprtext, 0, re.M | re.S)
            tr._tw.line(longrepr)
            # note: not printing out any rep.sections to keep the report short

    # use ready-made report funcs, we are just hijacking the filehandle to log to a dedicated file each
    # adapted from https://github.com/pytest-dev/pytest/blob/897f151e/src/_pytest/terminal.py#L814
    # note: some pytest plugins may interfere by hijacking the default `terminalreporter` (e.g.
    # pytest-instafail does that)

    # report failures with line/short/long styles
    config.option.tbstyle = "auto"  # full tb
    with open(report_files["failures_long"], "w") as f:
        tr._tw = create_terminal_writer(config, f)
        tr.summary_failures()

    # config.option.tbstyle = "short" # short tb
    with open(report_files["failures_short"], "w") as f:
        tr._tw = create_terminal_writer(config, f)
        summary_failures_short(tr)

    config.option.tbstyle = "line"  # one line per error
    with open(report_files["failures_line"], "w") as f:
        tr._tw = create_terminal_writer(config, f)
        tr.summary_failures()

    with open(report_files["errors"], "w") as f:
        tr._tw = create_terminal_writer(config, f)
        tr.summary_errors()

    with open(report_files["warnings"], "w") as f:
        tr._tw = create_terminal_writer(config, f)
        tr.summary_warnings()  # normal warnings
        tr.summary_warnings()  # final warnings

    tr.reportchars = "wPpsxXEf"  # emulate -rA (used in summary_passes() and short_test_summary())
    with open(report_files["passes"], "w") as f:
        tr._tw = create_terminal_writer(config, f)
        tr.summary_passes()

    with open(report_files["summary_short"], "w") as f:
        tr._tw = create_terminal_writer(config, f)
        tr.short_test_summary()

    with open(report_files["stats"], "w") as f:
        tr._tw = create_terminal_writer(config, f)
        tr.summary_stats()

    # restore:
    tr._tw = orig_writer
    tr.reportchars = orig_reportchars
    config.option.tbstyle = orig_tbstyle


# --- distributed testing functions --- #

# adapted from https://stackoverflow.com/a/59041913/9201239
import asyncio  # noqa


class _RunOutput:
    def __init__(self, returncode, stdout, stderr):
        self.returncode = returncode
        self.stdout = stdout
        self.stderr = stderr


async def _read_stream(stream, callback):
    while True:
        line = await stream.readline()
        if line:
            callback(line)
        else:
            break


async def _stream_subprocess(cmd, env=None, stdin=None, timeout=None, quiet=False, echo=False) -> _RunOutput:
    if echo:
        print("\nRunning: ", " ".join(cmd))

    p = await asyncio.create_subprocess_exec(
        cmd[0],
        *cmd[1:],
        stdin=stdin,
        stdout=asyncio.subprocess.PIPE,
        stderr=asyncio.subprocess.PIPE,
        env=env,
    )

    # note: there is a warning for a possible deadlock when using `wait` with huge amounts of data in the pipe
    # https://docs.python.org/3/library/asyncio-subprocess.html#asyncio.asyncio.subprocess.Process.wait
    #
    # If it starts hanging, will need to switch to the following code. The problem is that no data
    # will be seen until it's done and if it hangs for example there will be no debug info.
    # out, err = await p.communicate()
    # return _RunOutput(p.returncode, out, err)

    out = []
    err = []

    def tee(line, sink, pipe, label=""):
        line = line.decode("utf-8").rstrip()
        sink.append(line)
        if not quiet:
            print(label, line, file=pipe)

    # XXX: the timeout doesn't seem to make any difference here
    await asyncio.wait(
        [
            _read_stream(p.stdout, lambda l: tee(l, out, sys.stdout, label="stdout:")),
            _read_stream(p.stderr, lambda l: tee(l, err, sys.stderr, label="stderr:")),
        ],
        timeout=timeout,
    )
    return _RunOutput(await p.wait(), out, err)


def execute_subprocess_async(cmd, env=None, stdin=None, timeout=180, quiet=False, echo=True) -> _RunOutput:

    loop = asyncio.get_event_loop()
    result = loop.run_until_complete(
        _stream_subprocess(cmd, env=env, stdin=stdin, timeout=timeout, quiet=quiet, echo=echo)
    )

    cmd_str = " ".join(cmd)
    if result.returncode > 0:
        stderr = "\n".join(result.stderr)
        raise RuntimeError(
            f"'{cmd_str}' failed with returncode {result.returncode}\n\n"
            f"The combined stderr from workers follows:\n{stderr}"
        )

    # check that the subprocess actually did run and produced some output, should the test rely on
    # the remote side to do the testing
    if not result.stdout and not result.stderr:
        raise RuntimeError(f"'{cmd_str}' produced no output.")

    return result


def pytest_xdist_worker_id():
    """
    Returns an int value of worker's numerical id under `pytest-xdist`'s concurrent workers `pytest -n N` regime, or 0
    if `-n 1` or `pytest-xdist` isn't being used.
    """
    worker = os.environ.get("PYTEST_XDIST_WORKER", "gw0")
    worker = re.sub(r"^gw", "", worker, 0, re.M)
    return int(worker)


def get_torch_dist_unique_port():
    """
    Returns a port number that can be fed to `torch.distributed.launch`'s `--master_port` argument.

    Under `pytest-xdist` it adds a delta number based on a worker id so that concurrent tests don't try to use the same
    port at once.
    """
    port = 29500
    uniq_delta = pytest_xdist_worker_id()
    return port + uniq_delta


def nested_simplify(obj, decimals=3):
    """
    Simplifies an object by rounding float numbers, and downcasting tensors/numpy arrays to get simple equality test
    within tests.
    """
    import numpy as np

    from transformers.tokenization_utils import BatchEncoding

    if isinstance(obj, list):
        return [nested_simplify(item, decimals) for item in obj]
    elif isinstance(obj, np.ndarray):
        return nested_simplify(obj.tolist())
    elif isinstance(obj, (dict, BatchEncoding)):
        return {nested_simplify(k, decimals): nested_simplify(v, decimals) for k, v in obj.items()}
    elif isinstance(obj, (str, int, np.int64)):
        return obj
    elif obj is None:
        return obj
    elif is_torch_available() and isinstance(obj, torch.Tensor):
        return nested_simplify(obj.tolist(), decimals)
    elif is_tf_available() and tf.is_tensor(obj):
        return nested_simplify(obj.numpy().tolist())
    elif isinstance(obj, float):
        return round(obj, decimals)
    elif isinstance(obj, (np.int32, np.float32)):
        return nested_simplify(obj.item(), decimals)
    else:
        raise Exception(f"Not supported: {type(obj)}")<|MERGE_RESOLUTION|>--- conflicted
+++ resolved
@@ -35,10 +35,6 @@
     is_faiss_available,
     is_flax_available,
     is_ftfy_available,
-<<<<<<< HEAD
-    is_keras2onnx_available,
-=======
->>>>>>> 4df69506
     is_librosa_available,
     is_onnx_available,
     is_pandas_available,
@@ -428,8 +424,6 @@
         return test_case
 
 
-<<<<<<< HEAD
-=======
 def require_spacy(test_case):
     """
     Decorator marking a test that requires SpaCy. These tests are skipped when SpaCy isn't installed.
@@ -440,7 +434,6 @@
         return test_case
 
 
->>>>>>> 4df69506
 def require_torch_multi_gpu(test_case):
     """
     Decorator marking a test that requires a multi-GPU setup (in PyTorch). These tests are skipped on a machine without
