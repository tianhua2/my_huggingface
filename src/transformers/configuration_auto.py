# coding=utf-8
# Copyright 2018 The HuggingFace Inc. team.
#
# Licensed under the Apache License, Version 2.0 (the "License");
# you may not use this file except in compliance with the License.
# You may obtain a copy of the License at
#
#     http://www.apache.org/licenses/LICENSE-2.0
#
# Unless required by applicable law or agreed to in writing, software
# distributed under the License is distributed on an "AS IS" BASIS,
# WITHOUT WARRANTIES OR CONDITIONS OF ANY KIND, either express or implied.
# See the License for the specific language governing permissions and
# limitations under the License.
""" Auto Config class. """

import re
from collections import OrderedDict

from .configuration_albert import ALBERT_PRETRAINED_CONFIG_ARCHIVE_MAP, AlbertConfig
from .configuration_bart import BART_PRETRAINED_CONFIG_ARCHIVE_MAP, BartConfig
from .configuration_bert import BERT_PRETRAINED_CONFIG_ARCHIVE_MAP, BertConfig
from .configuration_bert_generation import BertGenerationConfig
from .configuration_camembert import CAMEMBERT_PRETRAINED_CONFIG_ARCHIVE_MAP, CamembertConfig
from .configuration_ctrl import CTRL_PRETRAINED_CONFIG_ARCHIVE_MAP, CTRLConfig
from .configuration_deberta import DEBERTA_PRETRAINED_CONFIG_ARCHIVE_MAP, DeBERTaConfig
from .configuration_distilbert import DISTILBERT_PRETRAINED_CONFIG_ARCHIVE_MAP, DistilBertConfig
from .configuration_dpr import DPR_PRETRAINED_CONFIG_ARCHIVE_MAP, DPRConfig
from .configuration_electra import ELECTRA_PRETRAINED_CONFIG_ARCHIVE_MAP, ElectraConfig
from .configuration_encoder_decoder import EncoderDecoderConfig
from .configuration_flaubert import FLAUBERT_PRETRAINED_CONFIG_ARCHIVE_MAP, FlaubertConfig
from .configuration_fsmt import FSMT_PRETRAINED_CONFIG_ARCHIVE_MAP, FSMTConfig
from .configuration_funnel import FUNNEL_PRETRAINED_CONFIG_ARCHIVE_MAP, FunnelConfig
from .configuration_gpt2 import GPT2_PRETRAINED_CONFIG_ARCHIVE_MAP, GPT2Config
from .configuration_layoutlm import LAYOUTLM_PRETRAINED_CONFIG_ARCHIVE_MAP, LayoutLMConfig
from .configuration_longformer import LONGFORMER_PRETRAINED_CONFIG_ARCHIVE_MAP, LongformerConfig
from .configuration_lxmert import LXMERT_PRETRAINED_CONFIG_ARCHIVE_MAP, LxmertConfig
from .configuration_marian import MarianConfig
from .configuration_mbart import MBART_PRETRAINED_CONFIG_ARCHIVE_MAP, MBartConfig
from .configuration_mobilebert import MobileBertConfig
from .configuration_openai import OPENAI_GPT_PRETRAINED_CONFIG_ARCHIVE_MAP, OpenAIGPTConfig
from .configuration_pegasus import PegasusConfig
from .configuration_rag import RagConfig
from .configuration_reformer import ReformerConfig
from .configuration_retribert import RETRIBERT_PRETRAINED_CONFIG_ARCHIVE_MAP, RetriBertConfig
from .configuration_roberta import ROBERTA_PRETRAINED_CONFIG_ARCHIVE_MAP, RobertaConfig
from .configuration_t5 import T5_PRETRAINED_CONFIG_ARCHIVE_MAP, T5Config
from .configuration_transfo_xl import TRANSFO_XL_PRETRAINED_CONFIG_ARCHIVE_MAP, TransfoXLConfig
from .configuration_utils import PretrainedConfig
from .configuration_xlm import XLM_PRETRAINED_CONFIG_ARCHIVE_MAP, XLMConfig
from .configuration_xlm_roberta import XLM_ROBERTA_PRETRAINED_CONFIG_ARCHIVE_MAP, XLMRobertaConfig
from .configuration_xlnet import XLNET_PRETRAINED_CONFIG_ARCHIVE_MAP, XLNetConfig


ALL_PRETRAINED_CONFIG_ARCHIVE_MAP = dict(
    (key, value)
    for pretrained_map in [
        BERT_PRETRAINED_CONFIG_ARCHIVE_MAP,
        BART_PRETRAINED_CONFIG_ARCHIVE_MAP,
        MBART_PRETRAINED_CONFIG_ARCHIVE_MAP,
        OPENAI_GPT_PRETRAINED_CONFIG_ARCHIVE_MAP,
        TRANSFO_XL_PRETRAINED_CONFIG_ARCHIVE_MAP,
        GPT2_PRETRAINED_CONFIG_ARCHIVE_MAP,
        CTRL_PRETRAINED_CONFIG_ARCHIVE_MAP,
        XLNET_PRETRAINED_CONFIG_ARCHIVE_MAP,
        XLM_PRETRAINED_CONFIG_ARCHIVE_MAP,
        ROBERTA_PRETRAINED_CONFIG_ARCHIVE_MAP,
        DISTILBERT_PRETRAINED_CONFIG_ARCHIVE_MAP,
        ALBERT_PRETRAINED_CONFIG_ARCHIVE_MAP,
        CAMEMBERT_PRETRAINED_CONFIG_ARCHIVE_MAP,
        T5_PRETRAINED_CONFIG_ARCHIVE_MAP,
        XLM_ROBERTA_PRETRAINED_CONFIG_ARCHIVE_MAP,
        FLAUBERT_PRETRAINED_CONFIG_ARCHIVE_MAP,
        FSMT_PRETRAINED_CONFIG_ARCHIVE_MAP,
        ELECTRA_PRETRAINED_CONFIG_ARCHIVE_MAP,
        LONGFORMER_PRETRAINED_CONFIG_ARCHIVE_MAP,
        RETRIBERT_PRETRAINED_CONFIG_ARCHIVE_MAP,
        FUNNEL_PRETRAINED_CONFIG_ARCHIVE_MAP,
        LXMERT_PRETRAINED_CONFIG_ARCHIVE_MAP,
<<<<<<< HEAD
        DEBERTA_PRETRAINED_CONFIG_ARCHIVE_MAP,
=======
        LAYOUTLM_PRETRAINED_CONFIG_ARCHIVE_MAP,
        DPR_PRETRAINED_CONFIG_ARCHIVE_MAP,
>>>>>>> 8d3bb781
    ]
    for key, value, in pretrained_map.items()
)


CONFIG_MAPPING = OrderedDict(
    [
        ("retribert", RetriBertConfig),
        ("t5", T5Config),
        ("mobilebert", MobileBertConfig),
        ("distilbert", DistilBertConfig),
        ("albert", AlbertConfig),
        ("bert-generation", BertGenerationConfig),
        ("camembert", CamembertConfig),
        ("xlm-roberta", XLMRobertaConfig),
        ("pegasus", PegasusConfig),
        ("marian", MarianConfig),
        ("mbart", MBartConfig),
        ("bart", BartConfig),
        ("reformer", ReformerConfig),
        ("longformer", LongformerConfig),
        ("roberta", RobertaConfig),
        ("deberta", DeBERTaConfig),
        ("flaubert", FlaubertConfig),
        ("fsmt", FSMTConfig),
        ("bert", BertConfig),
        ("openai-gpt", OpenAIGPTConfig),
        ("gpt2", GPT2Config),
        ("transfo-xl", TransfoXLConfig),
        ("xlnet", XLNetConfig),
        ("xlm", XLMConfig),
        ("ctrl", CTRLConfig),
        ("electra", ElectraConfig),
        ("encoder-decoder", EncoderDecoderConfig),
        ("funnel", FunnelConfig),
        ("lxmert", LxmertConfig),
        ("dpr", DPRConfig),
        ("layoutlm", LayoutLMConfig),
        ("rag", RagConfig),
    ]
)

MODEL_NAMES_MAPPING = OrderedDict(
    [
        ("retribert", "RetriBERT"),
        ("t5", "T5"),
        ("mobilebert", "MobileBERT"),
        ("distilbert", "DistilBERT"),
        ("albert", "ALBERT"),
        ("bert-generation", "Bert Generation"),
        ("camembert", "CamemBERT"),
        ("xlm-roberta", "XLM-RoBERTa"),
        ("pegasus", "Pegasus"),
        ("marian", "Marian"),
        ("mbart", "mBART"),
        ("bart", "BART"),
        ("reformer", "Reformer"),
        ("longformer", "Longformer"),
        ("roberta", "RoBERTa"),
        ("flaubert", "FlauBERT"),
        ("fsmt", "FairSeq Machine-Translation"),
        ("bert", "BERT"),
        ("openai-gpt", "OpenAI GPT"),
        ("gpt2", "OpenAI GPT-2"),
        ("transfo-xl", "Transformer-XL"),
        ("xlnet", "XLNet"),
        ("xlm", "XLM"),
        ("ctrl", "CTRL"),
        ("electra", "ELECTRA"),
        ("encoder-decoder", "Encoder decoder"),
        ("funnel", "Funnel Transformer"),
        ("lxmert", "LXMERT"),
<<<<<<< HEAD
        ("deberta", "DeBERTa"),
=======
        ("layoutlm", "LayoutLM"),
        ("dpr", "DPR"),
        ("rag", "RAG"),
>>>>>>> 8d3bb781
    ]
)


def _list_model_options(indent, config_to_class=None, use_model_types=True):
    if config_to_class is None and not use_model_types:
        raise ValueError("Using `use_model_types=False` requires a `config_to_class` dictionary.")
    if use_model_types:
        if config_to_class is None:
            model_type_to_name = {model_type: config.__name__ for model_type, config in CONFIG_MAPPING.items()}
        else:
            model_type_to_name = {
                model_type: config_to_class[config].__name__
                for model_type, config in CONFIG_MAPPING.items()
                if config in config_to_class
            }
        lines = [
            f"{indent}- **{model_type}** -- :class:`~transformers.{cls_name}` ({MODEL_NAMES_MAPPING[model_type]} model)"
            for model_type, cls_name in model_type_to_name.items()
        ]
    else:
        config_to_name = {config.__name__: clas.__name__ for config, clas in config_to_class.items()}
        config_to_model_name = {
            config.__name__: MODEL_NAMES_MAPPING[model_type] for model_type, config in CONFIG_MAPPING.items()
        }
        lines = [
            f"{indent}- :class:`~transformers.{config_name}` configuration class: :class:`~transformers.{cls_name}` ({config_to_model_name[config_name]} model)"
            for config_name, cls_name in config_to_name.items()
        ]
    return "\n".join(lines)


def replace_list_option_in_docstrings(config_to_class=None, use_model_types=True):
    def docstring_decorator(fn):
        docstrings = fn.__doc__
        lines = docstrings.split("\n")
        i = 0
        while i < len(lines) and re.search(r"^(\s*)List options\s*$", lines[i]) is None:
            i += 1
        if i < len(lines):
            indent = re.search(r"^(\s*)List options\s*$", lines[i]).groups()[0]
            if use_model_types:
                indent = f"{indent}    "
            lines[i] = _list_model_options(indent, config_to_class=config_to_class, use_model_types=use_model_types)
            docstrings = "\n".join(lines)
        else:
            raise ValueError(
                f"The function {fn} should have an empty 'List options' in its docstring as placeholder, current docstring is:\n{docstrings}"
            )
        fn.__doc__ = docstrings
        return fn

    return docstring_decorator


class AutoConfig:
    r"""
    This is a generic configuration class that will be instantiated as one of the configuration classes of the library
    when created with the :meth:`~transformers.AutoConfig.from_pretrained` class method.

    This class cannot be instantiated directly using ``__init__()`` (throws an error).
    """

    def __init__(self):
        raise EnvironmentError(
            "AutoConfig is designed to be instantiated "
            "using the `AutoConfig.from_pretrained(pretrained_model_name_or_path)` method."
        )

    @classmethod
    def for_model(cls, model_type: str, *args, **kwargs):
        if model_type in CONFIG_MAPPING:
            config_class = CONFIG_MAPPING[model_type]
            return config_class(*args, **kwargs)
        raise ValueError(
            "Unrecognized model identifier: {}. Should contain one of {}".format(
                model_type, ", ".join(CONFIG_MAPPING.keys())
            )
        )

    @classmethod
    @replace_list_option_in_docstrings()
    def from_pretrained(cls, pretrained_model_name_or_path, **kwargs):
        r"""
        Instantiate one of the configuration classes of the library from a pretrained model configuration.

        The configuration class to instantiate is selected based on the :obj:`model_type` property of the config
        object that is loaded, or when it's missing, by falling back to using pattern matching on
        :obj:`pretrained_model_name_or_path`:

        List options

        Args:
            pretrained_model_name_or_path (:obj:`str`):
                Can be either:

                    - A string with the `shortcut name` of a pretrained model configuration to load from cache or
                      download, e.g., ``bert-base-uncased``.
                    - A string with the `identifier name` of a pretrained model configuration that was user-uploaded to
                      our S3, e.g., ``dbmdz/bert-base-german-cased``.
                    - A path to a `directory` containing a configuration file saved using the
                      :meth:`~transformers.PretrainedConfig.save_pretrained` method, or the
                      :meth:`~transformers.PretrainedModel.save_pretrained` method, e.g., ``./my_model_directory/``.
                    - A path or url to a saved configuration JSON `file`, e.g.,
                      ``./my_model_directory/configuration.json``.
            cache_dir (:obj:`str`, `optional`):
                Path to a directory in which a downloaded pretrained model configuration should be cached if the
                standard cache should not be used.
            force_download (:obj:`bool`, `optional`, defaults to :obj:`False`):
                Whether or not to force the (re-)download the model weights and configuration files and override the
                cached versions if they exist.
            resume_download (:obj:`bool`, `optional`, defaults to :obj:`False`):
                Whether or not to delete incompletely received files. Will attempt to resume the download if such a
                file exists.
            proxies (:obj:`Dict[str, str]`, `optional`):
                A dictionary of proxy servers to use by protocol or endpoint, e.g.,
                :obj:`{'http': 'foo.bar:3128', 'http://hostname': 'foo.bar:4012'}`. The proxies are used on each
                request.
            return_unused_kwargs (:obj:`bool`, `optional`, defaults to :obj:`False`):
                If :obj:`False`, then this function returns just the final configuration object.

                If :obj:`True`, then this functions returns a :obj:`Tuple(config, unused_kwargs)` where `unused_kwargs`
                is a dictionary consisting of the key/value pairs whose keys are not configuration attributes: i.e.,
                the part of ``kwargs`` which has not been used to update ``config`` and is otherwise ignored.
            kwargs(additional keyword arguments, `optional`):
                The values in kwargs of any keys which are configuration attributes will be used to override the loaded
                values. Behavior concerning key/value pairs whose keys are *not* configuration attributes is
                controlled by the ``return_unused_kwargs`` keyword parameter.

        Examples::

            >>> from transformers import AutoConfig

            >>> # Download configuration from S3 and cache.
            >>> config = AutoConfig.from_pretrained('bert-base-uncased')

            >>> # Download configuration from S3 (user-uploaded) and cache.
            >>> config = AutoConfig.from_pretrained('dbmdz/bert-base-german-cased')

            >>> # If configuration file is in a directory (e.g., was saved using `save_pretrained('./test/saved_model/')`).
            >>> config = AutoConfig.from_pretrained('./test/bert_saved_model/')

            >>> # Load a specific configuration file.
            >>> config = AutoConfig.from_pretrained('./test/bert_saved_model/my_configuration.json')

            >>> # Change some config attributes when loading a pretrained config.
            >>> config = AutoConfig.from_pretrained('bert-base-uncased', output_attentions=True, foo=False)
            >>> config.output_attentions
            True
            >>> config, unused_kwargs = AutoConfig.from_pretrained('bert-base-uncased', output_attentions=True, foo=False, return_unused_kwargs=True)
            >>> config.output_attentions
            True
            >>> config.unused_kwargs
            {'foo': False}
        """
        config_dict, _ = PretrainedConfig.get_config_dict(pretrained_model_name_or_path, **kwargs)

        if "model_type" in config_dict:
            config_class = CONFIG_MAPPING[config_dict["model_type"]]
            return config_class.from_dict(config_dict, **kwargs)
        else:
            # Fallback: use pattern matching on the string.
            for pattern, config_class in CONFIG_MAPPING.items():
                if pattern in pretrained_model_name_or_path:
                    return config_class.from_dict(config_dict, **kwargs)

        raise ValueError(
            "Unrecognized model in {}. "
            "Should have a `model_type` key in its config.json, or contain one of the following strings "
            "in its name: {}".format(pretrained_model_name_or_path, ", ".join(CONFIG_MAPPING.keys()))
        )<|MERGE_RESOLUTION|>--- conflicted
+++ resolved
@@ -77,12 +77,9 @@
         RETRIBERT_PRETRAINED_CONFIG_ARCHIVE_MAP,
         FUNNEL_PRETRAINED_CONFIG_ARCHIVE_MAP,
         LXMERT_PRETRAINED_CONFIG_ARCHIVE_MAP,
-<<<<<<< HEAD
-        DEBERTA_PRETRAINED_CONFIG_ARCHIVE_MAP,
-=======
         LAYOUTLM_PRETRAINED_CONFIG_ARCHIVE_MAP,
         DPR_PRETRAINED_CONFIG_ARCHIVE_MAP,
->>>>>>> 8d3bb781
+        DEBERTA_PRETRAINED_CONFIG_ARCHIVE_MAP,
     ]
     for key, value, in pretrained_map.items()
 )
@@ -155,13 +152,10 @@
         ("encoder-decoder", "Encoder decoder"),
         ("funnel", "Funnel Transformer"),
         ("lxmert", "LXMERT"),
-<<<<<<< HEAD
         ("deberta", "DeBERTa"),
-=======
         ("layoutlm", "LayoutLM"),
         ("dpr", "DPR"),
         ("rag", "RAG"),
->>>>>>> 8d3bb781
     ]
 )
 
