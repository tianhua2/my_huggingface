# coding=utf-8
# Copyright 2018 The HuggingFace Inc. team.
#
# Licensed under the Apache License, Version 2.0 (the "License");
# you may not use this file except in compliance with the License.
# You may obtain a copy of the License at
#
#     http://www.apache.org/licenses/LICENSE-2.0
#
# Unless required by applicable law or agreed to in writing, software
# distributed under the License is distributed on an "AS IS" BASIS,
# WITHOUT WARRANTIES OR CONDITIONS OF ANY KIND, either express or implied.
# See the License for the specific language governing permissions and
# limitations under the License.
""" Auto Config class. """

import re
from collections import OrderedDict

from .configuration_albert import ALBERT_PRETRAINED_CONFIG_ARCHIVE_MAP, AlbertConfig
from .configuration_bart import BART_PRETRAINED_CONFIG_ARCHIVE_MAP, BartConfig
from .configuration_bert import BERT_PRETRAINED_CONFIG_ARCHIVE_MAP, BertConfig
<<<<<<< HEAD
from .configuration_bertweet import BERTWEET_PRETRAINED_CONFIG_ARCHIVE_MAP, BertweetConfig
=======
from .configuration_bert_generation import BertGenerationConfig
>>>>>>> 9e89390c
from .configuration_camembert import CAMEMBERT_PRETRAINED_CONFIG_ARCHIVE_MAP, CamembertConfig
from .configuration_ctrl import CTRL_PRETRAINED_CONFIG_ARCHIVE_MAP, CTRLConfig
from .configuration_distilbert import DISTILBERT_PRETRAINED_CONFIG_ARCHIVE_MAP, DistilBertConfig
from .configuration_electra import ELECTRA_PRETRAINED_CONFIG_ARCHIVE_MAP, ElectraConfig
from .configuration_encoder_decoder import EncoderDecoderConfig
from .configuration_flaubert import FLAUBERT_PRETRAINED_CONFIG_ARCHIVE_MAP, FlaubertConfig
from .configuration_funnel import FUNNEL_PRETRAINED_CONFIG_ARCHIVE_MAP, FunnelConfig
from .configuration_gpt2 import GPT2_PRETRAINED_CONFIG_ARCHIVE_MAP, GPT2Config
from .configuration_longformer import LONGFORMER_PRETRAINED_CONFIG_ARCHIVE_MAP, LongformerConfig
from .configuration_lxmert import LXMERT_PRETRAINED_CONFIG_ARCHIVE_MAP, LxmertConfig
from .configuration_marian import MarianConfig
from .configuration_mbart import MBART_PRETRAINED_CONFIG_ARCHIVE_MAP, MBartConfig
from .configuration_mobilebert import MobileBertConfig
from .configuration_openai import OPENAI_GPT_PRETRAINED_CONFIG_ARCHIVE_MAP, OpenAIGPTConfig
from .configuration_pegasus import PegasusConfig
from .configuration_phobert import PHOBERT_PRETRAINED_CONFIG_ARCHIVE_MAP, PhobertConfig
from .configuration_reformer import ReformerConfig
from .configuration_retribert import RETRIBERT_PRETRAINED_CONFIG_ARCHIVE_MAP, RetriBertConfig
from .configuration_roberta import ROBERTA_PRETRAINED_CONFIG_ARCHIVE_MAP, RobertaConfig
from .configuration_t5 import T5_PRETRAINED_CONFIG_ARCHIVE_MAP, T5Config
from .configuration_transfo_xl import TRANSFO_XL_PRETRAINED_CONFIG_ARCHIVE_MAP, TransfoXLConfig
from .configuration_utils import PretrainedConfig
from .configuration_xlm import XLM_PRETRAINED_CONFIG_ARCHIVE_MAP, XLMConfig
from .configuration_xlm_roberta import XLM_ROBERTA_PRETRAINED_CONFIG_ARCHIVE_MAP, XLMRobertaConfig
from .configuration_xlnet import XLNET_PRETRAINED_CONFIG_ARCHIVE_MAP, XLNetConfig


ALL_PRETRAINED_CONFIG_ARCHIVE_MAP = dict(
    (key, value)
    for pretrained_map in [
        BERT_PRETRAINED_CONFIG_ARCHIVE_MAP,
        BART_PRETRAINED_CONFIG_ARCHIVE_MAP,
        MBART_PRETRAINED_CONFIG_ARCHIVE_MAP,
        OPENAI_GPT_PRETRAINED_CONFIG_ARCHIVE_MAP,
        TRANSFO_XL_PRETRAINED_CONFIG_ARCHIVE_MAP,
        GPT2_PRETRAINED_CONFIG_ARCHIVE_MAP,
        CTRL_PRETRAINED_CONFIG_ARCHIVE_MAP,
        XLNET_PRETRAINED_CONFIG_ARCHIVE_MAP,
        XLM_PRETRAINED_CONFIG_ARCHIVE_MAP,
        ROBERTA_PRETRAINED_CONFIG_ARCHIVE_MAP,
        DISTILBERT_PRETRAINED_CONFIG_ARCHIVE_MAP,
        ALBERT_PRETRAINED_CONFIG_ARCHIVE_MAP,
        CAMEMBERT_PRETRAINED_CONFIG_ARCHIVE_MAP,
        T5_PRETRAINED_CONFIG_ARCHIVE_MAP,
        XLM_ROBERTA_PRETRAINED_CONFIG_ARCHIVE_MAP,
        FLAUBERT_PRETRAINED_CONFIG_ARCHIVE_MAP,
        ELECTRA_PRETRAINED_CONFIG_ARCHIVE_MAP,
        LONGFORMER_PRETRAINED_CONFIG_ARCHIVE_MAP,
        RETRIBERT_PRETRAINED_CONFIG_ARCHIVE_MAP,
<<<<<<< HEAD
        BERTWEET_PRETRAINED_CONFIG_ARCHIVE_MAP,
        PHOBERT_PRETRAINED_CONFIG_ARCHIVE_MAP,
=======
        FUNNEL_PRETRAINED_CONFIG_ARCHIVE_MAP,
>>>>>>> 9e89390c
        LXMERT_PRETRAINED_CONFIG_ARCHIVE_MAP,
    ]
    for key, value, in pretrained_map.items()
)


CONFIG_MAPPING = OrderedDict(
    [
<<<<<<< HEAD
        (
            "bertweet",
            BertweetConfig,
        ),
        (
            "phobert",
            PhobertConfig,
        ),
        (
            "retribert",
            RetriBertConfig,
        ),
        (
            "t5",
            T5Config,
        ),
        (
            "mobilebert",
            MobileBertConfig,
        ),
        (
            "distilbert",
            DistilBertConfig,
        ),
        (
            "albert",
            AlbertConfig,
        ),
        (
            "camembert",
            CamembertConfig,
        ),
        (
            "xlm-roberta",
            XLMRobertaConfig,
        ),
=======
        ("retribert", RetriBertConfig),
        ("t5", T5Config),
        ("mobilebert", MobileBertConfig),
        ("distilbert", DistilBertConfig),
        ("albert", AlbertConfig),
        ("bert-generation", BertGenerationConfig),
        ("camembert", CamembertConfig),
        ("xlm-roberta", XLMRobertaConfig),
>>>>>>> 9e89390c
        ("pegasus", PegasusConfig),
        ("marian", MarianConfig),
        ("mbart", MBartConfig),
        ("bart", BartConfig),
        ("reformer", ReformerConfig),
        ("longformer", LongformerConfig),
        ("roberta", RobertaConfig),
        ("flaubert", FlaubertConfig),
        ("bert", BertConfig),
        ("openai-gpt", OpenAIGPTConfig),
        ("gpt2", GPT2Config),
        ("transfo-xl", TransfoXLConfig),
        ("xlnet", XLNetConfig),
        ("xlm", XLMConfig),
        ("ctrl", CTRLConfig),
        ("electra", ElectraConfig),
        ("encoder-decoder", EncoderDecoderConfig),
        ("funnel", FunnelConfig),
        ("lxmert", LxmertConfig),
    ]
)

MODEL_NAMES_MAPPING = OrderedDict(
    [
        ("retribert", "RetriBERT"),
        ("t5", "T5"),
        ("mobilebert", "MobileBERT"),
        ("distilbert", "DistilBERT"),
        ("albert", "ALBERT"),
        ("bert-generation", "Bert Generation"),
        ("camembert", "CamemBERT"),
        ("xlm-roberta", "XLM-RoBERTa"),
        ("pegasus", "Pegasus"),
        ("marian", "Marian"),
        ("mbart", "mBART"),
        ("bart", "BART"),
        ("reformer", "Reformer"),
        ("longformer", "Longformer"),
        ("roberta", "RoBERTa"),
        ("flaubert", "FlauBERT"),
        ("bert", "BERT"),
        ("openai-gpt", "OpenAI GPT"),
        ("gpt2", "OpenAI GPT-2"),
        ("transfo-xl", "Transformer-XL"),
        ("xlnet", "XLNet"),
        ("xlm", "XLM"),
        ("ctrl", "CTRL"),
        ("electra", "ELECTRA"),
        ("encoder-decoder", "Encoder decoder"),
        ("funnel", "Funnel Transformer"),
        ("lxmert", "LXMERT"),
    ]
)


def _list_model_options(indent, config_to_class=None, use_model_types=True):
    if config_to_class is None and not use_model_types:
        raise ValueError("Using `use_model_types=False` requires a `config_to_class` dictionary.")
    if use_model_types:
        if config_to_class is None:
            model_type_to_name = {model_type: config.__name__ for model_type, config in CONFIG_MAPPING.items()}
        else:
            model_type_to_name = {
                model_type: config_to_class[config].__name__
                for model_type, config in CONFIG_MAPPING.items()
                if config in config_to_class
            }
        lines = [
            f"{indent}- **{model_type}** -- :class:`~transformers.{cls_name}` ({MODEL_NAMES_MAPPING[model_type]} model)"
            for model_type, cls_name in model_type_to_name.items()
        ]
    else:
        config_to_name = {config.__name__: clas.__name__ for config, clas in config_to_class.items()}
        config_to_model_name = {
            config.__name__: MODEL_NAMES_MAPPING[model_type] for model_type, config in CONFIG_MAPPING.items()
        }
        lines = [
            f"{indent}- :class:`~transformers.{config_name}` configuration class: :class:`~transformers.{cls_name}` ({config_to_model_name[config_name]} model)"
            for config_name, cls_name in config_to_name.items()
        ]
    return "\n".join(lines)


def replace_list_option_in_docstrings(config_to_class=None, use_model_types=True):
    def docstring_decorator(fn):
        docstrings = fn.__doc__
        lines = docstrings.split("\n")
        i = 0
        while i < len(lines) and re.search(r"^(\s*)List options\s*$", lines[i]) is None:
            i += 1
        if i < len(lines):
            indent = re.search(r"^(\s*)List options\s*$", lines[i]).groups()[0]
            if use_model_types:
                indent = f"{indent}    "
            lines[i] = _list_model_options(indent, config_to_class=config_to_class, use_model_types=use_model_types)
            docstrings = "\n".join(lines)
        else:
            raise ValueError(
                f"The function {fn} should have an empty 'List options' in its docstring as placeholder, current docstring is:\n{docstrings}"
            )
        fn.__doc__ = docstrings
        return fn

    return docstring_decorator


class AutoConfig:
    r"""
    This is a generic configuration class that will be instantiated as one of the configuration classes of the library
    when created with the :meth:`~transformers.AutoConfig.from_pretrained` class method.

    This class cannot be instantiated directly using ``__init__()`` (throws an error).
    """

    def __init__(self):
        raise EnvironmentError(
            "AutoConfig is designed to be instantiated "
            "using the `AutoConfig.from_pretrained(pretrained_model_name_or_path)` method."
        )

    @classmethod
    def for_model(cls, model_type: str, *args, **kwargs):
        if model_type in CONFIG_MAPPING:
            config_class = CONFIG_MAPPING[model_type]
            return config_class(*args, **kwargs)
        raise ValueError(
            "Unrecognized model identifier: {}. Should contain one of {}".format(
                model_type, ", ".join(CONFIG_MAPPING.keys())
            )
        )

    @classmethod
    @replace_list_option_in_docstrings()
    def from_pretrained(cls, pretrained_model_name_or_path, **kwargs):
<<<<<<< HEAD
        r""" Instantiates one of the configuration classes of the library
        from a pre-trained model configuration.

        The configuration class to instantiate is selected
        based on the `model_type` property of the config object, or when it's missing,
        falling back to using pattern matching on the `pretrained_model_name_or_path` string:

            - `t5`: :class:`~transformers.T5Config` (T5 model)
            - `distilbert`: :class:`~transformers.DistilBertConfig` (DistilBERT model)
            - `albert`: :class:`~transformers.AlbertConfig` (ALBERT model)
            - `camembert`: :class:`~transformers.CamembertConfig` (CamemBERT model)
            - `xlm-roberta`: :class:`~transformers.XLMRobertaConfig` (XLM-RoBERTa model)
            - `longformer`: :class:`~transformers.LongformerConfig` (Longformer model)
            - `roberta`: :class:`~transformers.RobertaConfig` (RoBERTa model)
            - `reformer`: :class:`~transformers.ReformerConfig` (Reformer model)
            - `bert`: :class:`~transformers.BertConfig` (Bert model)
            - `openai-gpt`: :class:`~transformers.OpenAIGPTConfig` (OpenAI GPT model)
            - `gpt2`: :class:`~transformers.GPT2Config` (OpenAI GPT-2 model)
            - `transfo-xl`: :class:`~transformers.TransfoXLConfig` (Transformer-XL model)
            - `xlnet`: :class:`~transformers.XLNetConfig` (XLNet model)
            - `xlm`: :class:`~transformers.XLMConfig` (XLM model)
            - `ctrl` : :class:`~transformers.CTRLConfig` (CTRL model)
            - `flaubert` : :class:`~transformers.FlaubertConfig` (Flaubert model)
            - `electra` : :class:`~transformers.ElectraConfig` (ELECTRA model)
            - `bertweet`: :class:`~transformers.BertweetConfig` (BERTweet model)
            - `phobert`: :class:`~transformers.PhobertConfig` (PhoBERT model)
=======
        r"""
        Instantiate one of the configuration classes of the library from a pretrained model configuration.
>>>>>>> 9e89390c

        The configuration class to instantiate is selected based on the :obj:`model_type` property of the config
        object that is loaded, or when it's missing, by falling back to using pattern matching on
        :obj:`pretrained_model_name_or_path`:

        List options

        Args:
            pretrained_model_name_or_path (:obj:`str`):
                Can be either:

                    - A string with the `shortcut name` of a pretrained model configuration to load from cache or
                      download, e.g., ``bert-base-uncased``.
                    - A string with the `identifier name` of a pretrained model configuration that was user-uploaded to
                      our S3, e.g., ``dbmdz/bert-base-german-cased``.
                    - A path to a `directory` containing a configuration file saved using the
                      :meth:`~transformers.PretrainedConfig.save_pretrained` method, or the
                      :meth:`~transformers.PretrainedModel.save_pretrained` method, e.g., ``./my_model_directory/``.
                    - A path or url to a saved configuration JSON `file`, e.g.,
                      ``./my_model_directory/configuration.json``.
            cache_dir (:obj:`str`, `optional`):
                Path to a directory in which a downloaded pretrained model configuration should be cached if the
                standard cache should not be used.
            force_download (:obj:`bool`, `optional`, defaults to :obj:`False`):
                Whether or not to force the (re-)download the model weights and configuration files and override the
                cached versions if they exist.
            resume_download (:obj:`bool`, `optional`, defaults to :obj:`False`):
                Whether or not to delete incompletely received files. Will attempt to resume the download if such a
                file exists.
            proxies (:obj:`Dict[str, str]`, `optional`):
                A dictionary of proxy servers to use by protocol or endpoint, e.g.,
                :obj:`{'http': 'foo.bar:3128', 'http://hostname': 'foo.bar:4012'}`. The proxies are used on each
                request.
            return_unused_kwargs (:obj:`bool`, `optional`, defaults to :obj:`False`):
                If :obj:`False`, then this function returns just the final configuration object.

                If :obj:`True`, then this functions returns a :obj:`Tuple(config, unused_kwargs)` where `unused_kwargs`
                is a dictionary consisting of the key/value pairs whose keys are not configuration attributes: i.e.,
                the part of ``kwargs`` which has not been used to update ``config`` and is otherwise ignored.
            kwargs(additional keyword arguments, `optional`):
                The values in kwargs of any keys which are configuration attributes will be used to override the loaded
                values. Behavior concerning key/value pairs whose keys are *not* configuration attributes is
                controlled by the ``return_unused_kwargs`` keyword parameter.

        Examples::

            >>> from transformers import AutoConfig

            >>> # Download configuration from S3 and cache.
            >>> config = AutoConfig.from_pretrained('bert-base-uncased')

            >>> # Download configuration from S3 (user-uploaded) and cache.
            >>> config = AutoConfig.from_pretrained('dbmdz/bert-base-german-cased')

            >>> # If configuration file is in a directory (e.g., was saved using `save_pretrained('./test/saved_model/')`).
            >>> config = AutoConfig.from_pretrained('./test/bert_saved_model/')

            >>> # Load a specific configuration file.
            >>> config = AutoConfig.from_pretrained('./test/bert_saved_model/my_configuration.json')

            >>> # Change some config attributes when loading a pretrained config.
            >>> config = AutoConfig.from_pretrained('bert-base-uncased', output_attentions=True, foo=False)
            >>> config.output_attentions
            True
            >>> config, unused_kwargs = AutoConfig.from_pretrained('bert-base-uncased', output_attentions=True, foo=False, return_unused_kwargs=True)
            >>> config.output_attentions
            True
            >>> config.unused_kwargs
            {'foo': False}
        """
        config_dict, _ = PretrainedConfig.get_config_dict(pretrained_model_name_or_path, **kwargs)

        if "model_type" in config_dict:
            config_class = CONFIG_MAPPING[config_dict["model_type"]]
            return config_class.from_dict(config_dict, **kwargs)
        else:
            # Fallback: use pattern matching on the string.
            for pattern, config_class in CONFIG_MAPPING.items():
                if pattern in pretrained_model_name_or_path:
                    return config_class.from_dict(config_dict, **kwargs)

        raise ValueError(
            "Unrecognized model in {}. "
            "Should have a `model_type` key in its config.json, or contain one of the following strings "
            "in its name: {}".format(pretrained_model_name_or_path, ", ".join(CONFIG_MAPPING.keys()))
        )<|MERGE_RESOLUTION|>--- conflicted
+++ resolved
@@ -20,11 +20,7 @@
 from .configuration_albert import ALBERT_PRETRAINED_CONFIG_ARCHIVE_MAP, AlbertConfig
 from .configuration_bart import BART_PRETRAINED_CONFIG_ARCHIVE_MAP, BartConfig
 from .configuration_bert import BERT_PRETRAINED_CONFIG_ARCHIVE_MAP, BertConfig
-<<<<<<< HEAD
-from .configuration_bertweet import BERTWEET_PRETRAINED_CONFIG_ARCHIVE_MAP, BertweetConfig
-=======
 from .configuration_bert_generation import BertGenerationConfig
->>>>>>> 9e89390c
 from .configuration_camembert import CAMEMBERT_PRETRAINED_CONFIG_ARCHIVE_MAP, CamembertConfig
 from .configuration_ctrl import CTRL_PRETRAINED_CONFIG_ARCHIVE_MAP, CTRLConfig
 from .configuration_distilbert import DISTILBERT_PRETRAINED_CONFIG_ARCHIVE_MAP, DistilBertConfig
@@ -40,7 +36,6 @@
 from .configuration_mobilebert import MobileBertConfig
 from .configuration_openai import OPENAI_GPT_PRETRAINED_CONFIG_ARCHIVE_MAP, OpenAIGPTConfig
 from .configuration_pegasus import PegasusConfig
-from .configuration_phobert import PHOBERT_PRETRAINED_CONFIG_ARCHIVE_MAP, PhobertConfig
 from .configuration_reformer import ReformerConfig
 from .configuration_retribert import RETRIBERT_PRETRAINED_CONFIG_ARCHIVE_MAP, RetriBertConfig
 from .configuration_roberta import ROBERTA_PRETRAINED_CONFIG_ARCHIVE_MAP, RobertaConfig
@@ -74,12 +69,7 @@
         ELECTRA_PRETRAINED_CONFIG_ARCHIVE_MAP,
         LONGFORMER_PRETRAINED_CONFIG_ARCHIVE_MAP,
         RETRIBERT_PRETRAINED_CONFIG_ARCHIVE_MAP,
-<<<<<<< HEAD
-        BERTWEET_PRETRAINED_CONFIG_ARCHIVE_MAP,
-        PHOBERT_PRETRAINED_CONFIG_ARCHIVE_MAP,
-=======
         FUNNEL_PRETRAINED_CONFIG_ARCHIVE_MAP,
->>>>>>> 9e89390c
         LXMERT_PRETRAINED_CONFIG_ARCHIVE_MAP,
     ]
     for key, value, in pretrained_map.items()
@@ -88,44 +78,6 @@
 
 CONFIG_MAPPING = OrderedDict(
     [
-<<<<<<< HEAD
-        (
-            "bertweet",
-            BertweetConfig,
-        ),
-        (
-            "phobert",
-            PhobertConfig,
-        ),
-        (
-            "retribert",
-            RetriBertConfig,
-        ),
-        (
-            "t5",
-            T5Config,
-        ),
-        (
-            "mobilebert",
-            MobileBertConfig,
-        ),
-        (
-            "distilbert",
-            DistilBertConfig,
-        ),
-        (
-            "albert",
-            AlbertConfig,
-        ),
-        (
-            "camembert",
-            CamembertConfig,
-        ),
-        (
-            "xlm-roberta",
-            XLMRobertaConfig,
-        ),
-=======
         ("retribert", RetriBertConfig),
         ("t5", T5Config),
         ("mobilebert", MobileBertConfig),
@@ -134,7 +86,6 @@
         ("bert-generation", BertGenerationConfig),
         ("camembert", CamembertConfig),
         ("xlm-roberta", XLMRobertaConfig),
->>>>>>> 9e89390c
         ("pegasus", PegasusConfig),
         ("marian", MarianConfig),
         ("mbart", MBartConfig),
@@ -269,37 +220,8 @@
     @classmethod
     @replace_list_option_in_docstrings()
     def from_pretrained(cls, pretrained_model_name_or_path, **kwargs):
-<<<<<<< HEAD
-        r""" Instantiates one of the configuration classes of the library
-        from a pre-trained model configuration.
-
-        The configuration class to instantiate is selected
-        based on the `model_type` property of the config object, or when it's missing,
-        falling back to using pattern matching on the `pretrained_model_name_or_path` string:
-
-            - `t5`: :class:`~transformers.T5Config` (T5 model)
-            - `distilbert`: :class:`~transformers.DistilBertConfig` (DistilBERT model)
-            - `albert`: :class:`~transformers.AlbertConfig` (ALBERT model)
-            - `camembert`: :class:`~transformers.CamembertConfig` (CamemBERT model)
-            - `xlm-roberta`: :class:`~transformers.XLMRobertaConfig` (XLM-RoBERTa model)
-            - `longformer`: :class:`~transformers.LongformerConfig` (Longformer model)
-            - `roberta`: :class:`~transformers.RobertaConfig` (RoBERTa model)
-            - `reformer`: :class:`~transformers.ReformerConfig` (Reformer model)
-            - `bert`: :class:`~transformers.BertConfig` (Bert model)
-            - `openai-gpt`: :class:`~transformers.OpenAIGPTConfig` (OpenAI GPT model)
-            - `gpt2`: :class:`~transformers.GPT2Config` (OpenAI GPT-2 model)
-            - `transfo-xl`: :class:`~transformers.TransfoXLConfig` (Transformer-XL model)
-            - `xlnet`: :class:`~transformers.XLNetConfig` (XLNet model)
-            - `xlm`: :class:`~transformers.XLMConfig` (XLM model)
-            - `ctrl` : :class:`~transformers.CTRLConfig` (CTRL model)
-            - `flaubert` : :class:`~transformers.FlaubertConfig` (Flaubert model)
-            - `electra` : :class:`~transformers.ElectraConfig` (ELECTRA model)
-            - `bertweet`: :class:`~transformers.BertweetConfig` (BERTweet model)
-            - `phobert`: :class:`~transformers.PhobertConfig` (PhoBERT model)
-=======
         r"""
         Instantiate one of the configuration classes of the library from a pretrained model configuration.
->>>>>>> 9e89390c
 
         The configuration class to instantiate is selected based on the :obj:`model_type` property of the config
         object that is loaded, or when it's missing, by falling back to using pattern matching on
