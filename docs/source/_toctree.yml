- sections: 
  - local: index
    title: 🤗 Transformers
  - local: quicktour
    title: Quick tour
  - local: installation
    title: Installation
  - local: philosophy
    title: Philosophy
  - local: glossary
    title: Glossary
  title: Get started
- sections:
  - local: task_summary
    title: Summary of the tasks
  - local: model_summary
    title: Summary of the models
  - local: preprocessing
    title: Preprocessing data
  - local: training
    title: Fine-tuning a pretrained model
  - local: model_sharing
    title: Model sharing and uploading
  - local: tokenizer_summary
    title: Summary of the tokenizers
  - local: multilingual
    title: Multi-lingual models
  title: "Using 🤗 Transformers"
- sections:
  - local: examples
    title: Examples
  - local: troubleshooting
    title: Troubleshooting
  - local: custom_datasets
    title: Fine-tuning with custom datasets
  - local: notebooks
    title: "🤗 Transformers Notebooks"
  - local: sagemaker
    title: Run training on Amazon SageMaker
  - local: community
    title: Community
  - local: converting_tensorflow_models
    title: Converting Tensorflow Checkpoints
  - local: migration
    title: Migrating from previous packages
  - local: contributing
    title: How to contribute to transformers?
  - local: add_new_model
    title: "How to add a model to 🤗 Transformers?"
  - local: add_new_pipeline
    title: "How to add a pipeline to 🤗 Transformers?"
  - local: fast_tokenizers
    title: "Using tokenizers from 🤗 Tokenizers"
  - local: performance
    title: 'Performance and Scalability: How To Fit a Bigger Model and Train It Faster'
  - local: parallelism
    title: Model Parallelism
  - local: testing
    title: Testing
  - local: debugging
    title: Debugging
  - local: serialization
    title: Exporting transformers models
  - local: pr_checks
    title: Checks on a Pull Request
  title: Advanced guides
- sections:
  - local: bertology
    title: BERTology
  - local: perplexity
    title: Perplexity of fixed-length models
  - local: benchmarks
    title: Benchmarks
  title: Research
- sections:
  - sections:
    - local: main_classes/callback
      title: Callbacks
    - local: main_classes/configuration
      title: Configuration
    - local: main_classes/data_collator
      title: Data Collator
    - local: main_classes/keras_callbacks
      title: Keras callbacks
    - local: main_classes/logging
      title: Logging
    - local: main_classes/model
      title: Models
    - local: main_classes/optimizer_schedules
      title: Optimization
    - local: main_classes/output
      title: Model outputs
    - local: main_classes/pipelines
      title: Pipelines
    - local: main_classes/processors
      title: Processors
    - local: main_classes/tokenizer
      title: Tokenizer
    - local: main_classes/trainer
      title: Trainer
    - local: main_classes/deepspeed
      title: DeepSpeed Integration
    - local: main_classes/feature_extractor
      title: Feature Extractor
    title: Main Classes
  - sections:
    - local: model_doc/albert
      title: ALBERT
    - local: model_doc/auto
      title: Auto Classes
    - local: model_doc/bart
      title: BART
    - local: model_doc/barthez
      title: BARThez
    - local: model_doc/bartpho
      title: BARTpho
    - local: model_doc/beit
      title: BEiT
    - local: model_doc/bert
      title: BERT
    - local: model_doc/bertweet
      title: Bertweet
    - local: model_doc/bertgeneration
      title: BertGeneration
    - local: model_doc/bert_japanese
      title: BertJapanese
    - local: model_doc/bigbird
      title: BigBird
    - local: model_doc/bigbird_pegasus
      title: BigBirdPegasus
    - local: model_doc/blenderbot
      title: Blenderbot
    - local: model_doc/blenderbot_small
      title: Blenderbot Small
    - local: model_doc/bort
      title: BORT
    - local: model_doc/byt5
      title: ByT5
    - local: model_doc/camembert
      title: CamemBERT
    - local: model_doc/canine
      title: CANINE
    - local: model_doc/clip
      title: CLIP
    - local: model_doc/convbert
      title: ConvBERT
    - local: model_doc/cpm
      title: CPM
    - local: model_doc/ctrl
      title: CTRL
    - local: model_doc/deberta
      title: DeBERTa
    - local: model_doc/deberta_v2
      title: DeBERTa-v2
    - local: model_doc/deit
      title: DeiT
    - local: model_doc/detr
      title: DETR
    - local: model_doc/dialogpt
      title: DialoGPT
    - local: model_doc/distilbert
      title: DistilBERT
    - local: model_doc/dpr
      title: DPR
    - local: model_doc/electra
      title: ELECTRA
    - local: model_doc/encoderdecoder
      title: Encoder Decoder Models
    - local: model_doc/flaubert
      title: FlauBERT
    - local: model_doc/fnet
      title: FNet
    - local: model_doc/fsmt
      title: FSMT
    - local: model_doc/funnel
      title: Funnel Transformer
    - local: model_doc/herbert
      title: herBERT
    - local: model_doc/ibert
      title: I-BERT
    - local: model_doc/imagegpt
      title: ImageGPT
    - local: model_doc/layoutlm
      title: LayoutLM
    - local: model_doc/layoutlmv2
      title: LayoutLMV2
    - local: model_doc/layoutxlm
      title: LayoutXLM
    - local: model_doc/led
      title: LED
    - local: model_doc/longformer
      title: Longformer
    - local: model_doc/luke
      title: LUKE
    - local: model_doc/lxmert
      title: LXMERT
    - local: model_doc/marian
      title: MarianMT
    - local: model_doc/m2m_100
      title: M2M100
    - local: model_doc/mbart
      title: MBart and MBart-50
    - local: model_doc/megatron_bert
      title: MegatronBERT
    - local: model_doc/megatron_gpt2
      title: MegatronGPT2
    - local: model_doc/mobilebert
      title: MobileBERT
    - local: model_doc/mluke
      title: mLUKE
    - local: model_doc/mpnet
      title: MPNet
    - local: model_doc/mt5
      title: MT5
    - local: model_doc/gpt
      title: OpenAI GPT
    - local: model_doc/gpt2
      title: OpenAI GPT2
    - local: model_doc/gptj
      title: GPT-J
    - local: model_doc/gpt_neo
      title: GPT Neo
    - local: model_doc/hubert
      title: Hubert
    - local: model_doc/perceiver
      title: Perceiver
    - local: model_doc/pegasus
      title: Pegasus
    - local: model_doc/phobert
      title: PhoBERT
    - local: model_doc/prophetnet
      title: ProphetNet
    - local: model_doc/qdqbert
      title: QDQBert
    - local: model_doc/rag
      title: RAG
    - local: model_doc/reformer
      title: Reformer
    - local: model_doc/rembert
      title: RemBERT
    - local: model_doc/retribert
      title: RetriBERT
    - local: model_doc/roberta
      title: RoBERTa
    - local: model_doc/roformer
      title: RoFormer
    - local: model_doc/segformer
      title: SegFormer
    - local: model_doc/sew
      title: SEW
    - local: model_doc/sew_d
      title: SEW-D
    - local: model_doc/speechencoderdecoder
      title: Speech Encoder Decoder Models
    - local: model_doc/speech_to_text
      title: Speech2Text
    - local: model_doc/speech_to_text_2
      title: Speech2Text2
    - local: model_doc/splinter
      title: Splinter
    - local: model_doc/squeezebert
      title: SqueezeBERT
    - local: model_doc/t5
      title: T5
    - local: model_doc/t5v1.1
      title: T5v1.1
    - local: model_doc/tapas
      title: TAPAS
    - local: model_doc/transformerxl
      title: Transformer XL
    - local: model_doc/trocr
      title: TrOCR
    - local: model_doc/unispeech
      title: UniSpeech
    - local: model_doc/unispeech_sat
      title: UniSpeech-SAT
    - local: model_doc/visionencoderdecoder
      title: Vision Encoder Decoder Models
    - local: model_doc/vision_text_dual_encoder
      title: Vision Text Dual Encoder
    - local: model_doc/vit
      title: Vision Transformer (ViT)
    - local: model_doc/visual_bert
      title: VisualBERT
    - local: model_doc/wav2vec2
      title: Wav2Vec2
<<<<<<< HEAD
    - local: model_doc/wav2vec2_phoneme
      title: Wav2Vec2Phoneme
=======
    - local: model_doc/wavlm
      title: WavLM
>>>>>>> bef1e3e4
    - local: model_doc/xlm
      title: XLM
    - local: model_doc/xlmprophetnet
      title: XLM-ProphetNet
    - local: model_doc/xlmroberta
      title: XLM-RoBERTa
    - local: model_doc/xlnet
      title: XLNet
    - local: model_doc/xlsr_wav2vec2
      title: XLSR-Wav2Vec2
    - local: model_doc/xls_r
      title: XLS-R
    title: Models
  - sections:
    - local: internal/modeling_utils
      title: Custom Layers and Utilities
    - local: internal/pipelines_utils
      title: Utilities for pipelines
    - local: internal/tokenization_utils
      title: Utilities for Tokenizers
    - local: internal/trainer_utils
      title: Utilities for Trainer
    - local: internal/generation_utils
      title: Utilities for Generation
    - local: internal/file_utils
      title: General Utilities
    title: Internal Helpers
  title: API<|MERGE_RESOLUTION|>--- conflicted
+++ resolved
@@ -284,13 +284,10 @@
       title: VisualBERT
     - local: model_doc/wav2vec2
       title: Wav2Vec2
-<<<<<<< HEAD
     - local: model_doc/wav2vec2_phoneme
       title: Wav2Vec2Phoneme
-=======
     - local: model_doc/wavlm
       title: WavLM
->>>>>>> bef1e3e4
     - local: model_doc/xlm
       title: XLM
     - local: model_doc/xlmprophetnet
