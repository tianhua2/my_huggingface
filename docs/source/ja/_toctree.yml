- sections:
  - local: index
    title: 🤗 Transformers
  - local: quicktour
    title: クイックツアー
  - local: installation
    title: インストール
  title: Get started
- sections:
  - local: pipeline_tutorial
    title: パイプラインを使用して推論を実行する
  - local: autoclass_tutorial
    title: AutoClass を使用して移植可能なコードを作成する
  - local: preprocessing
    title: データの前処理
  - local: training
    title: 事前トレーニングされたモデルを微調整する
  - local: run_scripts
    title: スクリプトを使用してトレーニングする
  - local: accelerate
    title: 🤗 Accelerate を使用して分散トレーニングをセットアップする
  - local: peft
    title: 🤗 PEFT を使用してアダプターをロードしてトレーニングする
  - local: model_sharing
    title: モデルを共有する
  - local: transformers_agents
    title: エージェント
  - local: llm_tutorial
    title: LLM を使用した生成
  title: Tutorials
- sections:
  - isExpanded: false
    sections:
    - local: tasks/sequence_classification
      title: テキストの分類
    - local: tasks/token_classification
      title: トークンの分類
    - local: tasks/question_answering
      title: 質疑応答
    - local: tasks/language_modeling
      title: 因果言語モデリング
    - local: tasks/masked_language_modeling
      title: マスクされた言語モデリング
    - local: tasks/translation
      title: 翻訳
    - local: tasks/summarization
      title: 要約
    - local: tasks/multiple_choice
      title: 複数の選択肢
    title: 自然言語処理
  - isExpanded: false
    sections:
    - local: tasks/audio_classification
      title: 音声の分類
    - local: tasks/asr
      title: 自動音声認識
    title: オーディオ
  - isExpanded: false
    sections:
    - local: tasks/image_classification
      title: 画像分類
    - local: tasks/semantic_segmentation
      title: セマンティックセグメンテーション
    - local: tasks/video_classification
      title: ビデオの分類
    - local: tasks/object_detection
      title: 物体検出
    - local: tasks/zero_shot_object_detection
      title: ゼロショット物体検出
    - local: tasks/zero_shot_image_classification
      title: ゼロショット画像分類
    - local: tasks/monocular_depth_estimation
      title: 深さの推定
    - local: tasks/image_to_image
      title: 画像から画像へ
    - local: tasks/knowledge_distillation_for_image_classification
      title: コンピュータビジョンのための知識の蒸留
    title: コンピュータビジョン
  - isExpanded: false
    sections:
    - local: tasks/image_captioning
      title: 画像のキャプション
    - local: tasks/document_question_answering
      title: 文書の質問への回答
    - local: tasks/visual_question_answering
      title: 視覚的な質問への回答
    - local: tasks/text-to-speech
      title: テキスト読み上げ
    title: マルチモーダル
  - isExpanded: false
    sections:
    - local: generation_strategies
      title: 生成戦略をカスタマイズする
    title: 世代
  - isExpanded: false
    sections:
    - local: tasks/idefics
      title: IDEFICS を使用したイメージ タスク
    - local: tasks/prompting
      title: LLM プロンプト ガイド
    title: プロンプト
  title: Task Guides
- sections:
  - local: fast_tokenizers
    title: 🤗 トークナイザーの高速トークナイザーを使用する
  - local: multilingual
    title: 多言語モデルで推論を実行する
  - local: create_a_model
    title: モデル固有の API を使用する
  - local: custom_models
    title: カスタムモデルを共有する
  - local: chat_templating
    title: チャットモデルのテンプレート
  - local: serialization
    title: ONNX へのエクスポート
  - local: tflite
    title: TFLite へのエクスポート
  - local: torchscript
    title: トーチスクリプトへのエクスポート
  - local: benchmarks
    title: ベンチマーク
  - local: community
    title: コミュニティリソース
  - local: custom_tools
    title: カスタムツールとプロンプト
  - local: troubleshooting
    title: トラブルシューティング
  title: 開発者ガイド
- sections:
  - local: performance
    title: 概要
  - sections:
    - local: perf_train_gpu_one
      title: 単一の GPU で効率的にトレーニングするための方法とツール
    - local: perf_train_gpu_many
      title: 複数の GPU と並列処理
    - local: perf_train_cpu
      title: CPU での効率的なトレーニング
    - local: perf_train_cpu_many
      title: 分散CPUトレーニング
    - local: perf_train_tpu
      title: TPU に関するトレーニング
    - local: perf_train_tpu_tf
      title: TensorFlow を使用した TPU のトレーニング
    - local: perf_train_special
      title: 特殊なハードウェアに関するトレーニング
    - local: perf_hardware
      title: トレーニング用のカスタム ハードウェア
    - local: hpo_train
      title: Trainer API を使用したハイパーパラメータ検索
    title: 効率的なトレーニングテクニック
  - sections:
    - local: perf_infer_cpu
      title: CPUでの推論
    - local: perf_infer_gpu_one
      title: 1 つの GPU での推論
    - local: perf_infer_gpu_many
      title: 多くの GPU での推論
    - local: perf_infer_special
      title: 特殊なハードウェアでの推論
    title: 推論の最適化
  - local: big_models
    title: 大きなモデルのインスタンス化
  - local: tf_xla
    title: TensorFlowモデルのXLA統合
  - local: perf_torch_compile
    title: torch.compile()を使用した推論の最適化
  title: パフォーマンスとスケーラビリティ
- sections:
  - local: add_new_model
    title: 🤗 Transformersにモデルを追加する方法
  - local: add_tensorflow_model
    title: 🤗 TransformersモデルをTensorFlowに変換する方法
  - local: testing
    title: テスト
  - local: pr_checks
    title: プルリクエストのチェック
  title: 貢献する
- sections:
  - local: philosophy
    title: フィロソフィー
  - local: glossary
    title: 用語集
  - local: task_summary
    title: 🤗 Transformersの機能
  - local: tasks_explained
    title: 🤗 Transformersがタスクを解決する方法
  - local: model_summary
    title: Transformerモデルファミリー
  - local: tokenizer_summary
    title: トークナイザーの概要
  - local: attention
    title: 注意機構
  - local: pad_truncation
    title: パディングと切り詰め
  - local: bertology
    title: BERTology
  - local: perplexity
    title: 固定長モデルのパープレキシティ
  - local: pipeline_webserver
    title: Webサーバー推論用パイプライン
  - local: model_memory_anatomy
    title: モデルトレーニングの解剖学
  title: コンセプチュアルガイド
- sections:
  - sections:
    - local: main_classes/agent
      title: エージェントとツール
    - local: model_doc/auto
      title: Auto Classes
    - local: main_classes/callback
      title: コールバック
    - local: main_classes/configuration
      title: 構成
    - local: main_classes/data_collator
      title: データ照合者
    - local: main_classes/keras_callbacks
      title: Keras コールバック
    - local: main_classes/logging
      title: ロギング
    - local: main_classes/model
      title: モデル
    - local: main_classes/text_generation
      title: テキストの生成
    - local: main_classes/onnx
      title: ONNX
    - local: main_classes/optimizer_schedules
      title: 最適化
    - local: main_classes/output
      title: モデルの出力
    - local: main_classes/pipelines
      title: パイプライン
    - local: main_classes/processors
      title: プロセッサー
    - local: main_classes/quantization
      title: 量子化
    - local: main_classes/tokenizer
      title: トークナイザー
    - local: main_classes/trainer
      title: トレーナー
    - local: main_classes/deepspeed
      title: ディープスピードの統合
    - local: main_classes/feature_extractor
      title: 特徴抽出器
    - local: main_classes/image_processor
      title: 画像処理プロセッサ
    title: 主要なクラス
  - sections:
    - isExpanded: false
      sections:
      - local: model_doc/albert
        title: ALBERT
      - local: model_doc/bart
        title: BART
      - local: model_doc/barthez
        title: BARThez
      - local: model_doc/bartpho
        title: BARTpho
      - local: model_doc/bert
        title: BERT
      - local: model_doc/bert-generation
        title: BertGeneration
      - local: model_doc/bert-japanese
        title: BertJapanese
      - local: model_doc/bertweet
        title: Bertweet
      - local: model_doc/big_bird
        title: BigBird
      - local: model_doc/bigbird_pegasus
        title: BigBirdPegasus
      - local: model_doc/biogpt
        title: BioGpt
      - local: model_doc/blenderbot
        title: Blenderbot
      - local: model_doc/blenderbot-small
        title: Blenderbot Small
      - local: model_doc/bloom
        title: BLOOM
      - local: model_doc/bort
        title: BORT
      - local: model_doc/byt5
        title: ByT5
      - local: model_doc/camembert
        title: CamemBERT
      - local: model_doc/canine
        title: CANINE
<<<<<<< HEAD
      - local: model_doc/cpmant
        title: CPMANT
      - local: model_doc/ctrl
        title: CTRL
      - local: model_doc/deberta
        title: DeBERTa
      - local: model_doc/deberta-v2
        title: DeBERTa-v2
=======
      - local: model_doc/codegen
        title: CodeGen
      - local: model_doc/code_llama
        title: CodeLlama
      - local: model_doc/convbert
        title: ConvBERT
      - local: model_doc/cpm
        title: CPM
>>>>>>> 0ea42ef0
      title: 文章モデル
    - isExpanded: false
      sections:
      - local: model_doc/beit
        title: BEiT
      - local: model_doc/bit
        title: BiT
<<<<<<< HEAD
      - local: model_doc/cvt
        title: CvT
      - local: model_doc/deformable_detr
        title: Deformable DETR
=======
      - local: model_doc/conditional_detr
        title: Conditional DETR
      - local: model_doc/convnext
        title: ConvNeXT
      - local: model_doc/convnextv2
        title: ConvNeXTV2
>>>>>>> 0ea42ef0
      title: ビジョンモデル
    - isExpanded: false
      sections:
      - local: model_doc/audio-spectrogram-transformer
        title: Audio Spectrogram Transformer
      - local: model_doc/bark
        title: Bark
      - local: model_doc/clap
        title: CLAP
      title: 音声モデル
    - isExpanded: false
      sections:
      - local: model_doc/align
        title: ALIGN
      - local: model_doc/altclip
        title: AltCLIP
      - local: model_doc/blip
        title: BLIP
      - local: model_doc/blip-2
        title: BLIP-2
      - local: model_doc/bridgetower
        title: BridgeTower
      - local: model_doc/bros
        title: BROS
      - local: model_doc/chinese_clip
        title: Chinese-CLIP
<<<<<<< HEAD
      - local: model_doc/data2vec
        title: Data2Vec
=======
      - local: model_doc/clip
        title: CLIP
      - local: model_doc/clipseg
        title: CLIPSeg
      - local: model_doc/clvp
        title: CLVP
>>>>>>> 0ea42ef0
      title: マルチモーダルモデル
    - isExpanded: false
      sections:
      - local: model_doc/decision_transformer
        title: Decision Transformer
      sections:
      - local: model_doc/autoformer
        title: Autoformer
      title: 時系列モデル
    title: モデル
  - sections:
    - local: internal/modeling_utils
      title: カスタムレイヤーとユーティリティ
    - local: internal/pipelines_utils
      title: パイプライン用のユーティリティ
    - local: internal/tokenization_utils
      title: ト=ークナイザー用のユーティリティ
    - local: internal/trainer_utils
      title: トレーナー用ユーティリティ
    - local: internal/generation_utils
      title: 発電用ユーティリティ
    - local: internal/image_processing_utils
      title: 画像プロセッサ用ユーティリティ
    - local: internal/audio_utils
      title: オーディオ処理用のユーティリティ
    - local: internal/file_utils
      title: 一般公共事業
    - local: internal/time_series_utils
      title: 時系列用のユーティリティ
    title: 内部ヘルパー
  title: API<|MERGE_RESOLUTION|>--- conflicted
+++ resolved
@@ -284,7 +284,14 @@
         title: CamemBERT
       - local: model_doc/canine
         title: CANINE
-<<<<<<< HEAD
+      - local: model_doc/codegen
+        title: CodeGen
+      - local: model_doc/code_llama
+        title: CodeLlama
+      - local: model_doc/convbert
+        title: ConvBERT
+      - local: model_doc/cpm
+        title: CPM
       - local: model_doc/cpmant
         title: CPMANT
       - local: model_doc/ctrl
@@ -293,16 +300,6 @@
         title: DeBERTa
       - local: model_doc/deberta-v2
         title: DeBERTa-v2
-=======
-      - local: model_doc/codegen
-        title: CodeGen
-      - local: model_doc/code_llama
-        title: CodeLlama
-      - local: model_doc/convbert
-        title: ConvBERT
-      - local: model_doc/cpm
-        title: CPM
->>>>>>> 0ea42ef0
       title: 文章モデル
     - isExpanded: false
       sections:
@@ -310,19 +307,16 @@
         title: BEiT
       - local: model_doc/bit
         title: BiT
-<<<<<<< HEAD
-      - local: model_doc/cvt
-        title: CvT
-      - local: model_doc/deformable_detr
-        title: Deformable DETR
-=======
       - local: model_doc/conditional_detr
         title: Conditional DETR
       - local: model_doc/convnext
         title: ConvNeXT
       - local: model_doc/convnextv2
         title: ConvNeXTV2
->>>>>>> 0ea42ef0
+      - local: model_doc/cvt
+        title: CvT
+      - local: model_doc/deformable_detr
+        title: Deformable DETR
       title: ビジョンモデル
     - isExpanded: false
       sections:
@@ -349,17 +343,14 @@
         title: BROS
       - local: model_doc/chinese_clip
         title: Chinese-CLIP
-<<<<<<< HEAD
-      - local: model_doc/data2vec
-        title: Data2Vec
-=======
       - local: model_doc/clip
         title: CLIP
       - local: model_doc/clipseg
         title: CLIPSeg
       - local: model_doc/clvp
         title: CLVP
->>>>>>> 0ea42ef0
+      - local: model_doc/data2vec
+        title: Data2Vec
       title: マルチモーダルモデル
     - isExpanded: false
       sections:
