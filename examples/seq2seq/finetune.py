--- conflicted
+++ resolved
@@ -346,12 +346,6 @@
             "--val_metric", type=str, default=None, required=False, choices=["bleu", "rouge2", "loss", None]
         )
         parser.add_argument("--eval_max_gen_length", type=int, default=None, help="never generate more than n tokens")
-<<<<<<< HEAD
-        parser.add_argument(
-            "--eval_min_gen_length", type=int, default=None, help="never generate shorter than n tokens"
-        )
-=======
->>>>>>> 52708d26
         parser.add_argument("--save_top_k", type=int, default=1, required=False, help="How many checkpoints to save")
         parser.add_argument(
             "--early_stopping_patience",
