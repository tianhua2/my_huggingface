# coding=utf-8
# Copyright 2018 The Google AI Language Team Authors and The HuggingFace Inc. team.
# Copyright (c) 2018, NVIDIA CORPORATION.  All rights reserved.
#
# Licensed under the Apache License, Version 2.0 (the "License");
# you may not use this file except in compliance with the License.
# You may obtain a copy of the License at
#
#     http://www.apache.org/licenses/LICENSE-2.0
#
# Unless required by applicable law or agreed to in writing, software
# distributed under the License is distributed on an "AS IS" BASIS,
# WITHOUT WARRANTIES OR CONDITIONS OF ANY KIND, either express or implied.
# See the License for the specific language governing permissions and
# limitations under the License.
""" Finetuning the library models for question-answering on SQuAD (DistilBERT, Bert, XLM, XLNet)."""

from __future__ import absolute_import, division, print_function

import argparse
import logging
import os
import random
import glob

import numpy as np
import torch
from torch.utils.data import (DataLoader, RandomSampler, SequentialSampler,
                              TensorDataset)
from torch.utils.data.distributed import DistributedSampler
from tqdm import tqdm, trange

from tensorboardX import SummaryWriter

from transformers import (WEIGHTS_NAME, BertConfig, BertForQuestionAnswering, BertTokenizer,
                          RobertaConfig, RobertaForQuestionAnswering, RobertaTokenizer,
                          XLMConfig, XLMForQuestionAnswering, XLMTokenizer,
                          XLNetConfig, XLNetForQuestionAnswering, XLNetTokenizer,
                          DistilBertConfig, DistilBertForQuestionAnswering, DistilBertTokenizer)

from transformers import AdamW, WarmupLinearSchedule

from utils_squad import (read_squad_examples, convert_examples_to_features,
                         RawResult, write_predictions,
                         RawResultExtended, write_predictions_extended)

# The follwing import is the official SQuAD evaluation script (2.0).
# You can remove it from the dependencies if you are using this script outside of the library
# We've added it here for automated tests (see examples/test_examples.py file)
from utils_squad_evaluate import EVAL_OPTS, main as evaluate_on_squad

logger = logging.getLogger(__name__)

ALL_MODELS = sum((tuple(conf.pretrained_config_archive_map.keys()) \
                  for conf in (BertConfig, RobertaConfig, XLNetConfig, XLMConfig, DistilBertConfig)), ())

MODEL_CLASSES = {
    'bert': (BertConfig, BertForQuestionAnswering, BertTokenizer),
    'roberta': (RobertaConfig, RobertaForQuestionAnswering, RobertaTokenizer),
    'xlnet': (XLNetConfig, XLNetForQuestionAnswering, XLNetTokenizer),
    'xlm': (XLMConfig, XLMForQuestionAnswering, XLMTokenizer),
    'distilbert': (DistilBertConfig, DistilBertForQuestionAnswering, DistilBertTokenizer)
}

def set_seed(args):
    random.seed(args.seed)
    np.random.seed(args.seed)
    torch.manual_seed(args.seed)
    if args.n_gpu > 0:
        torch.cuda.manual_seed_all(args.seed)

def to_list(tensor):
    return tensor.detach().cpu().tolist()

def train(args, train_dataset, model, tokenizer):
    """ Train the model """
    if args.local_rank in [-1, 0]:
        tb_writer = SummaryWriter()

    args.train_batch_size = args.per_gpu_train_batch_size * max(1, args.n_gpu)
    train_sampler = RandomSampler(train_dataset) if args.local_rank == -1 else DistributedSampler(train_dataset)
    train_dataloader = DataLoader(train_dataset, sampler=train_sampler, batch_size=args.train_batch_size)

    if args.max_steps > 0:
        t_total = args.max_steps
        args.num_train_epochs = args.max_steps // (len(train_dataloader) // args.gradient_accumulation_steps) + 1
    else:
        t_total = len(train_dataloader) // args.gradient_accumulation_steps * args.num_train_epochs

    # Prepare optimizer and schedule (linear warmup and decay)
    no_decay = ['bias', 'LayerNorm.weight']
    optimizer_grouped_parameters = [
        {'params': [p for n, p in model.named_parameters() if not any(nd in n for nd in no_decay)], 'weight_decay': args.weight_decay},
        {'params': [p for n, p in model.named_parameters() if any(nd in n for nd in no_decay)], 'weight_decay': 0.0}
        ]
    optimizer = AdamW(optimizer_grouped_parameters, lr=args.learning_rate, eps=args.adam_epsilon)
    scheduler = WarmupLinearSchedule(optimizer, warmup_steps=args.warmup_steps, t_total=t_total)
    if args.fp16:
        try:
            from apex import amp
        except ImportError:
            raise ImportError("Please install apex from https://www.github.com/nvidia/apex to use fp16 training.")
        model, optimizer = amp.initialize(model, optimizer, opt_level=args.fp16_opt_level)

    # multi-gpu training (should be after apex fp16 initialization)
    if args.n_gpu > 1:
        model = torch.nn.DataParallel(model)

    # Distributed training (should be after apex fp16 initialization)
    if args.local_rank != -1:
        model = torch.nn.parallel.DistributedDataParallel(model, device_ids=[args.local_rank],
                                                          output_device=args.local_rank,
                                                          find_unused_parameters=True)

    # Train!
    logger.info("***** Running training *****")
    logger.info("  Num examples = %d", len(train_dataset))
    logger.info("  Num Epochs = %d", args.num_train_epochs)
    logger.info("  Instantaneous batch size per GPU = %d", args.per_gpu_train_batch_size)
    logger.info("  Total train batch size (w. parallel, distributed & accumulation) = %d",
                   args.train_batch_size * args.gradient_accumulation_steps * (torch.distributed.get_world_size() if args.local_rank != -1 else 1))
    logger.info("  Gradient Accumulation steps = %d", args.gradient_accumulation_steps)
    logger.info("  Total optimization steps = %d", t_total)

    global_step = 0
    tr_loss, logging_loss = 0.0, 0.0
    model.zero_grad()
    train_iterator = trange(int(args.num_train_epochs), desc="Epoch", disable=args.local_rank not in [-1, 0])
    set_seed(args)  # Added here for reproductibility (even between python 2 and 3)
    for _ in train_iterator:
        epoch_iterator = tqdm(train_dataloader, desc="Iteration", disable=args.local_rank not in [-1, 0])
        for step, batch in enumerate(epoch_iterator):
            model.train()
            batch = tuple(t.to(args.device) for t in batch)
            inputs = {'input_ids':       batch[0],
                      'attention_mask':  batch[1], 
<<<<<<< HEAD
                      'token_type_ids':  None if args.model_type in ['xlm', 'roberta'] else batch[2],  
=======
>>>>>>> deb2e711
                      'start_positions': batch[3], 
                      'end_positions':   batch[4]}
            if args.model_type != 'distilbert':
                inputs['token_type_ids'] = None if args.model_type == 'xlm' else batch[2]
            if args.model_type in ['xlnet', 'xlm']:
                inputs.update({'cls_index': batch[5],
                               'p_mask':       batch[6]})
            outputs = model(**inputs)
            loss = outputs[0]  # model outputs are always tuple in transformers (see doc)

            if args.n_gpu > 1:
                loss = loss.mean() # mean() to average on multi-gpu parallel (not distributed) training
            if args.gradient_accumulation_steps > 1:
                loss = loss / args.gradient_accumulation_steps

            if args.fp16:
                with amp.scale_loss(loss, optimizer) as scaled_loss:
                    scaled_loss.backward()
                torch.nn.utils.clip_grad_norm_(amp.master_params(optimizer), args.max_grad_norm)
            else:
                loss.backward()
                torch.nn.utils.clip_grad_norm_(model.parameters(), args.max_grad_norm)

            tr_loss += loss.item()
            if (step + 1) % args.gradient_accumulation_steps == 0:
                optimizer.step()
                scheduler.step()  # Update learning rate schedule
                model.zero_grad()
                global_step += 1

                if args.local_rank in [-1, 0] and args.logging_steps > 0 and global_step % args.logging_steps == 0:
                    # Log metrics
                    if args.local_rank == -1 and args.evaluate_during_training:  # Only evaluate when single GPU otherwise metrics may not average well
                        results = evaluate(args, model, tokenizer)
                        for key, value in results.items():
                            tb_writer.add_scalar('eval_{}'.format(key), value, global_step)
                    tb_writer.add_scalar('lr', scheduler.get_lr()[0], global_step)
                    tb_writer.add_scalar('loss', (tr_loss - logging_loss)/args.logging_steps, global_step)
                    logging_loss = tr_loss

                if args.local_rank in [-1, 0] and args.save_steps > 0 and global_step % args.save_steps == 0:
                    # Save model checkpoint
                    output_dir = os.path.join(args.output_dir, 'checkpoint-{}'.format(global_step))
                    if not os.path.exists(output_dir):
                        os.makedirs(output_dir)
                    model_to_save = model.module if hasattr(model, 'module') else model  # Take care of distributed/parallel training
                    model_to_save.save_pretrained(output_dir)
                    torch.save(args, os.path.join(output_dir, 'training_args.bin'))
                    logger.info("Saving model checkpoint to %s", output_dir)

            if args.max_steps > 0 and global_step > args.max_steps:
                epoch_iterator.close()
                break
        if args.max_steps > 0 and global_step > args.max_steps:
            train_iterator.close()
            break

    if args.local_rank in [-1, 0]:
        tb_writer.close()

    return global_step, tr_loss / global_step


def evaluate(args, model, tokenizer, prefix=""):
    dataset, examples, features = load_and_cache_examples(args, tokenizer, evaluate=True, output_examples=True)

    if not os.path.exists(args.output_dir) and args.local_rank in [-1, 0]:
        os.makedirs(args.output_dir)

    args.eval_batch_size = args.per_gpu_eval_batch_size * max(1, args.n_gpu)
    # Note that DistributedSampler samples randomly
    eval_sampler = SequentialSampler(dataset) if args.local_rank == -1 else DistributedSampler(dataset)
    eval_dataloader = DataLoader(dataset, sampler=eval_sampler, batch_size=args.eval_batch_size)

    # Eval!
    logger.info("***** Running evaluation {} *****".format(prefix))
    logger.info("  Num examples = %d", len(dataset))
    logger.info("  Batch size = %d", args.eval_batch_size)
    all_results = []
    for batch in tqdm(eval_dataloader, desc="Evaluating"):
        model.eval()
        batch = tuple(t.to(args.device) for t in batch)
        with torch.no_grad():
            inputs = {'input_ids':      batch[0],
<<<<<<< HEAD
                      'attention_mask': batch[1],
                      'token_type_ids': None if args.model_type in ['xlm', 'roberta'] else batch[2]  # XLM don't use segment_ids
=======
                      'attention_mask': batch[1]
>>>>>>> deb2e711
                      }
            if args.model_type != 'distilbert':
                inputs['token_type_ids'] = None if args.model_type == 'xlm' else batch[2]  # XLM don't use segment_ids
            example_indices = batch[3]
            if args.model_type in ['xlnet', 'xlm']:
                inputs.update({'cls_index': batch[4],
                               'p_mask':    batch[5]})
            outputs = model(**inputs)

        for i, example_index in enumerate(example_indices):
            eval_feature = features[example_index.item()]
            unique_id = int(eval_feature.unique_id)
            if args.model_type in ['xlnet', 'xlm']:
                # XLNet uses a more complex post-processing procedure
                result = RawResultExtended(unique_id            = unique_id,
                                           start_top_log_probs  = to_list(outputs[0][i]),
                                           start_top_index      = to_list(outputs[1][i]),
                                           end_top_log_probs    = to_list(outputs[2][i]),
                                           end_top_index        = to_list(outputs[3][i]),
                                           cls_logits           = to_list(outputs[4][i]))
            else:
                result = RawResult(unique_id    = unique_id,
                                   start_logits = to_list(outputs[0][i]),
                                   end_logits   = to_list(outputs[1][i]))
            all_results.append(result)

    # Compute predictions
    output_prediction_file = os.path.join(args.output_dir, "predictions_{}.json".format(prefix))
    output_nbest_file = os.path.join(args.output_dir, "nbest_predictions_{}.json".format(prefix))
    if args.version_2_with_negative:
        output_null_log_odds_file = os.path.join(args.output_dir, "null_odds_{}.json".format(prefix))
    else:
        output_null_log_odds_file = None

    if args.model_type in ['xlnet', 'xlm']:
        # XLNet uses a more complex post-processing procedure
        write_predictions_extended(examples, features, all_results, args.n_best_size,
                        args.max_answer_length, output_prediction_file,
                        output_nbest_file, output_null_log_odds_file, args.predict_file,
                        model.config.start_n_top, model.config.end_n_top,
                        args.version_2_with_negative, tokenizer, args.verbose_logging)
    else:
        write_predictions(examples, features, all_results, args.n_best_size,
                        args.max_answer_length, args.do_lower_case, output_prediction_file,
                        output_nbest_file, output_null_log_odds_file, args.verbose_logging,
                        args.version_2_with_negative, args.null_score_diff_threshold, tokenizer)

    # Evaluate with the official SQuAD script
    evaluate_options = EVAL_OPTS(data_file=args.predict_file,
                                 pred_file=output_prediction_file,
                                 na_prob_file=output_null_log_odds_file)
    results = evaluate_on_squad(evaluate_options)
    return results


def load_and_cache_examples(args, tokenizer, evaluate=False, output_examples=False):
    if args.local_rank not in [-1, 0] and not evaluate:
        torch.distributed.barrier()  # Make sure only the first process in distributed training process the dataset, and the others will use the cache

    # Load data features from cache or dataset file
    input_file = args.predict_file if evaluate else args.train_file
    cached_features_file = os.path.join(os.path.dirname(input_file), 'cached_{}_{}_{}'.format(
        'dev' if evaluate else 'train',
        list(filter(None, args.model_name_or_path.split('/'))).pop(),
        str(args.max_seq_length)))
    if os.path.exists(cached_features_file) and not args.overwrite_cache and not output_examples:
        logger.info("Loading features from cached file %s", cached_features_file)
        features = torch.load(cached_features_file)
    else:
        logger.info("Creating features from dataset file at %s", input_file)
        examples = read_squad_examples(input_file=input_file,
                                                is_training=not evaluate,
                                                version_2_with_negative=args.version_2_with_negative)
        features = convert_examples_to_features(
            examples=examples,
            tokenizer=tokenizer,
            max_seq_length=args.max_seq_length,
            doc_stride=args.doc_stride,
            max_query_length=args.max_query_length,
            is_training=not evaluate,
            cls_token_at_end=bool(args.model_type in ['xlnet']), # xlnet has a cls token at the end
            cls_token=tokenizer.cls_token,
            sep_token=tokenizer.sep_token,
            pad_token=tokenizer.convert_tokens_to_ids([tokenizer.pad_token])[0],
            cls_token_segment_id=2 if args.model_type in ['xlnet'] else 0,
            pad_token_segment_id=4 if args.model_type in ['xlnet'] else 0,
            sep_token_extra=bool(args.model_type in ['roberta']),
        )

        if args.local_rank in [-1, 0]:
            logger.info("Saving features into cached file %s", cached_features_file)
            torch.save(features, cached_features_file)

    if args.local_rank == 0 and not evaluate:
        torch.distributed.barrier()  # Make sure only the first process in distributed training process the dataset, and the others will use the cache

    # Convert to Tensors and build dataset
    all_input_ids = torch.tensor([f.input_ids for f in features], dtype=torch.long)
    all_input_mask = torch.tensor([f.input_mask for f in features], dtype=torch.long)
    all_segment_ids = torch.tensor([f.segment_ids for f in features], dtype=torch.long)
    all_cls_index = torch.tensor([f.cls_index for f in features], dtype=torch.long)
    all_p_mask = torch.tensor([f.p_mask for f in features], dtype=torch.float)
    if evaluate:
        all_example_index = torch.arange(all_input_ids.size(0), dtype=torch.long)
        dataset = TensorDataset(all_input_ids, all_input_mask, all_segment_ids,
                                all_example_index, all_cls_index, all_p_mask)
    else:
        all_start_positions = torch.tensor([f.start_position for f in features], dtype=torch.long)
        all_end_positions = torch.tensor([f.end_position for f in features], dtype=torch.long)
        dataset = TensorDataset(all_input_ids, all_input_mask, all_segment_ids,
                                all_start_positions, all_end_positions,
                                all_cls_index, all_p_mask)

    if output_examples:
        return dataset, examples, features
    return dataset


def main():
    parser = argparse.ArgumentParser()

    ## Required parameters
    parser.add_argument("--train_file", default=None, type=str, required=True,
                        help="SQuAD json for training. E.g., train-v1.1.json")
    parser.add_argument("--predict_file", default=None, type=str, required=True,
                        help="SQuAD json for predictions. E.g., dev-v1.1.json or test-v1.1.json")
    parser.add_argument("--model_type", default=None, type=str, required=True,
                        help="Model type selected in the list: " + ", ".join(MODEL_CLASSES.keys()))
    parser.add_argument("--model_name_or_path", default=None, type=str, required=True,
                        help="Path to pre-trained model or shortcut name selected in the list: " + ", ".join(ALL_MODELS))
    parser.add_argument("--output_dir", default=None, type=str, required=True,
                        help="The output directory where the model checkpoints and predictions will be written.")

    ## Other parameters
    parser.add_argument("--config_name", default="", type=str,
                        help="Pretrained config name or path if not the same as model_name")
    parser.add_argument("--tokenizer_name", default="", type=str,
                        help="Pretrained tokenizer name or path if not the same as model_name")
    parser.add_argument("--cache_dir", default="", type=str,
                        help="Where do you want to store the pre-trained models downloaded from s3")

    parser.add_argument('--version_2_with_negative', action='store_true',
                        help='If true, the SQuAD examples contain some that do not have an answer.')
    parser.add_argument('--null_score_diff_threshold', type=float, default=0.0,
                        help="If null_score - best_non_null is greater than the threshold predict null.")

    parser.add_argument("--max_seq_length", default=384, type=int,
                        help="The maximum total input sequence length after WordPiece tokenization. Sequences "
                             "longer than this will be truncated, and sequences shorter than this will be padded.")
    parser.add_argument("--doc_stride", default=128, type=int,
                        help="When splitting up a long document into chunks, how much stride to take between chunks.")
    parser.add_argument("--max_query_length", default=64, type=int,
                        help="The maximum number of tokens for the question. Questions longer than this will "
                             "be truncated to this length.")
    parser.add_argument("--do_train", action='store_true',
                        help="Whether to run training.")
    parser.add_argument("--do_eval", action='store_true',
                        help="Whether to run eval on the dev set.")
    parser.add_argument("--evaluate_during_training", action='store_true',
                        help="Rul evaluation during training at each logging step.")
    parser.add_argument("--do_lower_case", action='store_true',
                        help="Set this flag if you are using an uncased model.")

    parser.add_argument("--per_gpu_train_batch_size", default=8, type=int,
                        help="Batch size per GPU/CPU for training.")
    parser.add_argument("--per_gpu_eval_batch_size", default=8, type=int,
                        help="Batch size per GPU/CPU for evaluation.")
    parser.add_argument("--learning_rate", default=5e-5, type=float,
                        help="The initial learning rate for Adam.")
    parser.add_argument('--gradient_accumulation_steps', type=int, default=1,
                        help="Number of updates steps to accumulate before performing a backward/update pass.")
    parser.add_argument("--weight_decay", default=0.0, type=float,
                        help="Weight deay if we apply some.")
    parser.add_argument("--adam_epsilon", default=1e-8, type=float,
                        help="Epsilon for Adam optimizer.")
    parser.add_argument("--max_grad_norm", default=1.0, type=float,
                        help="Max gradient norm.")
    parser.add_argument("--num_train_epochs", default=3.0, type=float,
                        help="Total number of training epochs to perform.")
    parser.add_argument("--max_steps", default=-1, type=int,
                        help="If > 0: set total number of training steps to perform. Override num_train_epochs.")
    parser.add_argument("--warmup_steps", default=0, type=int,
                        help="Linear warmup over warmup_steps.")
    parser.add_argument("--n_best_size", default=20, type=int,
                        help="The total number of n-best predictions to generate in the nbest_predictions.json output file.")
    parser.add_argument("--max_answer_length", default=30, type=int,
                        help="The maximum length of an answer that can be generated. This is needed because the start "
                             "and end predictions are not conditioned on one another.")
    parser.add_argument("--verbose_logging", action='store_true',
                        help="If true, all of the warnings related to data processing will be printed. "
                             "A number of warnings are expected for a normal SQuAD evaluation.")

    parser.add_argument('--logging_steps', type=int, default=50,
                        help="Log every X updates steps.")
    parser.add_argument('--save_steps', type=int, default=50,
                        help="Save checkpoint every X updates steps.")
    parser.add_argument("--eval_all_checkpoints", action='store_true',
                        help="Evaluate all checkpoints starting with the same prefix as model_name ending and ending with step number")
    parser.add_argument("--no_cuda", action='store_true',
                        help="Whether not to use CUDA when available")
    parser.add_argument('--overwrite_output_dir', action='store_true',
                        help="Overwrite the content of the output directory")
    parser.add_argument('--overwrite_cache', action='store_true',
                        help="Overwrite the cached training and evaluation sets")
    parser.add_argument('--seed', type=int, default=42,
                        help="random seed for initialization")

    parser.add_argument("--local_rank", type=int, default=-1,
                        help="local_rank for distributed training on gpus")
    parser.add_argument('--fp16', action='store_true',
                        help="Whether to use 16-bit (mixed) precision (through NVIDIA apex) instead of 32-bit")
    parser.add_argument('--fp16_opt_level', type=str, default='O1',
                        help="For fp16: Apex AMP optimization level selected in ['O0', 'O1', 'O2', and 'O3']."
                             "See details at https://nvidia.github.io/apex/amp.html")
    parser.add_argument('--server_ip', type=str, default='', help="Can be used for distant debugging.")
    parser.add_argument('--server_port', type=str, default='', help="Can be used for distant debugging.")
    args = parser.parse_args()

    if os.path.exists(args.output_dir) and os.listdir(args.output_dir) and args.do_train and not args.overwrite_output_dir:
        raise ValueError("Output directory ({}) already exists and is not empty. Use --overwrite_output_dir to overcome.".format(args.output_dir))

    # Setup distant debugging if needed
    if args.server_ip and args.server_port:
        # Distant debugging - see https://code.visualstudio.com/docs/python/debugging#_attach-to-a-local-script
        import ptvsd
        print("Waiting for debugger attach")
        ptvsd.enable_attach(address=(args.server_ip, args.server_port), redirect_output=True)
        ptvsd.wait_for_attach()

    # Setup CUDA, GPU & distributed training
    if args.local_rank == -1 or args.no_cuda:
        device = torch.device("cuda" if torch.cuda.is_available() and not args.no_cuda else "cpu")
        args.n_gpu = torch.cuda.device_count()
    else:  # Initializes the distributed backend which will take care of sychronizing nodes/GPUs
        torch.cuda.set_device(args.local_rank)
        device = torch.device("cuda", args.local_rank)
        torch.distributed.init_process_group(backend='nccl')
        args.n_gpu = 1
    args.device = device

    # Setup logging
    logging.basicConfig(format = '%(asctime)s - %(levelname)s - %(name)s -   %(message)s',
                        datefmt = '%m/%d/%Y %H:%M:%S',
                        level = logging.INFO if args.local_rank in [-1, 0] else logging.WARN)
    logger.warning("Process rank: %s, device: %s, n_gpu: %s, distributed training: %s, 16-bits training: %s",
                    args.local_rank, device, args.n_gpu, bool(args.local_rank != -1), args.fp16)

    # Set seed
    set_seed(args)

    # Load pretrained model and tokenizer
    if args.local_rank not in [-1, 0]:
        torch.distributed.barrier()  # Make sure only the first process in distributed training will download model & vocab

    args.model_type = args.model_type.lower()
    config_class, model_class, tokenizer_class = MODEL_CLASSES[args.model_type]
    config = config_class.from_pretrained(args.config_name if args.config_name else args.model_name_or_path)
    tokenizer = tokenizer_class.from_pretrained(args.tokenizer_name if args.tokenizer_name else args.model_name_or_path, do_lower_case=args.do_lower_case)
    model = model_class.from_pretrained(args.model_name_or_path, from_tf=bool('.ckpt' in args.model_name_or_path), config=config)

    if args.local_rank == 0:
        torch.distributed.barrier()  # Make sure only the first process in distributed training will download model & vocab

    model.to(args.device)

    logger.info("Training/evaluation parameters %s", args)

    # Training
    if args.do_train:
        train_dataset = load_and_cache_examples(args, tokenizer, evaluate=False, output_examples=False)
        global_step, tr_loss = train(args, train_dataset, model, tokenizer)
        logger.info(" global_step = %s, average loss = %s", global_step, tr_loss)


    # Save the trained model and the tokenizer
    if args.do_train and (args.local_rank == -1 or torch.distributed.get_rank() == 0):
        # Create output directory if needed
        if not os.path.exists(args.output_dir) and args.local_rank in [-1, 0]:
            os.makedirs(args.output_dir)

        logger.info("Saving model checkpoint to %s", args.output_dir)
        # Save a trained model, configuration and tokenizer using `save_pretrained()`.
        # They can then be reloaded using `from_pretrained()`
        model_to_save = model.module if hasattr(model, 'module') else model  # Take care of distributed/parallel training
        model_to_save.save_pretrained(args.output_dir)
        tokenizer.save_pretrained(args.output_dir)

        # Good practice: save your training arguments together with the trained model
        torch.save(args, os.path.join(args.output_dir, 'training_args.bin'))

        # Load a trained model and vocabulary that you have fine-tuned
        model = model_class.from_pretrained(args.output_dir)
        tokenizer = tokenizer_class.from_pretrained(args.output_dir, do_lower_case=args.do_lower_case)
        model.to(args.device)


    # Evaluation - we can ask to evaluate all the checkpoints (sub-directories) in a directory
    results = {}
    if args.do_eval and args.local_rank in [-1, 0]:
        checkpoints = [args.output_dir]
        if args.eval_all_checkpoints:
            checkpoints = list(os.path.dirname(c) for c in sorted(glob.glob(args.output_dir + '/**/' + WEIGHTS_NAME, recursive=True)))
            logging.getLogger("transformers.modeling_utils").setLevel(logging.WARN)  # Reduce model loading logs

        logger.info("Evaluate the following checkpoints: %s", checkpoints)

        for checkpoint in checkpoints:
            # Reload the model
            global_step = checkpoint.split('-')[-1] if len(checkpoints) > 1 else ""
            model = model_class.from_pretrained(checkpoint)
            model.to(args.device)

            # Evaluate
            result = evaluate(args, model, tokenizer, prefix=global_step)

            result = dict((k + ('_{}'.format(global_step) if global_step else ''), v) for k, v in result.items())
            results.update(result)

    logger.info("Results: {}".format(results))

    return results


if __name__ == "__main__":
    main()<|MERGE_RESOLUTION|>--- conflicted
+++ resolved
@@ -133,15 +133,10 @@
             model.train()
             batch = tuple(t.to(args.device) for t in batch)
             inputs = {'input_ids':       batch[0],
-                      'attention_mask':  batch[1], 
-<<<<<<< HEAD
-                      'token_type_ids':  None if args.model_type in ['xlm', 'roberta'] else batch[2],  
-=======
->>>>>>> deb2e711
+                      'attention_mask':  batch[1],
+                      'token_type_ids': None if args.model_type in ['xlm', 'roberta', 'distilbert'] else batch[2]
                       'start_positions': batch[3], 
                       'end_positions':   batch[4]}
-            if args.model_type != 'distilbert':
-                inputs['token_type_ids'] = None if args.model_type == 'xlm' else batch[2]
             if args.model_type in ['xlnet', 'xlm']:
                 inputs.update({'cls_index': batch[5],
                                'p_mask':       batch[6]})
@@ -222,15 +217,9 @@
         batch = tuple(t.to(args.device) for t in batch)
         with torch.no_grad():
             inputs = {'input_ids':      batch[0],
-<<<<<<< HEAD
                       'attention_mask': batch[1],
-                      'token_type_ids': None if args.model_type in ['xlm', 'roberta'] else batch[2]  # XLM don't use segment_ids
-=======
-                      'attention_mask': batch[1]
->>>>>>> deb2e711
+                      'token_type_ids': None if args.model_type in ['xlm', 'roberta', 'distilbert'] else batch[2]  # XLM don't use
                       }
-            if args.model_type != 'distilbert':
-                inputs['token_type_ids'] = None if args.model_type == 'xlm' else batch[2]  # XLM don't use segment_ids
             example_indices = batch[3]
             if args.model_type in ['xlnet', 'xlm']:
                 inputs.update({'cls_index': batch[4],
