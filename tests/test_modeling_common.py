--- conflicted
+++ resolved
@@ -603,15 +603,11 @@
                     input_names = ["input_ids", "attention_mask", "decoder_input_ids", "decoder_attention_mask"]
                     if labels is not None:
                         input_names.append("labels")
-<<<<<<< HEAD
-                    prepared_inputs = {k: v for (k, v) in inputs.items() if k in input_names}
-
-                    model_output = model(**prepared_inputs)
-=======
+
                     filtered_inputs = {k: v for (k, v) in inputs.items() if k in input_names}
 
                     model_output = model(**filtered_inputs)
->>>>>>> 0b0a5984
+
 
                     batch_size = input_ids.shape[0]
                     encoder_sequence_length = input_ids.shape[1]
@@ -624,28 +620,6 @@
                         sequence_length=[encoder_sequence_length, decoder_sequence_length],
                     )
 
-<<<<<<< HEAD
-                    traced_output = traced_model(**prepared_inputs)
-
-                else:
-                    input_ids = inputs["input_ids"]
-                    labels = inputs.get("labels", None)
-                    input_names = ["input_ids", "attention_mask", "token_type_ids"]
-                    if labels is not None:
-                        input_names.append("labels")
-                    prepared_inputs = {k: v for (k, v) in inputs.items() if k in input_names}
-
-                    model_output = model(**prepared_inputs)
-
-                    batch_size = input_ids.shape[0]
-
-                    if model_class in get_values(MODEL_FOR_MULTIPLE_CHOICE_MAPPING):
-                        sequence_length = input_ids.shape[2]
-                        num_choices = input_ids.shape[1]
-                    else:
-                        sequence_length = input_ids.shape[1]
-                        num_choices = -1
-=======
                     traced_output = traced_model(**filtered_inputs)
 
                 else:
@@ -677,7 +651,6 @@
                         raise NotImplementedError(
                             f"symbolic_trace automatic parameters inference not implemented for input of rank {rank}."
                         )
->>>>>>> 0b0a5984
 
                     traced_model = symbolic_trace(
                         model,
@@ -686,20 +659,12 @@
                         sequence_length=sequence_length,
                         num_choices=num_choices,
                     )
-<<<<<<< HEAD
-                    traced_output = traced_model(**prepared_inputs)
-=======
                     traced_output = traced_model(**filtered_inputs)
->>>>>>> 0b0a5984
 
             except RuntimeError:
                 self.fail("Couldn't trace module.")
 
-<<<<<<< HEAD
-            num_outputs = len(model_output)
-            outputs_are_close = all(torch.allclose(model_output[i], traced_output[i]) for i in range(num_outputs))
-            self.assertTrue(outputs_are_close)
-=======
+
             def flatten_output(output):
                 flatten = []
                 for x in output:
@@ -720,7 +685,6 @@
                     torch.allclose(model_output[i], traced_output[i]),
                     f"traced {i}th output doesn't match model {i}th output for {model_class}",
                 )
->>>>>>> 0b0a5984
 
     def test_headmasking(self):
         if not self.test_head_masking:
