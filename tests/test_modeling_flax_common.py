# Copyright 2020 The HuggingFace Team. All rights reserved.
#
# Licensed under the Apache License, Version 2.0 (the "License");
# you may not use this file except in compliance with the License.
# You may obtain a copy of the License at
#
#     http://www.apache.org/licenses/LICENSE-2.0
#
# Unless required by applicable law or agreed to in writing, software
# distributed under the License is distributed on an "AS IS" BASIS,
# WITHOUT WARRANTIES OR CONDITIONS OF ANY KIND, either express or implied.
# See the License for the specific language governing permissions and
# limitations under the License.

import copy
import inspect
import random
import tempfile
from typing import List, Tuple

import numpy as np

import transformers
from transformers import is_flax_available, is_torch_available
from transformers.testing_utils import is_pt_flax_cross_test, require_flax


if is_flax_available():
    import os

    import jax
    import jax.numpy as jnp
    import jaxlib.xla_extension as jax_xla
    from transformers.modeling_flax_pytorch_utils import (
        convert_pytorch_state_dict_to_flax,
        load_flax_weights_in_pytorch_model,
    )

    os.environ["XLA_PYTHON_CLIENT_MEM_FRACTION"] = "0.12"  # assumed parallelism: 8

if is_torch_available():
    import torch


def _config_zero_init(config):
    configs_no_init = copy.deepcopy(config)
    for key in configs_no_init.__dict__.keys():
        if "_range" in key or "_std" in key or "initializer_factor" in key:
            setattr(configs_no_init, key, 1e-10)
    return configs_no_init


def ids_tensor(shape, vocab_size, rng=None):
    """Creates a random int32 tensor of the shape within the vocab size."""
    if rng is None:
        rng = random.Random()

    total_dims = 1
    for dim in shape:
        total_dims *= dim

    values = []
    for _ in range(total_dims):
        values.append(rng.randint(0, vocab_size - 1))

    output = np.array(values, dtype=jnp.int32).reshape(shape)

    return output


def random_attention_mask(shape, rng=None):
    attn_mask = ids_tensor(shape, vocab_size=2, rng=rng)
    # make sure that at least one token is attended to for each batch
    attn_mask[:, -1] = 1
    return attn_mask


@require_flax
class FlaxModelTesterMixin:
    model_tester = None
    all_model_classes = ()
    test_head_masking = False

    def _prepare_for_class(self, inputs_dict, model_class):
        inputs_dict = copy.deepcopy(inputs_dict)

        # hack for now until we have AutoModel classes
        if "ForMultipleChoice" in model_class.__name__:
            inputs_dict = {
                k: jnp.broadcast_to(v[:, None], (v.shape[0], self.model_tester.num_choices, v.shape[-1]))
                for k, v in inputs_dict.items()
                if isinstance(v, (jax_xla.DeviceArray, np.ndarray))
            }

        return inputs_dict

    def assert_almost_equals(self, a: np.ndarray, b: np.ndarray, tol: float):
        diff = np.abs((a - b)).max()
        self.assertLessEqual(diff, tol, f"Difference between torch and flax is {diff} (>= {tol}).")

    def test_model_outputs_equivalence(self):
        config, inputs_dict = self.model_tester.prepare_config_and_inputs_for_common()

        def set_nan_tensor_to_zero(t):
            t[t != t] = 0
            return t

        def check_equivalence(model, tuple_inputs, dict_inputs, additional_kwargs={}):
            tuple_output = model(**tuple_inputs, return_dict=False, **additional_kwargs)
            dict_output = model(**dict_inputs, return_dict=True, **additional_kwargs).to_tuple()

            def recursive_check(tuple_object, dict_object):
                if isinstance(tuple_object, (List, Tuple)):
                    for tuple_iterable_value, dict_iterable_value in zip(tuple_object, dict_object):
                        recursive_check(tuple_iterable_value, dict_iterable_value)
                elif tuple_object is None:
                    return
                else:
                    self.assert_almost_equals(
                        set_nan_tensor_to_zero(tuple_object), set_nan_tensor_to_zero(dict_object), 1e-5
                    )

                recursive_check(tuple_output, dict_output)

        for model_class in self.all_model_classes:
            model = model_class(config)

            tuple_inputs = self._prepare_for_class(inputs_dict, model_class)
            dict_inputs = self._prepare_for_class(inputs_dict, model_class)
            check_equivalence(model, tuple_inputs, dict_inputs)

            tuple_inputs = self._prepare_for_class(inputs_dict, model_class)
            dict_inputs = self._prepare_for_class(inputs_dict, model_class)
            check_equivalence(model, tuple_inputs, dict_inputs, {"output_hidden_states": True})

    @is_pt_flax_cross_test
    def test_equivalence_pt_to_flax(self):
        config, inputs_dict = self.model_tester.prepare_config_and_inputs_for_common()

        for model_class in self.all_model_classes:
            with self.subTest(model_class.__name__):
                # prepare inputs
                prepared_inputs_dict = self._prepare_for_class(inputs_dict, model_class)
                pt_inputs = {k: torch.tensor(v.tolist()) for k, v in prepared_inputs_dict.items()}

                # load corresponding PyTorch class
                pt_model_class_name = model_class.__name__[4:]  # Skip the "Flax" at the beginning
                pt_model_class = getattr(transformers, pt_model_class_name)

                pt_model = pt_model_class(config).eval()
                fx_model = model_class(config, dtype=jnp.float32)

                fx_state = convert_pytorch_state_dict_to_flax(pt_model.state_dict(), fx_model)
                fx_model.params = fx_state

                with torch.no_grad():
                    pt_outputs = pt_model(**pt_inputs).to_tuple()

                fx_outputs = fx_model(**prepared_inputs_dict).to_tuple()
                self.assertEqual(len(fx_outputs), len(pt_outputs), "Output lengths differ between Flax and PyTorch")
                for fx_output, pt_output in zip(fx_outputs, pt_outputs):
                    if not isinstance(fx_output, tuple):  # TODO(Patrick, Daniel) - let's discard use_cache for now
                        self.assert_almost_equals(fx_output, pt_output.numpy(), 1e-3)

                with tempfile.TemporaryDirectory() as tmpdirname:
                    pt_model.save_pretrained(tmpdirname)
                    fx_model_loaded = model_class.from_pretrained(tmpdirname, from_pt=True)

                fx_outputs_loaded = fx_model_loaded(**prepared_inputs_dict).to_tuple()
                self.assertEqual(
                    len(fx_outputs_loaded), len(pt_outputs), "Output lengths differ between Flax and PyTorch"
                )
                for fx_output_loaded, pt_output in zip(fx_outputs_loaded, pt_outputs):
                    if not isinstance(
                        fx_output_loaded, tuple
                    ):  # TODO(Patrick, Daniel) - let's discard use_cache for now
                        self.assert_almost_equals(fx_output_loaded, pt_output.numpy(), 1e-3)

    @is_pt_flax_cross_test
    def test_equivalence_flax_to_pt(self):
        config, inputs_dict = self.model_tester.prepare_config_and_inputs_for_common()

        for model_class in self.all_model_classes:
            with self.subTest(model_class.__name__):
                # prepare inputs
                prepared_inputs_dict = self._prepare_for_class(inputs_dict, model_class)
                pt_inputs = {k: torch.tensor(v.tolist()) for k, v in prepared_inputs_dict.items()}

                # load corresponding PyTorch class
                pt_model_class_name = model_class.__name__[4:]  # Skip the "Flax" at the beginning
                pt_model_class = getattr(transformers, pt_model_class_name)

                pt_model = pt_model_class(config).eval()
                fx_model = model_class(config, dtype=jnp.float32)

                pt_model = load_flax_weights_in_pytorch_model(pt_model, fx_model.params)

                # make sure weights are tied in PyTorch
                pt_model.tie_weights()

                with torch.no_grad():
                    pt_outputs = pt_model(**pt_inputs).to_tuple()

                fx_outputs = fx_model(**prepared_inputs_dict).to_tuple()
                self.assertEqual(len(fx_outputs), len(pt_outputs), "Output lengths differ between Flax and PyTorch")

                for fx_output, pt_output in zip(fx_outputs, pt_outputs):
                    if not isinstance(fx_output, tuple):  # TODO(Patrick, Daniel) - let's discard use_cache for now
                        self.assert_almost_equals(fx_output, pt_output.numpy(), 1e-3)

                with tempfile.TemporaryDirectory() as tmpdirname:
                    fx_model.save_pretrained(tmpdirname)
                    pt_model_loaded = pt_model_class.from_pretrained(tmpdirname, from_flax=True)

                with torch.no_grad():
                    pt_outputs_loaded = pt_model_loaded(**pt_inputs).to_tuple()

                self.assertEqual(
                    len(fx_outputs), len(pt_outputs_loaded), "Output lengths differ between Flax and PyTorch"
                )
                for fx_output, pt_output in zip(fx_outputs, pt_outputs_loaded):
                    if not isinstance(fx_output, tuple):  # TODO(Patrick, Daniel) - let's discard use_cache for now
                        self.assert_almost_equals(fx_output, pt_output.numpy(), 5e-3)

    def test_from_pretrained_save_pretrained(self):
        config, inputs_dict = self.model_tester.prepare_config_and_inputs_for_common()

        for model_class in self.all_model_classes:
            if model_class.__name__ != "FlaxBertModel":
                continue

            with self.subTest(model_class.__name__):
                model = model_class(config)

                prepared_inputs_dict = self._prepare_for_class(inputs_dict, model_class)
                outputs = model(**prepared_inputs_dict).to_tuple()

                # verify that normal save_pretrained works as expected
                with tempfile.TemporaryDirectory() as tmpdirname:
                    model.save_pretrained(tmpdirname)
                    model_loaded = model_class.from_pretrained(tmpdirname)

                outputs_loaded = model_loaded(**prepared_inputs_dict).to_tuple()
                for output_loaded, output in zip(outputs_loaded, outputs):
                    self.assert_almost_equals(output_loaded, output, 1e-3)

                # verify that save_pretrained for distributed training
                # with `params=params` works as expected
                with tempfile.TemporaryDirectory() as tmpdirname:
                    model.save_pretrained(tmpdirname, params=model.params)
                    model_loaded = model_class.from_pretrained(tmpdirname)

                outputs_loaded = model_loaded(**prepared_inputs_dict).to_tuple()
                for output_loaded, output in zip(outputs_loaded, outputs):
                    self.assert_almost_equals(output_loaded, output, 1e-3)

    def test_jit_compilation(self):
        config, inputs_dict = self.model_tester.prepare_config_and_inputs_for_common()

        for model_class in self.all_model_classes:
            with self.subTest(model_class.__name__):
                prepared_inputs_dict = self._prepare_for_class(inputs_dict, model_class)
                model = model_class(config)

<<<<<<< HEAD
                if config.is_encoder_decoder:

                    @jax.jit
                    def model_jitted(
                        input_ids,
                        decoder_input_ids=None,
                        attention_mask=None,
                        decoder_attention_mask=None,
                        head_mask=None,
                        decoder_head_mask=None,
                        cross_attn_head_mask=None,
                    ):
                        return model(
                            input_ids=input_ids,
                            decoder_input_ids=decoder_input_ids,
                            attention_mask=attention_mask,
                            decoder_attention_mask=decoder_attention_mask,
                            head_mask=head_mask,
                            decoder_head_mask=decoder_head_mask,
                            cross_attn_head_mask=cross_attn_head_mask,
                        ).to_tuple()

                else:

                    @jax.jit
                    def model_jitted(input_ids, attention_mask=None, token_type_ids=None):
                        return model(
                            input_ids=input_ids,
                            attention_mask=attention_mask,
                            token_type_ids=token_type_ids,
                        ).to_tuple()

                # Necessary implementation due to encoder-decoder past_key_values which are nested tuples
                def assertEqual_nested(jitted_output, output):
                    if isinstance(jitted_output, tuple) and isinstance(output, tuple):
                        for jitted_out, out in zip(jitted_output, output):
                            assertEqual_nested(jitted_out, out)
                    else:
                        self.assertEqual(jitted_output.shape, output.shape)
=======
                @jax.jit
                def model_jitted(input_ids, attention_mask=None, **kwargs):
                    return model(input_ids=input_ids, attention_mask=attention_mask, **kwargs).to_tuple()
>>>>>>> 680d181c

                with self.subTest("JIT Enabled"):
                    jitted_outputs = model_jitted(**prepared_inputs_dict)

                with self.subTest("JIT Disabled"):
                    with jax.disable_jit():
                        outputs = model_jitted(**prepared_inputs_dict)

                self.assertEqual(len(outputs), len(jitted_outputs))
                for jitted_output, output in zip(jitted_outputs, outputs):
<<<<<<< HEAD
                    assertEqual_nested(jitted_output, output)

                if config.is_encoder_decoder:

                    @jax.jit
                    def model_jitted_return_dict(
                        input_ids,
                        decoder_input_ids=None,
                        attention_mask=None,
                        decoder_attention_mask=None,
                        head_mask=None,
                        decoder_head_mask=None,
                        cross_attn_head_mask=None,
                    ):
                        return model(
                            input_ids=input_ids,
                            decoder_input_ids=decoder_input_ids,
                            attention_mask=attention_mask,
                            decoder_attention_mask=decoder_attention_mask,
                            head_mask=head_mask,
                            decoder_head_mask=decoder_head_mask,
                            cross_attn_head_mask=cross_attn_head_mask,
                        )

                else:

                    @jax.jit
                    def model_jitted_return_dict(input_ids, attention_mask=None, token_type_ids=None):
                        return model(
                            input_ids=input_ids,
                            attention_mask=attention_mask,
                            token_type_ids=token_type_ids,
                        )
=======
                    self.assertEqual(jitted_output.shape, output.shape)

                @jax.jit
                def model_jitted_return_dict(input_ids, attention_mask=None, **kwargs):
                    return model(
                        input_ids=input_ids,
                        attention_mask=attention_mask,
                        **kwargs,
                    )
>>>>>>> 680d181c

                # jitted function cannot return OrderedDict
                with self.assertRaises(TypeError):
                    model_jitted_return_dict(**prepared_inputs_dict)

    def test_forward_signature(self):
        config, _ = self.model_tester.prepare_config_and_inputs_for_common()

        for model_class in self.all_model_classes:
            model = model_class(config)
            signature = inspect.signature(model.__call__)
            # signature.parameters is an OrderedDict => so arg_names order is deterministic
            arg_names = [*signature.parameters.keys()]

            expected_arg_names = ["input_ids", "attention_mask"]
            self.assertListEqual(arg_names[:2], expected_arg_names)

    def test_naming_convention(self):
        for model_class in self.all_model_classes:
            model_class_name = model_class.__name__
            module_class_name = (
                model_class_name[:-5] + "Module" if model_class_name[-5:] == "Model" else model_class_name + "Module"
            )
            bert_modeling_flax_module = __import__(model_class.__module__, fromlist=[module_class_name])
            module_cls = getattr(bert_modeling_flax_module, module_class_name)

            self.assertIsNotNone(module_cls)

    def test_hidden_states_output(self):
        def check_hidden_states_output(inputs_dict, config, model_class):
            model = model_class(config)

            outputs = model(**self._prepare_for_class(inputs_dict, model_class))
            hidden_states = outputs.encoder_hidden_states if config.is_encoder_decoder else outputs.hidden_states

            expected_num_layers = getattr(
                self.model_tester, "expected_num_hidden_layers", self.model_tester.num_hidden_layers + 1
            )
            self.assertEqual(len(hidden_states), expected_num_layers)
            seq_length = self.model_tester.seq_length

            self.assertListEqual(
                list(hidden_states[0].shape[-2:]),
                [seq_length, self.model_tester.hidden_size],
            )

            if config.is_encoder_decoder:
                hidden_states = outputs.decoder_hidden_states

                self.assertIsInstance(hidden_states, (list, tuple))
                self.assertEqual(len(hidden_states), expected_num_layers)
                seq_len = getattr(self.model_tester, "seq_length", None)
                decoder_seq_length = getattr(self.model_tester, "decoder_seq_length", seq_len)

                self.assertListEqual(
                    list(hidden_states[0].shape[-2:]),
                    [decoder_seq_length, self.model_tester.hidden_size],
                )

        config, inputs_dict = self.model_tester.prepare_config_and_inputs_for_common()

        for model_class in self.all_model_classes:
            inputs_dict["output_hidden_states"] = True
            check_hidden_states_output(inputs_dict, config, model_class)

            # check that output_hidden_states also work using config
            del inputs_dict["output_hidden_states"]
            config.output_hidden_states = True

            check_hidden_states_output(inputs_dict, config, model_class)

    def test_headmasking(self):
        if not self.test_head_masking:
            return

        config, inputs_dict = self.model_tester.prepare_config_and_inputs_for_common()

        inputs_dict["output_attentions"] = True
        inputs_dict["output_hidden_states"] = True
        configs_no_init = _config_zero_init(config)  # To be sure we have no Nan
        for model_class in self.all_model_classes:
            model = model_class(config=configs_no_init)

            # Prepare head_mask
            # Prepare head_mask
            def prepare_layer_head_mask(i, attention_heads, num_hidden_layers):
                if i == 0:
                    return jnp.concatenate(
                        (jnp.zeros(1, dtype=jnp.int32), jnp.ones(attention_heads - 1, dtype=jnp.int32)), 0
                    ).reshape(1, -1)
                elif i == num_hidden_layers - 1:
                    return jnp.concatenate(
                        (jnp.zeros(attention_heads - 1, dtype=jnp.int32), jnp.ones(1, dtype=jnp.int32)), 0
                    ).reshape(1, -1)
                else:
                    return jnp.ones(attention_heads, dtype=jnp.int32).reshape(1, -1)

            head_mask = jnp.concatenate(
                [
                    prepare_layer_head_mask(i, config.num_attention_heads, config.num_hidden_layers)
                    for i in range(config.num_hidden_layers)
                ],
                0,
            )

            inputs = self._prepare_for_class(inputs_dict, model_class).copy()
            inputs["head_mask"] = head_mask

            if model.config.is_encoder_decoder:
                signature = inspect.signature(model.__call__)
                arg_names = [*signature.parameters.keys()]
                if "decoder_head_mask" in arg_names:  # necessary diferentiation because of T5 model
                    inputs["decoder_head_mask"] = head_mask
                if "cross_attn_head_mask" in arg_names:
                    inputs["cross_attn_head_mask"] = head_mask
            outputs = model(**inputs, return_dict=True)

            def check_attentions_validity(attentions):
                # Remove Nan
                for t in attentions:
                    self.assertLess(
                        jnp.sum(jnp.isnan(t)), t.size / 4
                    )  # Check we don't have more than 25% nans (arbitrary)
                attentions = [
                    jnp.where(jnp.isnan(t), 0.0, t) for t in attentions
                ]  # remove them (the test is less complete)

                self.assertAlmostEqual(attentions[0][..., 0, :, :].flatten().sum().item(), 0.0)
                self.assertNotEqual(attentions[0][..., -1, :, :].flatten().sum().item(), 0.0)
                if len(attentions) > 2:  # encoder-decoder models have only 2 layers in each module
                    self.assertNotEqual(attentions[1][..., 0, :, :].flatten().sum().item(), 0.0)
                self.assertAlmostEqual(attentions[-1][..., -2, :, :].flatten().sum().item(), 0.0)
                self.assertNotEqual(attentions[-1][..., -1, :, :].flatten().sum().item(), 0.0)

            if model.config.is_encoder_decoder:
                check_attentions_validity(outputs.encoder_attentions)
                check_attentions_validity(outputs.decoder_attentions)
                check_attentions_validity(outputs.cross_attentions)
            else:
                check_attentions_validity(outputs.attentions)<|MERGE_RESOLUTION|>--- conflicted
+++ resolved
@@ -262,7 +262,6 @@
                 prepared_inputs_dict = self._prepare_for_class(inputs_dict, model_class)
                 model = model_class(config)
 
-<<<<<<< HEAD
                 if config.is_encoder_decoder:
 
                     @jax.jit
@@ -288,12 +287,8 @@
                 else:
 
                     @jax.jit
-                    def model_jitted(input_ids, attention_mask=None, token_type_ids=None):
-                        return model(
-                            input_ids=input_ids,
-                            attention_mask=attention_mask,
-                            token_type_ids=token_type_ids,
-                        ).to_tuple()
+                    def model_jitted(input_ids, attention_mask=None, **kwargs):
+                        return model(input_ids=input_ids, attention_mask=attention_mask, **kwargs).to_tuple()
 
                 # Necessary implementation due to encoder-decoder past_key_values which are nested tuples
                 def assertEqual_nested(jitted_output, output):
@@ -302,11 +297,6 @@
                             assertEqual_nested(jitted_out, out)
                     else:
                         self.assertEqual(jitted_output.shape, output.shape)
-=======
-                @jax.jit
-                def model_jitted(input_ids, attention_mask=None, **kwargs):
-                    return model(input_ids=input_ids, attention_mask=attention_mask, **kwargs).to_tuple()
->>>>>>> 680d181c
 
                 with self.subTest("JIT Enabled"):
                     jitted_outputs = model_jitted(**prepared_inputs_dict)
@@ -317,7 +307,6 @@
 
                 self.assertEqual(len(outputs), len(jitted_outputs))
                 for jitted_output, output in zip(jitted_outputs, outputs):
-<<<<<<< HEAD
                     assertEqual_nested(jitted_output, output)
 
                 if config.is_encoder_decoder:
@@ -345,23 +334,12 @@
                 else:
 
                     @jax.jit
-                    def model_jitted_return_dict(input_ids, attention_mask=None, token_type_ids=None):
+                    def model_jitted_return_dict(input_ids, attention_mask=None, **kwargs):
                         return model(
                             input_ids=input_ids,
                             attention_mask=attention_mask,
-                            token_type_ids=token_type_ids,
+                            **kwargs,
                         )
-=======
-                    self.assertEqual(jitted_output.shape, output.shape)
-
-                @jax.jit
-                def model_jitted_return_dict(input_ids, attention_mask=None, **kwargs):
-                    return model(
-                        input_ids=input_ids,
-                        attention_mask=attention_mask,
-                        **kwargs,
-                    )
->>>>>>> 680d181c
 
                 # jitted function cannot return OrderedDict
                 with self.assertRaises(TypeError):
