# coding=utf-8
# Copyright 2019 HuggingFace Inc.
#
# Licensed under the Apache License, Version 2.0 (the "License");
# you may not use this file except in compliance with the License.
# You may obtain a copy of the License at
#
#     http://www.apache.org/licenses/LICENSE-2.0
#
# Unless required by applicable law or agreed to in writing, software
# distributed under the License is distributed on an "AS IS" BASIS,
# WITHOUT WARRANTIES OR CONDITIONS OF ANY KIND, either express or implied.
# See the License for the specific language governing permissions and
# limitations under the License.


import copy
import os
import random
import tempfile
import unittest
from importlib import import_module

from transformers import is_tf_available, is_torch_available

from .utils import _tf_gpu_memory_limit, require_tf


if is_tf_available():
    import tensorflow as tf
    import numpy as np

    from transformers import tf_top_k_top_p_filtering, TFAdaptiveEmbedding

    if _tf_gpu_memory_limit is not None:
        gpus = tf.config.list_physical_devices("GPU")
        for gpu in gpus:
            # Restrict TensorFlow to only allocate x GB of memory on the GPUs
            try:
                tf.config.experimental.set_virtual_device_configuration(
                    gpu, [tf.config.experimental.VirtualDeviceConfiguration(memory_limit=_tf_gpu_memory_limit)]
                )
                logical_gpus = tf.config.experimental.list_logical_devices("GPU")
                print("Logical GPUs", logical_gpus)
            except RuntimeError as e:
                # Virtual devices must be set before GPUs have been initialized
                print(e)


def _config_zero_init(config):
    configs_no_init = copy.deepcopy(config)
    for key in configs_no_init.__dict__.keys():
        if "_range" in key or "_std" in key:
            setattr(configs_no_init, key, 0.0)
    return configs_no_init


@require_tf
class TFModelTesterMixin:

    model_tester = None
    all_model_classes = ()
    all_generative_model_classes = ()
    test_torchscript = True
    test_pruning = True
    test_resize_embeddings = True
    is_encoder_decoder = False

    def test_initialization(self):
        pass
        # config, inputs_dict = self.model_tester.prepare_config_and_inputs_for_common()

        # configs_no_init = _config_zero_init(config)
        # for model_class in self.all_model_classes:
        #     model = model_class(config=configs_no_init)
        #     for name, param in model.named_parameters():
        #         if param.requires_grad:
        #             self.assertIn(param.data.mean().item(), [0.0, 1.0],
        #             msg="Parameter {} of model {} seems not properly initialized".format(name, model_class))

    def test_save_load(self):
        config, inputs_dict = self.model_tester.prepare_config_and_inputs_for_common()

        for model_class in self.all_model_classes:
            model = model_class(config)
            outputs = model(inputs_dict)

            with tempfile.TemporaryDirectory() as tmpdirname:
                model.save_pretrained(tmpdirname)
                model = model_class.from_pretrained(tmpdirname)
                after_outputs = model(inputs_dict)

                self.assert_outputs_same(after_outputs, outputs)

    def test_keras_save_load(self):
        config, inputs_dict = self.model_tester.prepare_config_and_inputs_for_common()

        tf_main_layer_classes = set(
            module_member
            for model_class in self.all_model_classes
            for module in (import_module(model_class.__module__),)
            for module_member_name in dir(module)
            if module_member_name.endswith("MainLayer")
            for module_member in (getattr(module, module_member_name),)
            if isinstance(module_member, type)
            and tf.keras.layers.Layer in module_member.__bases__
            and getattr(module_member, "_keras_serializable", False)
        )
        for main_layer_class in tf_main_layer_classes:
            main_layer = main_layer_class(config)
            symbolic_inputs = {
                name: tf.keras.Input(tensor.shape[1:], dtype=tensor.dtype) for name, tensor in inputs_dict.items()
            }
            model = tf.keras.Model(symbolic_inputs, outputs=main_layer(symbolic_inputs))
            outputs = model(inputs_dict)

            with tempfile.TemporaryDirectory() as tmpdirname:
                filepath = os.path.join(tmpdirname, "keras_model.h5")
                model.save(filepath)
                model = tf.keras.models.load_model(
                    filepath, custom_objects={main_layer_class.__name__: main_layer_class}
                )
                assert isinstance(model, tf.keras.Model)
                after_outputs = model(inputs_dict)
                self.assert_outputs_same(after_outputs, outputs)

    def assert_outputs_same(self, after_outputs, outputs):
        # Make sure we don't have nans
        out_1 = after_outputs[0].numpy()
        out_2 = outputs[0].numpy()
        self.assertEqual(out_1.shape, out_2.shape)
        out_1 = out_1[~np.isnan(out_1)]
        out_2 = out_2[~np.isnan(out_2)]
        max_diff = np.amax(np.abs(out_1 - out_2))
        self.assertLessEqual(max_diff, 1e-5)

    def test_pt_tf_model_equivalence(self):
        if not is_torch_available():
            return

        import torch
        import transformers

        config, inputs_dict = self.model_tester.prepare_config_and_inputs_for_common()

        for model_class in self.all_model_classes:
            pt_model_class_name = model_class.__name__[2:]  # Skip the "TF" at the beggining
            pt_model_class = getattr(transformers, pt_model_class_name)

            config.output_hidden_states = True

            tf_model = model_class(config)
            pt_model = pt_model_class(config)

            # Check we can load pt model in tf and vice-versa with model => model functions

            tf_model = transformers.load_pytorch_model_in_tf2_model(tf_model, pt_model, tf_inputs=inputs_dict)
            pt_model = transformers.load_tf2_model_in_pytorch_model(pt_model, tf_model)

            # Check predictions on first output (logits/hidden-states) are close enought given low-level computational differences
            pt_model.eval()
            pt_inputs_dict = dict(
                (name, torch.from_numpy(key.numpy()).to(torch.long)) for name, key in inputs_dict.items()
            )
            # need to rename encoder-decoder "inputs" for PyTorch
            if "inputs" in pt_inputs_dict and self.is_encoder_decoder:
                pt_inputs_dict["input_ids"] = pt_inputs_dict.pop("inputs")

            with torch.no_grad():
                pto = pt_model(**pt_inputs_dict)
            tfo = tf_model(inputs_dict, training=False)
            tf_hidden_states = tfo[0].numpy()
            pt_hidden_states = pto[0].numpy()

            tf_nans = np.copy(np.isnan(tf_hidden_states))
            pt_nans = np.copy(np.isnan(pt_hidden_states))

            pt_hidden_states[tf_nans] = 0
            tf_hidden_states[tf_nans] = 0
            pt_hidden_states[pt_nans] = 0
            tf_hidden_states[pt_nans] = 0

            max_diff = np.amax(np.abs(tf_hidden_states - pt_hidden_states))
            # Debug info (remove when fixed)
            if max_diff >= 2e-2:
                print("===")
                print(model_class)
                print(config)
                print(inputs_dict)
                print(pt_inputs_dict)
            self.assertLessEqual(max_diff, 2e-2)

            # Check we can load pt model in tf and vice-versa with checkpoint => model functions
            with tempfile.TemporaryDirectory() as tmpdirname:
                pt_checkpoint_path = os.path.join(tmpdirname, "pt_model.bin")
                torch.save(pt_model.state_dict(), pt_checkpoint_path)
                tf_model = transformers.load_pytorch_checkpoint_in_tf2_model(tf_model, pt_checkpoint_path)

                tf_checkpoint_path = os.path.join(tmpdirname, "tf_model.h5")
                tf_model.save_weights(tf_checkpoint_path)
                pt_model = transformers.load_tf2_checkpoint_in_pytorch_model(pt_model, tf_checkpoint_path)

            # Check predictions on first output (logits/hidden-states) are close enought given low-level computational differences
            pt_model.eval()
            pt_inputs_dict = dict(
                (name, torch.from_numpy(key.numpy()).to(torch.long)) for name, key in inputs_dict.items()
            )
            # need to rename encoder-decoder "inputs" for PyTorch
            if "inputs" in pt_inputs_dict and self.is_encoder_decoder:
                pt_inputs_dict["input_ids"] = pt_inputs_dict.pop("inputs")

            with torch.no_grad():
                pto = pt_model(**pt_inputs_dict)
            tfo = tf_model(inputs_dict)
            tfo = tfo[0].numpy()
            pto = pto[0].numpy()
            tf_nans = np.copy(np.isnan(tfo))
            pt_nans = np.copy(np.isnan(pto))

            pto[tf_nans] = 0
            tfo[tf_nans] = 0
            pto[pt_nans] = 0
            tfo[pt_nans] = 0

            max_diff = np.amax(np.abs(tfo - pto))
            self.assertLessEqual(max_diff, 2e-2)

    def test_compile_tf_model(self):
        config, inputs_dict = self.model_tester.prepare_config_and_inputs_for_common()

        if self.is_encoder_decoder:
            input_ids = {
                "decoder_input_ids": tf.keras.Input(batch_shape=(2, 2000), name="decoder_input_ids", dtype="int32"),
                "inputs": tf.keras.Input(batch_shape=(2, 2000), name="inputs", dtype="int32"),
            }
        else:
            input_ids = tf.keras.Input(batch_shape=(2, 2000), name="input_ids", dtype="int32")
        optimizer = tf.keras.optimizers.Adam(learning_rate=3e-5, epsilon=1e-08, clipnorm=1.0)
        loss = tf.keras.losses.SparseCategoricalCrossentropy(from_logits=True)
        metric = tf.keras.metrics.SparseCategoricalAccuracy("accuracy")

        for model_class in self.all_model_classes:
            # Prepare our model
            model = model_class(config)

            # Let's load it from the disk to be sure we can use pretrained weights
            with tempfile.TemporaryDirectory() as tmpdirname:
                outputs = model(inputs_dict)  # build the model
                model.save_pretrained(tmpdirname)
                model = model_class.from_pretrained(tmpdirname)

            outputs_dict = model(input_ids)
            hidden_states = outputs_dict[0]

            # Add a dense layer on top to test intetgration with other keras modules
            outputs = tf.keras.layers.Dense(2, activation="softmax", name="outputs")(hidden_states)

            # Compile extended model
            extended_model = tf.keras.Model(inputs=[input_ids], outputs=[outputs])
            extended_model.compile(optimizer=optimizer, loss=loss, metrics=[metric])

    def test_keyword_and_dict_args(self):
        config, inputs_dict = self.model_tester.prepare_config_and_inputs_for_common()

        for model_class in self.all_model_classes:
            model = model_class(config)
            outputs_dict = model(inputs_dict)

            inputs_keywords = copy.deepcopy(inputs_dict)
            input_ids = inputs_keywords.pop("input_ids" if not self.is_encoder_decoder else "inputs", None,)
            outputs_keywords = model(input_ids, **inputs_keywords)

            output_dict = outputs_dict[0].numpy()
            output_keywords = outputs_keywords[0].numpy()

            self.assertLess(np.sum(np.abs(output_dict - output_keywords)), 1e-6)

    def test_attention_outputs(self):
        config, inputs_dict = self.model_tester.prepare_config_and_inputs_for_common()

        decoder_seq_length = (
            self.model_tester.decoder_seq_length
            if hasattr(self.model_tester, "decoder_seq_length")
            else self.model_tester.seq_length
        )
        encoder_seq_length = (
            self.model_tester.encoder_seq_length
            if hasattr(self.model_tester, "encoder_seq_length")
            else self.model_tester.seq_length
        )
        decoder_key_length = (
            self.model_tester.key_length if hasattr(self.model_tester, "key_length") else decoder_seq_length
        )
        encoder_key_length = (
            self.model_tester.key_length if hasattr(self.model_tester, "key_length") else encoder_seq_length
        )

        for model_class in self.all_model_classes:
            config.output_attentions = True
            config.output_hidden_states = False
            model = model_class(config)
            outputs = model(inputs_dict)
            attentions = [t.numpy() for t in outputs[-1]]
            self.assertEqual(model.config.output_attentions, True)
            self.assertEqual(model.config.output_hidden_states, False)
            self.assertEqual(len(attentions), self.model_tester.num_hidden_layers)
            self.assertListEqual(
                list(attentions[0].shape[-3:]),
                [self.model_tester.num_attention_heads, encoder_seq_length, encoder_key_length],
            )
            out_len = len(outputs)

            if self.is_encoder_decoder:
                self.assertEqual(out_len % 2, 0)
                decoder_attentions = outputs[(out_len // 2) - 1]
                self.assertEqual(model.config.output_attentions, True)
                self.assertEqual(model.config.output_hidden_states, False)
                self.assertEqual(len(decoder_attentions), self.model_tester.num_hidden_layers)
                self.assertListEqual(
                    list(decoder_attentions[0].shape[-3:]),
                    [self.model_tester.num_attention_heads, decoder_seq_length, decoder_key_length],
                )

            # Check attention is always last and order is fine
            config.output_attentions = True
            config.output_hidden_states = True
            model = model_class(config)
            outputs = model(inputs_dict)
            self.assertEqual(out_len + (2 if self.is_encoder_decoder else 1), len(outputs))
            self.assertEqual(model.config.output_attentions, True)
            self.assertEqual(model.config.output_hidden_states, True)

            attentions = [t.numpy() for t in outputs[-1]]
            self.assertEqual(len(attentions), self.model_tester.num_hidden_layers)
            self.assertListEqual(
                list(attentions[0].shape[-3:]),
                [self.model_tester.num_attention_heads, encoder_seq_length, encoder_key_length],
            )

    def test_hidden_states_output(self):
        config, inputs_dict = self.model_tester.prepare_config_and_inputs_for_common()

        for model_class in self.all_model_classes:
            config.output_hidden_states = True
            config.output_attentions = False
            model = model_class(config)
            outputs = model(inputs_dict)
            hidden_states = [t.numpy() for t in outputs[-1]]
            self.assertEqual(model.config.output_attentions, False)
            self.assertEqual(model.config.output_hidden_states, True)
            self.assertEqual(len(hidden_states), self.model_tester.num_hidden_layers + 1)
            self.assertListEqual(
                list(hidden_states[0].shape[-2:]), [self.model_tester.seq_length, self.model_tester.hidden_size],
            )

    def test_model_common_attributes(self):
        config, inputs_dict = self.model_tester.prepare_config_and_inputs_for_common()

        for model_class in self.all_model_classes:
            model = model_class(config)
            assert isinstance(model.get_input_embeddings(), (tf.keras.layers.Layer, TFAdaptiveEmbedding))
            x = model.get_output_embeddings()
            assert x is None or isinstance(x, tf.keras.layers.Layer)

    def test_determinism(self):
        config, inputs_dict = self.model_tester.prepare_config_and_inputs_for_common()

        for model_class in self.all_model_classes:
            model = model_class(config)
            first, second = (
                model(inputs_dict, training=False)[0],
                model(inputs_dict, training=False)[0],
            )
            out_1 = first.numpy()
            out_2 = second.numpy()
            out_1 = out_1[~np.isnan(out_1)]
            out_2 = out_2[~np.isnan(out_2)]
            max_diff = np.amax(np.abs(out_1 - out_2))
            self.assertLessEqual(max_diff, 1e-5)

    def _get_embeds(self, wte, input_ids):
        # ^^ In our TF models, the input_embeddings can take slightly different forms,
        # so we try a few of them.
        # We used to fall back to just synthetically creating a dummy tensor of ones:
        try:
            x = wte(input_ids, mode="embedding")
        except Exception:
            try:
                x = wte([input_ids], mode="embedding")
            except Exception:
                try:
                    x = wte([input_ids, None, None, None], mode="embedding")
                except Exception:
                    if hasattr(self.model_tester, "embedding_size"):
                        x = tf.ones(input_ids.shape + [self.model_tester.embedding_size], dtype=tf.dtypes.float32,)
                    else:
                        x = tf.ones(input_ids.shape + [self.model_tester.hidden_size], dtype=tf.dtypes.float32,)
        return x

    def test_inputs_embeds(self):
        config, inputs_dict = self.model_tester.prepare_config_and_inputs_for_common()
        if not self.is_encoder_decoder:
            input_ids = inputs_dict["input_ids"]
            del inputs_dict["input_ids"]
        else:
            encoder_input_ids = inputs_dict["inputs"]
            decoder_input_ids = inputs_dict["decoder_input_ids"]
            del inputs_dict["inputs"]
            del inputs_dict["decoder_input_ids"]

        for model_class in self.all_model_classes:
            model = model_class(config)

            wte = model.get_input_embeddings()
            if not self.is_encoder_decoder:
                inputs_dict["inputs_embeds"] = self._get_embeds(wte, input_ids)
            else:
                inputs_dict["inputs_embeds"] = self._get_embeds(wte, encoder_input_ids)
                inputs_dict["decoder_inputs_embeds"] = self._get_embeds(wte, decoder_input_ids)

            model(inputs_dict)

    def test_lm_head_model_random_no_beam_search_generate(self):
        config, inputs_dict = self.model_tester.prepare_config_and_inputs_for_common()
        input_ids = inputs_dict["input_ids"] if "input_ids" in inputs_dict else inputs_dict["inputs"]

<<<<<<< HEAD
=======
        # iterate over all generative models
>>>>>>> 2ee41056
        for model_class in self.all_generative_model_classes:
            model = model_class(config)

            if config.bos_token_id is None:
                # if bos token id is not defined mobel needs input_ids
                with self.assertRaises(AssertionError):
                    model.generate(do_sample=True, max_length=5)
                # num_return_sequences = 1
                self._check_generated_ids(model.generate(input_ids, do_sample=True))
            else:
                # num_return_sequences = 1
                self._check_generated_ids(model.generate(do_sample=True, max_length=5))

            with self.assertRaises(AssertionError):
                # generating multiple sequences when no beam search generation
                # is not allowed as it would always generate the same sequences
                model.generate(input_ids, do_sample=False, num_return_sequences=2)

            # num_return_sequences > 1, sample
            self._check_generated_ids(model.generate(input_ids, do_sample=True, num_return_sequences=2))

            # check bad words tokens language generation
            # create list of 1-seq bad token and list of 2-seq of bad tokens
            bad_words_ids = [self._generate_random_bad_tokens(1, model), self._generate_random_bad_tokens(2, model)]
            output_tokens = model.generate(
                input_ids, do_sample=True, bad_words_ids=bad_words_ids, num_return_sequences=2
            )
            # only count generated tokens
            generated_ids = output_tokens[:, input_ids.shape[-1] :]
            self.assertFalse(self._check_match_tokens(generated_ids.numpy().tolist(), bad_words_ids))

    def test_lm_head_model_random_beam_search_generate(self):
        config, inputs_dict = self.model_tester.prepare_config_and_inputs_for_common()
        input_ids = inputs_dict["input_ids"] if "input_ids" in inputs_dict else inputs_dict["inputs"]

        if self.is_encoder_decoder:
            # needed for Bart beam search
            config.output_past = True

        for model_class in self.all_generative_model_classes:
            model = model_class(config)

            if config.bos_token_id is None:
                # if bos token id is not defined mobel needs input_ids, num_return_sequences = 1
                self._check_generated_ids(model.generate(input_ids, do_sample=True, num_beams=2))
            else:
                # num_return_sequences = 1
                self._check_generated_ids(model.generate(do_sample=True, max_length=5, num_beams=2))

            with self.assertRaises(AssertionError):
                # generating more sequences than having beams leads is not possible
                model.generate(input_ids, do_sample=False, num_return_sequences=3, num_beams=2)

            # num_return_sequences > 1, sample
            self._check_generated_ids(model.generate(input_ids, do_sample=True, num_beams=2, num_return_sequences=2,))
            # num_return_sequences > 1, greedy
            self._check_generated_ids(model.generate(input_ids, do_sample=False, num_beams=2, num_return_sequences=2))

            # check bad words tokens language generation
            # create list of 1-seq bad token and list of 2-seq of bad tokens
            bad_words_ids = [self._generate_random_bad_tokens(1, model), self._generate_random_bad_tokens(2, model)]
            output_tokens = model.generate(
                input_ids, do_sample=False, bad_words_ids=bad_words_ids, num_beams=2, num_return_sequences=2
            )
            # only count generated tokens
            generated_ids = output_tokens[:, input_ids.shape[-1] :]
            self.assertFalse(self._check_match_tokens(generated_ids.numpy().tolist(), bad_words_ids))

    def _generate_random_bad_tokens(self, num_bad_tokens, model):
        # special tokens cannot be bad tokens
        special_tokens = []
        if model.config.bos_token_id is not None:
            special_tokens.append(model.config.bos_token_id)
        if model.config.pad_token_id is not None:
            special_tokens.append(model.config.pad_token_id)
        if model.config.eos_token_id is not None:
            special_tokens.append(model.config.eos_token_id)

        # create random bad tokens that are not special tokens
        bad_tokens = []
        while len(bad_tokens) < num_bad_tokens:
            token = tf.squeeze(ids_tensor((1, 1), self.model_tester.vocab_size), 0).numpy()[0]
            if token not in special_tokens:
                bad_tokens.append(token)
        return bad_tokens

    def _check_generated_ids(self, output_ids):
        for token_id in output_ids[0].numpy().tolist():
            self.assertGreaterEqual(token_id, 0)
            self.assertLess(token_id, self.model_tester.vocab_size)

    def _check_match_tokens(self, generated_ids, bad_words_ids):
        # for all bad word tokens
        for bad_word_ids in bad_words_ids:
            # for all slices in batch
            for generated_ids_slice in generated_ids:
                # for all word idx
                for i in range(len(bad_word_ids), len(generated_ids_slice)):
                    # if tokens match
                    if generated_ids_slice[i - len(bad_word_ids) : i] == bad_word_ids:
                        return True
        return False


def ids_tensor(shape, vocab_size, rng=None, name=None, dtype=None):
    """Creates a random int32 tensor of the shape within the vocab size."""
    if rng is None:
        rng = random.Random()

    total_dims = 1
    for dim in shape:
        total_dims *= dim

    values = []
    for _ in range(total_dims):
        values.append(rng.randint(0, vocab_size - 1))

    output = tf.constant(values, shape=shape, dtype=dtype if dtype is not None else tf.int32)

    return output


@require_tf
class UtilsFunctionsTest(unittest.TestCase):

    # tests whether the top_k_top_p_filtering function behaves as expected
    def test_top_k_top_p_filtering(self):
        logits = tf.convert_to_tensor(
            [
                [
                    8.2220991,  # 3rd highest value; idx. 0
                    -0.5620044,
                    5.23229752,
                    4.0386393,
                    -6.8798378,
                    -0.54785802,
                    -3.2012153,
                    2.92777176,
                    1.88171953,
                    7.35341276,  # 5th highest value; idx. 9
                    8.43207833,  # 2nd highest value; idx. 10
                    -9.85711836,
                    -5.96209236,
                    -1.13039161,
                    -7.1115294,
                    -0.8369633,
                    -5.3186408,
                    7.06427407,
                    0.81369344,
                    -0.82023817,
                    -5.9179796,
                    0.58813443,
                    -6.99778438,
                    4.71551189,
                    -0.18771637,
                    7.44020759,  # 4th highest value; idx. 25
                    9.38450987,  # 1st highest value; idx. 26
                    2.12662941,
                    -9.32562038,
                    2.35652522,
                ],  # cummulative prob of 5 highest values <= 0.6
                [
                    0.58425518,
                    4.53139238,
                    -5.57510464,
                    -6.28030699,
                    -7.19529503,
                    -4.02122551,
                    1.39337037,
                    -6.06707057,
                    1.59480517,
                    -9.643119,
                    0.03907799,
                    0.67231762,
                    -8.88206726,
                    6.27115922,  # 4th highest value; idx. 13
                    2.28520723,
                    4.82767506,
                    4.30421368,
                    8.8275313,  # 2nd highest value; idx. 17
                    5.44029958,  # 5th highest value; idx. 18
                    -4.4735794,
                    7.38579536,  # 3rd highest value; idx. 20
                    -2.91051663,
                    2.61946077,
                    -2.5674762,
                    -9.48959302,
                    -4.02922645,
                    -1.35416918,
                    9.67702323,  # 1st highest value; idx. 27
                    -5.89478553,
                    1.85370467,
                ],  # cummulative prob of 5 highest values <= 0.6
            ],
            dtype=tf.float32,
        )

        non_inf_expected_idx = tf.convert_to_tensor(
            [[0, 0], [0, 9], [0, 10], [0, 25], [0, 26], [1, 13], [1, 17], [1, 18], [1, 20], [1, 27]], dtype=tf.int32,
        )  # expected non filtered idx as noted above

        non_inf_expected_output = tf.convert_to_tensor(
            [8.222099, 7.3534126, 8.432078, 7.4402075, 9.38451, 6.271159, 8.827531, 5.4402995, 7.3857956, 9.677023],
            dtype=tf.float32,
        )  # expected non filtered values as noted above

        output = tf_top_k_top_p_filtering(logits, top_k=10, top_p=0.6, min_tokens_to_keep=4)

        non_inf_output = output[output != -float("inf")]
        non_inf_idx = tf.cast(
            tf.where(tf.not_equal(output, tf.constant(-float("inf"), dtype=tf.float32))), dtype=tf.int32,
        )

        tf.debugging.assert_near(non_inf_output, non_inf_expected_output, rtol=1e-12)
        tf.debugging.assert_equal(non_inf_idx, non_inf_expected_idx)<|MERGE_RESOLUTION|>--- conflicted
+++ resolved
@@ -424,10 +424,7 @@
         config, inputs_dict = self.model_tester.prepare_config_and_inputs_for_common()
         input_ids = inputs_dict["input_ids"] if "input_ids" in inputs_dict else inputs_dict["inputs"]
 
-<<<<<<< HEAD
-=======
         # iterate over all generative models
->>>>>>> 2ee41056
         for model_class in self.all_generative_model_classes:
             model = model_class(config)
 
