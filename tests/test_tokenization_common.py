--- conflicted
+++ resolved
@@ -22,13 +22,8 @@
 from collections import OrderedDict
 from typing import TYPE_CHECKING, Dict, List, Tuple, Union
 
-<<<<<<< HEAD
 from tests.utils import require_tf, require_torch, slow
-from transformers import PreTrainedTokenizer, PreTrainedTokenizerFast
-=======
-from tests.utils import require_tf, require_torch
 from transformers import PreTrainedTokenizer, PreTrainedTokenizerBase, PreTrainedTokenizerFast
->>>>>>> 7ac91107
 
 
 if TYPE_CHECKING:
