# coding=utf-8
# Copyright 2020 The HuggingFace Inc. team.
#
# Licensed under the Apache License, Version 2.0 (the "License");
# you may not use this file except in compliance with the License.
# You may obtain a copy of the License at
#
#     http://www.apache.org/licenses/LICENSE-2.0
#
# Unless required by applicable law or agreed to in writing, software
# distributed under the License is distributed on an "AS IS" BASIS,
# WITHOUT WARRANTIES OR CONDITIONS OF ANY KIND, either express or implied.
# See the License for the specific language governing permissions and
# limitations under the License.
"""
Utility that performs several consistency checks on the repo. This includes:
- checking all models are properly defined in the __init__ of models/
- checking all models are in the main __init__
- checking all models are properly tested
- checking all object in the main __init__ are documented
- checking all models are in at least one auto class
- checking all the auto mapping are properly defined (no typos, importable)
- checking the list of deprecated models is up to date

Use from the root of the repo with (as used in `make repo-consistency`):

```bash
python utils/check_repo.py
```

It has no auto-fix mode.
"""
import inspect
import os
import re
import sys
import types
import warnings
from collections import OrderedDict
from difflib import get_close_matches
from pathlib import Path
from typing import List, Tuple

from transformers import is_flax_available, is_tf_available, is_torch_available
from transformers.models.auto import get_values
from transformers.models.auto.configuration_auto import CONFIG_MAPPING_NAMES
from transformers.models.auto.feature_extraction_auto import FEATURE_EXTRACTOR_MAPPING_NAMES
from transformers.models.auto.image_processing_auto import IMAGE_PROCESSOR_MAPPING_NAMES
from transformers.models.auto.processing_auto import PROCESSOR_MAPPING_NAMES
from transformers.models.auto.tokenization_auto import TOKENIZER_MAPPING_NAMES
from transformers.utils import ENV_VARS_TRUE_VALUES, direct_transformers_import


# All paths are set with the intent you should run this script from the root of the repo with the command
# python utils/check_repo.py
PATH_TO_TRANSFORMERS = "src/transformers"
PATH_TO_TESTS = "tests"
PATH_TO_DOC = "docs/source/en"

# Update this list with models that are supposed to be private.
PRIVATE_MODELS = [
    "AltRobertaModel",
    "DPRSpanPredictor",
    "UdopStack",
    "LongT5Stack",
    "RealmBertModel",
    "T5Stack",
    "MT5Stack",
    "UMT5Stack",
    "Pop2PianoStack",
    "SwitchTransformersStack",
    "TFDPRSpanPredictor",
    "MaskFormerSwinModel",
    "MaskFormerSwinPreTrainedModel",
    "BridgeTowerTextModel",
    "BridgeTowerVisionModel",
]

# Update this list for models that are not tested with a comment explaining the reason it should not be.
# Being in this list is an exception and should **not** be the rule.
IGNORE_NON_TESTED = PRIVATE_MODELS.copy() + [
    # models to ignore for not tested
    "FuyuForCausalLM",  # Not tested fort now
    "InstructBlipQFormerModel",  # Building part of bigger (tested) model.
    "UMT5EncoderModel",  # Building part of bigger (tested) model.
    "Blip2QFormerModel",  # Building part of bigger (tested) model.
    "ErnieMForInformationExtraction",
    "GraphormerDecoderHead",  # Building part of bigger (tested) model.
    "JukeboxVQVAE",  # Building part of bigger (tested) model.
    "JukeboxPrior",  # Building part of bigger (tested) model.
    "DecisionTransformerGPT2Model",  # Building part of bigger (tested) model.
    "SegformerDecodeHead",  # Building part of bigger (tested) model.
    "MgpstrModel",  # Building part of bigger (tested) model.
    "BertLMHeadModel",  # Needs to be setup as decoder.
    "MegatronBertLMHeadModel",  # Building part of bigger (tested) model.
    "RealmBertModel",  # Building part of bigger (tested) model.
    "RealmReader",  # Not regular model.
    "RealmScorer",  # Not regular model.
    "RealmForOpenQA",  # Not regular model.
    "ReformerForMaskedLM",  # Needs to be setup as decoder.
    "TFElectraMainLayer",  # Building part of bigger (tested) model (should it be a TFPreTrainedModel ?)
    "TFRobertaForMultipleChoice",  # TODO: fix
    "TFRobertaPreLayerNormForMultipleChoice",  # TODO: fix
    "SeparableConv1D",  # Building part of bigger (tested) model.
    "FlaxBartForCausalLM",  # Building part of bigger (tested) model.
    "FlaxBertForCausalLM",  # Building part of bigger (tested) model. Tested implicitly through FlaxRobertaForCausalLM.
    "OPTDecoderWrapper",
    "TFSegformerDecodeHead",  # Not a regular model.
    "AltRobertaModel",  # Building part of bigger (tested) model.
    "BlipTextLMHeadModel",  # No need to test it as it is tested by BlipTextVision models
    "TFBlipTextLMHeadModel",  # No need to test it as it is tested by BlipTextVision models
    "BridgeTowerTextModel",  # No need to test it as it is tested by BridgeTowerModel model.
    "BridgeTowerVisionModel",  # No need to test it as it is tested by BridgeTowerModel model.
    "BarkCausalModel",  # Building part of bigger (tested) model.
    "BarkModel",  # Does not have a forward signature - generation tested with integration tests
    "SeamlessM4TTextToUnitModel",  # Building part of bigger (tested) model.
    "SeamlessM4TCodeHifiGan",  # Building part of bigger (tested) model.
    "SeamlessM4TTextToUnitForConditionalGeneration",  # Building part of bigger (tested) model.
]

# Update this list with test files that don't have a tester with a `all_model_classes` variable and which don't
# trigger the common tests.
TEST_FILES_WITH_NO_COMMON_TESTS = [
    "models/decision_transformer/test_modeling_decision_transformer.py",
    "models/camembert/test_modeling_camembert.py",
    "models/mt5/test_modeling_flax_mt5.py",
    "models/mbart/test_modeling_mbart.py",
    "models/mt5/test_modeling_mt5.py",
    "models/pegasus/test_modeling_pegasus.py",
    "models/camembert/test_modeling_tf_camembert.py",
    "models/mt5/test_modeling_tf_mt5.py",
    "models/xlm_roberta/test_modeling_tf_xlm_roberta.py",
    "models/xlm_roberta/test_modeling_flax_xlm_roberta.py",
    "models/xlm_prophetnet/test_modeling_xlm_prophetnet.py",
    "models/xlm_roberta/test_modeling_xlm_roberta.py",
    "models/vision_text_dual_encoder/test_modeling_vision_text_dual_encoder.py",
    "models/vision_text_dual_encoder/test_modeling_tf_vision_text_dual_encoder.py",
    "models/vision_text_dual_encoder/test_modeling_flax_vision_text_dual_encoder.py",
    "models/decision_transformer/test_modeling_decision_transformer.py",
    "models/bark/test_modeling_bark.py",
]

# Update this list for models that are not in any of the auto MODEL_XXX_MAPPING. Being in this list is an exception and
# should **not** be the rule.
IGNORE_NON_AUTO_CONFIGURED = PRIVATE_MODELS.copy() + [
    # models to ignore for model xxx mapping
    "AlignTextModel",
    "AlignVisionModel",
    "ClapTextModel",
    "ClapTextModelWithProjection",
    "ClapAudioModel",
    "ClapAudioModelWithProjection",
    "Blip2ForConditionalGeneration",
    "Blip2QFormerModel",
    "Blip2VisionModel",
    "ErnieMForInformationExtraction",
    "GitVisionModel",
    "GraphormerModel",
    "GraphormerForGraphClassification",
    "BlipForConditionalGeneration",
    "BlipForImageTextRetrieval",
    "BlipForQuestionAnswering",
    "BlipVisionModel",
    "BlipTextLMHeadModel",
    "BlipTextModel",
    "BrosSpadeEEForTokenClassification",
    "BrosSpadeELForTokenClassification",
    "TFBlipForConditionalGeneration",
    "TFBlipForImageTextRetrieval",
    "TFBlipForQuestionAnswering",
    "TFBlipVisionModel",
    "TFBlipTextLMHeadModel",
    "TFBlipTextModel",
    "Swin2SRForImageSuperResolution",
    "BridgeTowerForImageAndTextRetrieval",
    "BridgeTowerForMaskedLM",
    "BridgeTowerForContrastiveLearning",
    "CLIPSegForImageSegmentation",
    "CLIPSegVisionModel",
    "CLIPSegTextModel",
    "EsmForProteinFolding",
    "GPTSanJapaneseModel",
    "TimeSeriesTransformerForPrediction",
    "InformerForPrediction",
    "AutoformerForPrediction",
    "JukeboxVQVAE",
    "JukeboxPrior",
    "SamModel",
    "DPTForDepthEstimation",
    "DecisionTransformerGPT2Model",
    "GLPNForDepthEstimation",
    "ViltForImagesAndTextClassification",
    "ViltForImageAndTextRetrieval",
    "ViltForTokenClassification",
    "ViltForMaskedLM",
    "PerceiverForMultimodalAutoencoding",
    "PerceiverForOpticalFlow",
    "SegformerDecodeHead",
    "TFSegformerDecodeHead",
    "FlaxBeitForMaskedImageModeling",
    "BeitForMaskedImageModeling",
    "ChineseCLIPTextModel",
    "ChineseCLIPVisionModel",
    "CLIPTextModel",
    "CLIPTextModelWithProjection",
    "CLIPVisionModel",
    "CLIPVisionModelWithProjection",
    "GroupViTTextModel",
    "GroupViTVisionModel",
    "TFCLIPTextModel",
    "TFCLIPVisionModel",
    "TFGroupViTTextModel",
    "TFGroupViTVisionModel",
    "FlaxCLIPTextModel",
    "FlaxCLIPTextModelWithProjection",
    "FlaxCLIPVisionModel",
    "FlaxWav2Vec2ForCTC",
    "DetrForSegmentation",
    "Pix2StructVisionModel",
    "Pix2StructTextModel",
    "Pix2StructForConditionalGeneration",
    "ConditionalDetrForSegmentation",
    "DPRReader",
    "FlaubertForQuestionAnswering",
    "FlavaImageCodebook",
    "FlavaTextModel",
    "FlavaImageModel",
    "FlavaMultimodalModel",
    "GPT2DoubleHeadsModel",
    "GPTSw3DoubleHeadsModel",
    "InstructBlipVisionModel",
    "InstructBlipQFormerModel",
    "LayoutLMForQuestionAnswering",
    "LukeForMaskedLM",
    "LukeForEntityClassification",
    "LukeForEntityPairClassification",
    "LukeForEntitySpanClassification",
    "MgpstrModel",
    "OpenAIGPTDoubleHeadsModel",
    "OwlViTTextModel",
    "OwlViTVisionModel",
    "Owlv2TextModel",
    "Owlv2VisionModel",
    "OwlViTForObjectDetection",
    "RagModel",
    "RagSequenceForGeneration",
    "RagTokenForGeneration",
    "RealmEmbedder",
    "RealmForOpenQA",
    "RealmScorer",
    "RealmReader",
    "TFDPRReader",
    "TFGPT2DoubleHeadsModel",
    "TFLayoutLMForQuestionAnswering",
    "TFOpenAIGPTDoubleHeadsModel",
    "TFRagModel",
    "TFRagSequenceForGeneration",
    "TFRagTokenForGeneration",
    "Wav2Vec2ForCTC",
    "HubertForCTC",
    "SEWForCTC",
    "SEWDForCTC",
    "XLMForQuestionAnswering",
    "XLNetForQuestionAnswering",
    "SeparableConv1D",
    "VisualBertForRegionToPhraseAlignment",
    "VisualBertForVisualReasoning",
    "VisualBertForQuestionAnswering",
    "VisualBertForMultipleChoice",
    "TFWav2Vec2ForCTC",
    "TFHubertForCTC",
    "XCLIPVisionModel",
    "XCLIPTextModel",
    "AltCLIPTextModel",
    "AltCLIPVisionModel",
    "AltRobertaModel",
    "TvltForAudioVisualClassification",
    "BarkCausalModel",
    "BarkCoarseModel",
    "BarkFineModel",
    "BarkSemanticModel",
    "MusicgenModel",
    "MusicgenForConditionalGeneration",
    "SpeechT5ForSpeechToSpeech",
    "SpeechT5ForTextToSpeech",
    "SpeechT5HifiGan",
<<<<<<< HEAD
    "UdopForConditionalGeneration",
=======
    "VitMatteForImageMatting",
    "SeamlessM4TTextToUnitModel",
    "SeamlessM4TTextToUnitForConditionalGeneration",
    "SeamlessM4TCodeHifiGan",
    "SeamlessM4TForSpeechToSpeech",  # no auto class for speech-to-speech
>>>>>>> c0b5ad94
]

# DO NOT edit this list!
# (The corresponding pytorch objects should never have been in the main `__init__`, but it's too late to remove)
OBJECT_TO_SKIP_IN_MAIN_INIT_CHECK = [
    "FlaxBertLayer",
    "FlaxBigBirdLayer",
    "FlaxRoFormerLayer",
    "TFBertLayer",
    "TFLxmertEncoder",
    "TFLxmertXLayer",
    "TFMPNetLayer",
    "TFMobileBertLayer",
    "TFSegformerLayer",
    "TFViTMAELayer",
]

# Update this list for models that have multiple model types for the same model doc.
MODEL_TYPE_TO_DOC_MAPPING = OrderedDict(
    [
        ("data2vec-text", "data2vec"),
        ("data2vec-audio", "data2vec"),
        ("data2vec-vision", "data2vec"),
        ("donut-swin", "donut"),
    ]
)


# This is to make sure the transformers module imported is the one in the repo.
transformers = direct_transformers_import(PATH_TO_TRANSFORMERS)


def check_missing_backends():
    """
    Checks if all backends are installed (otherwise the check of this script is incomplete). Will error in the CI if
    that's not the case but only throw a warning for users running this.
    """
    missing_backends = []
    if not is_torch_available():
        missing_backends.append("PyTorch")
    if not is_tf_available():
        missing_backends.append("TensorFlow")
    if not is_flax_available():
        missing_backends.append("Flax")
    if len(missing_backends) > 0:
        missing = ", ".join(missing_backends)
        if os.getenv("TRANSFORMERS_IS_CI", "").upper() in ENV_VARS_TRUE_VALUES:
            raise Exception(
                "Full repo consistency checks require all backends to be installed (with `pip install -e .[dev]` in the "
                f"Transformers repo, the following are missing: {missing}."
            )
        else:
            warnings.warn(
                "Full repo consistency checks require all backends to be installed (with `pip install -e .[dev]` in the "
                f"Transformers repo, the following are missing: {missing}. While it's probably fine as long as you "
                "didn't make any change in one of those backends modeling files, you should probably execute the "
                "command above to be on the safe side."
            )


def check_model_list():
    """
    Checks the model listed as subfolders of `models` match the models available in `transformers.models`.
    """
    # Get the models from the directory structure of `src/transformers/models/`
    models_dir = os.path.join(PATH_TO_TRANSFORMERS, "models")
    _models = []
    for model in os.listdir(models_dir):
        if model == "deprecated":
            continue
        model_dir = os.path.join(models_dir, model)
        if os.path.isdir(model_dir) and "__init__.py" in os.listdir(model_dir):
            _models.append(model)

    # Get the models in the submodule `transformers.models`
    models = [model for model in dir(transformers.models) if not model.startswith("__")]

    missing_models = sorted(set(_models).difference(models))
    if missing_models:
        raise Exception(
            f"The following models should be included in {models_dir}/__init__.py: {','.join(missing_models)}."
        )


# If some modeling modules should be ignored for all checks, they should be added in the nested list
# _ignore_modules of this function.
def get_model_modules() -> List[str]:
    """Get all the model modules inside the transformers library (except deprecated models)."""
    _ignore_modules = [
        "modeling_auto",
        "modeling_encoder_decoder",
        "modeling_marian",
        "modeling_mmbt",
        "modeling_outputs",
        "modeling_retribert",
        "modeling_utils",
        "modeling_flax_auto",
        "modeling_flax_encoder_decoder",
        "modeling_flax_utils",
        "modeling_speech_encoder_decoder",
        "modeling_flax_speech_encoder_decoder",
        "modeling_flax_vision_encoder_decoder",
        "modeling_timm_backbone",
        "modeling_transfo_xl_utilities",
        "modeling_tf_auto",
        "modeling_tf_encoder_decoder",
        "modeling_tf_outputs",
        "modeling_tf_pytorch_utils",
        "modeling_tf_utils",
        "modeling_tf_transfo_xl_utilities",
        "modeling_tf_vision_encoder_decoder",
        "modeling_vision_encoder_decoder",
    ]
    modules = []
    for model in dir(transformers.models):
        # There are some magic dunder attributes in the dir, we ignore them
        if model == "deprecated" or model.startswith("__"):
            continue

        model_module = getattr(transformers.models, model)
        for submodule in dir(model_module):
            if submodule.startswith("modeling") and submodule not in _ignore_modules:
                modeling_module = getattr(model_module, submodule)
                if inspect.ismodule(modeling_module):
                    modules.append(modeling_module)
    return modules


def get_models(module: types.ModuleType, include_pretrained: bool = False) -> List[Tuple[str, type]]:
    """
    Get the objects in a module that are models.

    Args:
        module (`types.ModuleType`):
            The module from which we are extracting models.
        include_pretrained (`bool`, *optional*, defaults to `False`):
            Whether or not to include the `PreTrainedModel` subclass (like `BertPreTrainedModel`) or not.

    Returns:
        List[Tuple[str, type]]: List of models as tuples (class name, actual class).
    """
    models = []
    model_classes = (transformers.PreTrainedModel, transformers.TFPreTrainedModel, transformers.FlaxPreTrainedModel)
    for attr_name in dir(module):
        if not include_pretrained and ("Pretrained" in attr_name or "PreTrained" in attr_name):
            continue
        attr = getattr(module, attr_name)
        if isinstance(attr, type) and issubclass(attr, model_classes) and attr.__module__ == module.__name__:
            models.append((attr_name, attr))
    return models


def is_building_block(model: str) -> bool:
    """
    Returns `True` if a model is a building block part of a bigger model.
    """
    if model.endswith("Wrapper"):
        return True
    if model.endswith("Encoder"):
        return True
    if model.endswith("Decoder"):
        return True
    if model.endswith("Prenet"):
        return True


def is_a_private_model(model: str) -> bool:
    """Returns `True` if the model should not be in the main init."""
    if model in PRIVATE_MODELS:
        return True
    return is_building_block(model)


def check_models_are_in_init():
    """Checks all models defined in the library are in the main init."""
    models_not_in_init = []
    dir_transformers = dir(transformers)
    for module in get_model_modules():
        models_not_in_init += [
            model[0] for model in get_models(module, include_pretrained=True) if model[0] not in dir_transformers
        ]

    # Remove private models
    models_not_in_init = [model for model in models_not_in_init if not is_a_private_model(model)]
    if len(models_not_in_init) > 0:
        raise Exception(f"The following models should be in the main init: {','.join(models_not_in_init)}.")


# If some test_modeling files should be ignored when checking models are all tested, they should be added in the
# nested list _ignore_files of this function.
def get_model_test_files() -> List[str]:
    """
    Get the model test files.

    Returns:
        `List[str]`: The list of test files. The returned files will NOT contain the `tests` (i.e. `PATH_TO_TESTS`
        defined in this script). They will be considered as paths relative to `tests`. A caller has to use
        `os.path.join(PATH_TO_TESTS, ...)` to access the files.
    """

    _ignore_files = [
        "test_modeling_common",
        "test_modeling_encoder_decoder",
        "test_modeling_flax_encoder_decoder",
        "test_modeling_flax_speech_encoder_decoder",
        "test_modeling_marian",
        "test_modeling_tf_common",
        "test_modeling_tf_encoder_decoder",
    ]
    test_files = []
    model_test_root = os.path.join(PATH_TO_TESTS, "models")
    model_test_dirs = []
    for x in os.listdir(model_test_root):
        x = os.path.join(model_test_root, x)
        if os.path.isdir(x):
            model_test_dirs.append(x)

    for target_dir in [PATH_TO_TESTS] + model_test_dirs:
        for file_or_dir in os.listdir(target_dir):
            path = os.path.join(target_dir, file_or_dir)
            if os.path.isfile(path):
                filename = os.path.split(path)[-1]
                if "test_modeling" in filename and os.path.splitext(filename)[0] not in _ignore_files:
                    file = os.path.join(*path.split(os.sep)[1:])
                    test_files.append(file)

    return test_files


# This is a bit hacky but I didn't find a way to import the test_file as a module and read inside the tester class
# for the all_model_classes variable.
def find_tested_models(test_file: str) -> List[str]:
    """
    Parse the content of test_file to detect what's in `all_model_classes`. This detects the models that inherit from
    the common test class.

    Args:
        test_file (`str`): The path to the test file to check

    Returns:
        `List[str]`: The list of models tested in that file.
    """
    with open(os.path.join(PATH_TO_TESTS, test_file), "r", encoding="utf-8", newline="\n") as f:
        content = f.read()
    all_models = re.findall(r"all_model_classes\s+=\s+\(\s*\(([^\)]*)\)", content)
    # Check with one less parenthesis as well
    all_models += re.findall(r"all_model_classes\s+=\s+\(([^\)]*)\)", content)
    if len(all_models) > 0:
        model_tested = []
        for entry in all_models:
            for line in entry.split(","):
                name = line.strip()
                if len(name) > 0:
                    model_tested.append(name)
        return model_tested


def should_be_tested(model_name: str) -> bool:
    """
    Whether or not a model should be tested.
    """
    if model_name in IGNORE_NON_TESTED:
        return False
    return not is_building_block(model_name)


def check_models_are_tested(module: types.ModuleType, test_file: str) -> List[str]:
    """Check models defined in a module are all tested in a given file.

    Args:
        module (`types.ModuleType`): The module in which we get the models.
        test_file (`str`): The path to the file where the module is tested.

    Returns:
        `List[str]`: The list of error messages corresponding to models not tested.
    """
    # XxxPreTrainedModel are not tested
    defined_models = get_models(module)
    tested_models = find_tested_models(test_file)
    if tested_models is None:
        if test_file.replace(os.path.sep, "/") in TEST_FILES_WITH_NO_COMMON_TESTS:
            return
        return [
            f"{test_file} should define `all_model_classes` to apply common tests to the models it tests. "
            + "If this intentional, add the test filename to `TEST_FILES_WITH_NO_COMMON_TESTS` in the file "
            + "`utils/check_repo.py`."
        ]
    failures = []
    for model_name, _ in defined_models:
        if model_name not in tested_models and should_be_tested(model_name):
            failures.append(
                f"{model_name} is defined in {module.__name__} but is not tested in "
                + f"{os.path.join(PATH_TO_TESTS, test_file)}. Add it to the all_model_classes in that file."
                + "If common tests should not applied to that model, add its name to `IGNORE_NON_TESTED`"
                + "in the file `utils/check_repo.py`."
            )
    return failures


def check_all_models_are_tested():
    """Check all models are properly tested."""
    modules = get_model_modules()
    test_files = get_model_test_files()
    failures = []
    for module in modules:
        # Matches a module to its test file.
        test_file = [file for file in test_files if f"test_{module.__name__.split('.')[-1]}.py" in file]
        if len(test_file) == 0:
            failures.append(f"{module.__name__} does not have its corresponding test file {test_file}.")
        elif len(test_file) > 1:
            failures.append(f"{module.__name__} has several test files: {test_file}.")
        else:
            test_file = test_file[0]
            new_failures = check_models_are_tested(module, test_file)
            if new_failures is not None:
                failures += new_failures
    if len(failures) > 0:
        raise Exception(f"There were {len(failures)} failures:\n" + "\n".join(failures))


def get_all_auto_configured_models() -> List[str]:
    """Return the list of all models in at least one auto class."""
    result = set()  # To avoid duplicates we concatenate all model classes in a set.
    if is_torch_available():
        for attr_name in dir(transformers.models.auto.modeling_auto):
            if attr_name.startswith("MODEL_") and attr_name.endswith("MAPPING_NAMES"):
                result = result | set(get_values(getattr(transformers.models.auto.modeling_auto, attr_name)))
    if is_tf_available():
        for attr_name in dir(transformers.models.auto.modeling_tf_auto):
            if attr_name.startswith("TF_MODEL_") and attr_name.endswith("MAPPING_NAMES"):
                result = result | set(get_values(getattr(transformers.models.auto.modeling_tf_auto, attr_name)))
    if is_flax_available():
        for attr_name in dir(transformers.models.auto.modeling_flax_auto):
            if attr_name.startswith("FLAX_MODEL_") and attr_name.endswith("MAPPING_NAMES"):
                result = result | set(get_values(getattr(transformers.models.auto.modeling_flax_auto, attr_name)))
    return list(result)


def ignore_unautoclassed(model_name: str) -> bool:
    """Rules to determine if a model should be in an auto class."""
    # Special white list
    if model_name in IGNORE_NON_AUTO_CONFIGURED:
        return True
    # Encoder and Decoder should be ignored
    if "Encoder" in model_name or "Decoder" in model_name:
        return True
    return False


def check_models_are_auto_configured(module: types.ModuleType, all_auto_models: List[str]) -> List[str]:
    """
    Check models defined in module are each in an auto class.

    Args:
        module (`types.ModuleType`):
            The module in which we get the models.
        all_auto_models (`List[str]`):
            The list of all models in an auto class (as obtained with `get_all_auto_configured_models()`).

    Returns:
        `List[str]`: The list of error messages corresponding to models not tested.
    """
    defined_models = get_models(module)
    failures = []
    for model_name, _ in defined_models:
        if model_name not in all_auto_models and not ignore_unautoclassed(model_name):
            failures.append(
                f"{model_name} is defined in {module.__name__} but is not present in any of the auto mapping. "
                "If that is intended behavior, add its name to `IGNORE_NON_AUTO_CONFIGURED` in the file "
                "`utils/check_repo.py`."
            )
    return failures


def check_all_models_are_auto_configured():
    """Check all models are each in an auto class."""
    # This is where we need to check we have all backends or the check is incomplete.
    check_missing_backends()
    modules = get_model_modules()
    all_auto_models = get_all_auto_configured_models()
    failures = []
    for module in modules:
        new_failures = check_models_are_auto_configured(module, all_auto_models)
        if new_failures is not None:
            failures += new_failures
    if len(failures) > 0:
        raise Exception(f"There were {len(failures)} failures:\n" + "\n".join(failures))


def check_all_auto_object_names_being_defined():
    """Check all names defined in auto (name) mappings exist in the library."""
    # This is where we need to check we have all backends or the check is incomplete.
    check_missing_backends()

    failures = []
    mappings_to_check = {
        "TOKENIZER_MAPPING_NAMES": TOKENIZER_MAPPING_NAMES,
        "IMAGE_PROCESSOR_MAPPING_NAMES": IMAGE_PROCESSOR_MAPPING_NAMES,
        "FEATURE_EXTRACTOR_MAPPING_NAMES": FEATURE_EXTRACTOR_MAPPING_NAMES,
        "PROCESSOR_MAPPING_NAMES": PROCESSOR_MAPPING_NAMES,
    }

    # Each auto modeling files contains multiple mappings. Let's get them in a dynamic way.
    for module_name in ["modeling_auto", "modeling_tf_auto", "modeling_flax_auto"]:
        module = getattr(transformers.models.auto, module_name, None)
        if module is None:
            continue
        # all mappings in a single auto modeling file
        mapping_names = [x for x in dir(module) if x.endswith("_MAPPING_NAMES")]
        mappings_to_check.update({name: getattr(module, name) for name in mapping_names})

    for name, mapping in mappings_to_check.items():
        for _, class_names in mapping.items():
            if not isinstance(class_names, tuple):
                class_names = (class_names,)
                for class_name in class_names:
                    if class_name is None:
                        continue
                    # dummy object is accepted
                    if not hasattr(transformers, class_name):
                        # If the class name is in a model name mapping, let's not check if there is a definition in any modeling
                        # module, if it's a private model defined in this file.
                        if name.endswith("MODEL_MAPPING_NAMES") and is_a_private_model(class_name):
                            continue
                        failures.append(
                            f"`{class_name}` appears in the mapping `{name}` but it is not defined in the library."
                        )
    if len(failures) > 0:
        raise Exception(f"There were {len(failures)} failures:\n" + "\n".join(failures))


def check_all_auto_mapping_names_in_config_mapping_names():
    """Check all keys defined in auto mappings (mappings of names) appear in `CONFIG_MAPPING_NAMES`."""
    # This is where we need to check we have all backends or the check is incomplete.
    check_missing_backends()

    failures = []
    # `TOKENIZER_PROCESSOR_MAPPING_NAMES` and `AutoTokenizer` is special, and don't need to follow the rule.
    mappings_to_check = {
        "IMAGE_PROCESSOR_MAPPING_NAMES": IMAGE_PROCESSOR_MAPPING_NAMES,
        "FEATURE_EXTRACTOR_MAPPING_NAMES": FEATURE_EXTRACTOR_MAPPING_NAMES,
        "PROCESSOR_MAPPING_NAMES": PROCESSOR_MAPPING_NAMES,
    }

    # Each auto modeling files contains multiple mappings. Let's get them in a dynamic way.
    for module_name in ["modeling_auto", "modeling_tf_auto", "modeling_flax_auto"]:
        module = getattr(transformers.models.auto, module_name, None)
        if module is None:
            continue
        # all mappings in a single auto modeling file
        mapping_names = [x for x in dir(module) if x.endswith("_MAPPING_NAMES")]
        mappings_to_check.update({name: getattr(module, name) for name in mapping_names})

    for name, mapping in mappings_to_check.items():
        for model_type in mapping:
            if model_type not in CONFIG_MAPPING_NAMES:
                failures.append(
                    f"`{model_type}` appears in the mapping `{name}` but it is not defined in the keys of "
                    "`CONFIG_MAPPING_NAMES`."
                )
    if len(failures) > 0:
        raise Exception(f"There were {len(failures)} failures:\n" + "\n".join(failures))


def check_all_auto_mappings_importable():
    """Check all auto mappings can be imported."""
    # This is where we need to check we have all backends or the check is incomplete.
    check_missing_backends()

    failures = []
    mappings_to_check = {}
    # Each auto modeling files contains multiple mappings. Let's get them in a dynamic way.
    for module_name in ["modeling_auto", "modeling_tf_auto", "modeling_flax_auto"]:
        module = getattr(transformers.models.auto, module_name, None)
        if module is None:
            continue
        # all mappings in a single auto modeling file
        mapping_names = [x for x in dir(module) if x.endswith("_MAPPING_NAMES")]
        mappings_to_check.update({name: getattr(module, name) for name in mapping_names})

    for name in mappings_to_check:
        name = name.replace("_MAPPING_NAMES", "_MAPPING")
        if not hasattr(transformers, name):
            failures.append(f"`{name}`")
    if len(failures) > 0:
        raise Exception(f"There were {len(failures)} failures:\n" + "\n".join(failures))


def check_objects_being_equally_in_main_init():
    """
    Check if a (TensorFlow or Flax) object is in the main __init__ iif its counterpart in PyTorch is.
    """
    attrs = dir(transformers)

    failures = []
    for attr in attrs:
        obj = getattr(transformers, attr)
        if not hasattr(obj, "__module__") or "models.deprecated" in obj.__module__:
            continue

        module_path = obj.__module__
        module_name = module_path.split(".")[-1]
        module_dir = ".".join(module_path.split(".")[:-1])
        if (
            module_name.startswith("modeling_")
            and not module_name.startswith("modeling_tf_")
            and not module_name.startswith("modeling_flax_")
        ):
            parent_module = sys.modules[module_dir]

            frameworks = []
            if is_tf_available():
                frameworks.append("TF")
            if is_flax_available():
                frameworks.append("Flax")

            for framework in frameworks:
                other_module_path = module_path.replace("modeling_", f"modeling_{framework.lower()}_")
                if os.path.isfile("src/" + other_module_path.replace(".", "/") + ".py"):
                    other_module_name = module_name.replace("modeling_", f"modeling_{framework.lower()}_")
                    other_module = getattr(parent_module, other_module_name)
                    if hasattr(other_module, f"{framework}{attr}"):
                        if not hasattr(transformers, f"{framework}{attr}"):
                            if f"{framework}{attr}" not in OBJECT_TO_SKIP_IN_MAIN_INIT_CHECK:
                                failures.append(f"{framework}{attr}")
                    if hasattr(other_module, f"{framework}_{attr}"):
                        if not hasattr(transformers, f"{framework}_{attr}"):
                            if f"{framework}_{attr}" not in OBJECT_TO_SKIP_IN_MAIN_INIT_CHECK:
                                failures.append(f"{framework}_{attr}")
    if len(failures) > 0:
        raise Exception(f"There were {len(failures)} failures:\n" + "\n".join(failures))


_re_decorator = re.compile(r"^\s*@(\S+)\s+$")


def check_decorator_order(filename: str) -> List[int]:
    """
    Check that in a given test file, the slow decorator is always last.

    Args:
        filename (`str`): The path to a test file to check.

    Returns:
        `List[int]`: The list of failures as a list of indices where there are problems.
    """
    with open(filename, "r", encoding="utf-8", newline="\n") as f:
        lines = f.readlines()
    decorator_before = None
    errors = []
    for i, line in enumerate(lines):
        search = _re_decorator.search(line)
        if search is not None:
            decorator_name = search.groups()[0]
            if decorator_before is not None and decorator_name.startswith("parameterized"):
                errors.append(i)
            decorator_before = decorator_name
        elif decorator_before is not None:
            decorator_before = None
    return errors


def check_all_decorator_order():
    """Check that in all test files, the slow decorator is always last."""
    errors = []
    for fname in os.listdir(PATH_TO_TESTS):
        if fname.endswith(".py"):
            filename = os.path.join(PATH_TO_TESTS, fname)
            new_errors = check_decorator_order(filename)
            errors += [f"- {filename}, line {i}" for i in new_errors]
    if len(errors) > 0:
        msg = "\n".join(errors)
        raise ValueError(
            "The parameterized decorator (and its variants) should always be first, but this is not the case in the"
            f" following files:\n{msg}"
        )


def find_all_documented_objects() -> List[str]:
    """
    Parse the content of all doc files to detect which classes and functions it documents.

    Returns:
        `List[str]`: The list of all object names being documented.
    """
    documented_obj = []
    for doc_file in Path(PATH_TO_DOC).glob("**/*.rst"):
        with open(doc_file, "r", encoding="utf-8", newline="\n") as f:
            content = f.read()
        raw_doc_objs = re.findall(r"(?:autoclass|autofunction):: transformers.(\S+)\s+", content)
        documented_obj += [obj.split(".")[-1] for obj in raw_doc_objs]
    for doc_file in Path(PATH_TO_DOC).glob("**/*.md"):
        with open(doc_file, "r", encoding="utf-8", newline="\n") as f:
            content = f.read()
        raw_doc_objs = re.findall(r"\[\[autodoc\]\]\s+(\S+)\s+", content)
        documented_obj += [obj.split(".")[-1] for obj in raw_doc_objs]
    return documented_obj


# One good reason for not being documented is to be deprecated. Put in this list deprecated objects.
DEPRECATED_OBJECTS = [
    "AutoModelWithLMHead",
    "BartPretrainedModel",
    "DataCollator",
    "DataCollatorForSOP",
    "GlueDataset",
    "GlueDataTrainingArguments",
    "LineByLineTextDataset",
    "LineByLineWithRefDataset",
    "LineByLineWithSOPTextDataset",
    "PretrainedBartModel",
    "PretrainedFSMTModel",
    "SingleSentenceClassificationProcessor",
    "SquadDataTrainingArguments",
    "SquadDataset",
    "SquadExample",
    "SquadFeatures",
    "SquadV1Processor",
    "SquadV2Processor",
    "TFAutoModelWithLMHead",
    "TFBartPretrainedModel",
    "TextDataset",
    "TextDatasetForNextSentencePrediction",
    "Wav2Vec2ForMaskedLM",
    "Wav2Vec2Tokenizer",
    "glue_compute_metrics",
    "glue_convert_examples_to_features",
    "glue_output_modes",
    "glue_processors",
    "glue_tasks_num_labels",
    "squad_convert_examples_to_features",
    "xnli_compute_metrics",
    "xnli_output_modes",
    "xnli_processors",
    "xnli_tasks_num_labels",
    "TFTrainer",
    "TFTrainingArguments",
]

# Exceptionally, some objects should not be documented after all rules passed.
# ONLY PUT SOMETHING IN THIS LIST AS A LAST RESORT!
UNDOCUMENTED_OBJECTS = [
    "AddedToken",  # This is a tokenizers class.
    "BasicTokenizer",  # Internal, should never have been in the main init.
    "CharacterTokenizer",  # Internal, should never have been in the main init.
    "DPRPretrainedReader",  # Like an Encoder.
    "DummyObject",  # Just picked by mistake sometimes.
    "MecabTokenizer",  # Internal, should never have been in the main init.
    "ModelCard",  # Internal type.
    "SqueezeBertModule",  # Internal building block (should have been called SqueezeBertLayer)
    "TFDPRPretrainedReader",  # Like an Encoder.
    "TransfoXLCorpus",  # Internal type.
    "WordpieceTokenizer",  # Internal, should never have been in the main init.
    "absl",  # External module
    "add_end_docstrings",  # Internal, should never have been in the main init.
    "add_start_docstrings",  # Internal, should never have been in the main init.
    "convert_tf_weight_name_to_pt_weight_name",  # Internal used to convert model weights
    "logger",  # Internal logger
    "logging",  # External module
    "requires_backends",  # Internal function
    "AltRobertaModel",  # Internal module
]

# This list should be empty. Objects in it should get their own doc page.
SHOULD_HAVE_THEIR_OWN_PAGE = [
    # Benchmarks
    "PyTorchBenchmark",
    "PyTorchBenchmarkArguments",
    "TensorFlowBenchmark",
    "TensorFlowBenchmarkArguments",
    "AutoBackbone",
    "BitBackbone",
    "ConvNextBackbone",
    "ConvNextV2Backbone",
    "DinatBackbone",
    "Dinov2Backbone",
    "FocalNetBackbone",
    "MaskFormerSwinBackbone",
    "MaskFormerSwinConfig",
    "MaskFormerSwinModel",
    "NatBackbone",
    "ResNetBackbone",
    "SwinBackbone",
    "TimmBackbone",
    "TimmBackboneConfig",
    "VitDetBackbone",
]


def ignore_undocumented(name: str) -> bool:
    """Rules to determine if `name` should be undocumented (returns `True` if it should not be documented)."""
    # NOT DOCUMENTED ON PURPOSE.
    # Constants uppercase are not documented.
    if name.isupper():
        return True
    # PreTrainedModels / Encoders / Decoders / Layers / Embeddings / Attention are not documented.
    if (
        name.endswith("PreTrainedModel")
        or name.endswith("Decoder")
        or name.endswith("Encoder")
        or name.endswith("Layer")
        or name.endswith("Embeddings")
        or name.endswith("Attention")
    ):
        return True
    # Submodules are not documented.
    if os.path.isdir(os.path.join(PATH_TO_TRANSFORMERS, name)) or os.path.isfile(
        os.path.join(PATH_TO_TRANSFORMERS, f"{name}.py")
    ):
        return True
    # All load functions are not documented.
    if name.startswith("load_tf") or name.startswith("load_pytorch"):
        return True
    # is_xxx_available functions are not documented.
    if name.startswith("is_") and name.endswith("_available"):
        return True
    # Deprecated objects are not documented.
    if name in DEPRECATED_OBJECTS or name in UNDOCUMENTED_OBJECTS:
        return True
    # MMBT model does not really work.
    if name.startswith("MMBT"):
        return True
    if name in SHOULD_HAVE_THEIR_OWN_PAGE:
        return True
    return False


def check_all_objects_are_documented():
    """Check all models are properly documented."""
    documented_objs = find_all_documented_objects()
    modules = transformers._modules
    objects = [c for c in dir(transformers) if c not in modules and not c.startswith("_")]
    undocumented_objs = [c for c in objects if c not in documented_objs and not ignore_undocumented(c)]
    if len(undocumented_objs) > 0:
        raise Exception(
            "The following objects are in the public init so should be documented:\n - "
            + "\n - ".join(undocumented_objs)
        )
    check_docstrings_are_in_md()
    check_model_type_doc_match()


def check_model_type_doc_match():
    """Check all doc pages have a corresponding model type."""
    model_doc_folder = Path(PATH_TO_DOC) / "model_doc"
    model_docs = [m.stem for m in model_doc_folder.glob("*.md")]

    model_types = list(transformers.models.auto.configuration_auto.MODEL_NAMES_MAPPING.keys())
    model_types = [MODEL_TYPE_TO_DOC_MAPPING[m] if m in MODEL_TYPE_TO_DOC_MAPPING else m for m in model_types]

    errors = []
    for m in model_docs:
        if m not in model_types and m != "auto":
            close_matches = get_close_matches(m, model_types)
            error_message = f"{m} is not a proper model identifier."
            if len(close_matches) > 0:
                close_matches = "/".join(close_matches)
                error_message += f" Did you mean {close_matches}?"
            errors.append(error_message)

    if len(errors) > 0:
        raise ValueError(
            "Some model doc pages do not match any existing model type:\n"
            + "\n".join(errors)
            + "\nYou can add any missing model type to the `MODEL_NAMES_MAPPING` constant in "
            "models/auto/configuration_auto.py."
        )


# Re pattern to catch :obj:`xx`, :class:`xx`, :func:`xx` or :meth:`xx`.
_re_rst_special_words = re.compile(r":(?:obj|func|class|meth):`([^`]+)`")
# Re pattern to catch things between double backquotes.
_re_double_backquotes = re.compile(r"(^|[^`])``([^`]+)``([^`]|$)")
# Re pattern to catch example introduction.
_re_rst_example = re.compile(r"^\s*Example.*::\s*$", flags=re.MULTILINE)


def is_rst_docstring(docstring: str) -> True:
    """
    Returns `True` if `docstring` is written in rst.
    """
    if _re_rst_special_words.search(docstring) is not None:
        return True
    if _re_double_backquotes.search(docstring) is not None:
        return True
    if _re_rst_example.search(docstring) is not None:
        return True
    return False


def check_docstrings_are_in_md():
    """Check all docstrings are written in md and nor rst."""
    files_with_rst = []
    for file in Path(PATH_TO_TRANSFORMERS).glob("**/*.py"):
        with open(file, encoding="utf-8") as f:
            code = f.read()
        docstrings = code.split('"""')

        for idx, docstring in enumerate(docstrings):
            if idx % 2 == 0 or not is_rst_docstring(docstring):
                continue
            files_with_rst.append(file)
            break

    if len(files_with_rst) > 0:
        raise ValueError(
            "The following files have docstrings written in rst:\n"
            + "\n".join([f"- {f}" for f in files_with_rst])
            + "\nTo fix this run `doc-builder convert path_to_py_file` after installing `doc-builder`\n"
            "(`pip install git+https://github.com/huggingface/doc-builder`)"
        )


def check_deprecated_constant_is_up_to_date():
    """
    Check if the constant `DEPRECATED_MODELS` in `models/auto/configuration_auto.py` is up to date.
    """
    deprecated_folder = os.path.join(PATH_TO_TRANSFORMERS, "models", "deprecated")
    deprecated_models = [m for m in os.listdir(deprecated_folder) if not m.startswith("_")]

    constant_to_check = transformers.models.auto.configuration_auto.DEPRECATED_MODELS
    message = []
    missing_models = sorted(set(deprecated_models) - set(constant_to_check))
    if len(missing_models) != 0:
        missing_models = ", ".join(missing_models)
        message.append(
            "The following models are in the deprecated folder, make sure to add them to `DEPRECATED_MODELS` in "
            f"`models/auto/configuration_auto.py`: {missing_models}."
        )

    extra_models = sorted(set(constant_to_check) - set(deprecated_models))
    if len(extra_models) != 0:
        extra_models = ", ".join(extra_models)
        message.append(
            "The following models are in the `DEPRECATED_MODELS` constant but not in the deprecated folder. Either "
            f"remove them from the constant or move to the deprecated folder: {extra_models}."
        )

    if len(message) > 0:
        raise Exception("\n".join(message))


def check_repo_quality():
    """Check all models are properly tested and documented."""
    print("Checking all models are included.")
    check_model_list()
    print("Checking all models are public.")
    check_models_are_in_init()
    print("Checking all models are properly tested.")
    check_all_decorator_order()
    check_all_models_are_tested()
    print("Checking all objects are properly documented.")
    check_all_objects_are_documented()
    print("Checking all models are in at least one auto class.")
    check_all_models_are_auto_configured()
    print("Checking all names in auto name mappings are defined.")
    check_all_auto_object_names_being_defined()
    print("Checking all keys in auto name mappings are defined in `CONFIG_MAPPING_NAMES`.")
    check_all_auto_mapping_names_in_config_mapping_names()
    print("Checking all auto mappings could be imported.")
    check_all_auto_mappings_importable()
    print("Checking all objects are equally (across frameworks) in the main __init__.")
    check_objects_being_equally_in_main_init()
    print("Checking the DEPRECATED_MODELS constant is up to date.")
    check_deprecated_constant_is_up_to_date()


if __name__ == "__main__":
    check_repo_quality()<|MERGE_RESOLUTION|>--- conflicted
+++ resolved
@@ -284,15 +284,12 @@
     "SpeechT5ForSpeechToSpeech",
     "SpeechT5ForTextToSpeech",
     "SpeechT5HifiGan",
-<<<<<<< HEAD
-    "UdopForConditionalGeneration",
-=======
     "VitMatteForImageMatting",
     "SeamlessM4TTextToUnitModel",
     "SeamlessM4TTextToUnitForConditionalGeneration",
     "SeamlessM4TCodeHifiGan",
     "SeamlessM4TForSpeechToSpeech",  # no auto class for speech-to-speech
->>>>>>> c0b5ad94
+    "UdopForConditionalGeneration",
 ]
 
 # DO NOT edit this list!
